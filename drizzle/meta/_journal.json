{
  "version": "7",
  "dialect": "postgresql",
  "entries": [
    {
      "idx": 0,
      "version": "7",
      "when": 1764108512874,
      "tag": "0000_material_invisible_woman",
      "breakpoints": true
    },
    {
      "idx": 1,
      "version": "7",
<<<<<<< HEAD
      "when": 1764923327929,
      "tag": "0001_icy_power_pack",
      "breakpoints": true
    },
    {
      "idx": 2,
      "version": "7",
      "when": 1765431013252,
      "tag": "0002_aberrant_carmella_unuscione",
=======
      "when": 1765416669731,
      "tag": "0001_woozy_senator_kelly",
>>>>>>> bbf4209b
      "breakpoints": true
    }
  ]
}<|MERGE_RESOLUTION|>--- conflicted
+++ resolved
@@ -12,20 +12,8 @@
     {
       "idx": 1,
       "version": "7",
-<<<<<<< HEAD
-      "when": 1764923327929,
-      "tag": "0001_icy_power_pack",
-      "breakpoints": true
-    },
-    {
-      "idx": 2,
-      "version": "7",
-      "when": 1765431013252,
-      "tag": "0002_aberrant_carmella_unuscione",
-=======
       "when": 1765416669731,
       "tag": "0001_woozy_senator_kelly",
->>>>>>> bbf4209b
       "breakpoints": true
     }
   ]
