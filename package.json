--- conflicted
+++ resolved
@@ -1,74 +1,68 @@
-{
-<<<<<<< HEAD
-  "name": "subtrack-webapp",
-  "version": "0.1.1",
-  "description": "Subtrack Web Application",
-=======
-  "name": "",
-  "version": "0.1.5",
->>>>>>> 8d4f880a
-  "private": true,
-  "sideEffects": false,
-  "type": "module",
-  "scripts": {
-    "build": "remix vite:build",
-    "dev": "remix vite:dev --host",
-    "predev": "drizzle-kit push",
-    "lint": "eslint --ignore-path .gitignore --cache --cache-location ./node_modules/.cache/eslint .",
-    "start": "remix-serve build/server/index.js",
-    "prestart": "drizzle-kit push",
-    "typecheck": "tsc",
-    "db:generate": "drizzle-kit generate",
-    "db:migrate": "drizzle-kit migrate",
-    "db:push": "drizzle-kit push",
-    "db:studio": "drizzle-kit studio"
-  },
-  "dependencies": {
-    "@aws-sdk/client-s3": "^3.856.0",
-    "@aws-sdk/s3-request-presigner": "^3.856.0",
-    "@remix-run/node": "^2.16.8",
-    "@remix-run/react": "^2.16.8",
-    "@remix-run/serve": "^2.16.8",
-    "@supabase/ssr": "^0.6.1",
-    "@supabase/supabase-js": "^2.50.3",
-    "drizzle-kit": "^0.31.4",
-    "drizzle-orm": "^0.44.2",
-    "isbot": "^4.1.0",
-    "lightningcss": "^1.30.1",
-    "match-sorter": "^6.3.1",
-    "postgres": "^3.4.7",
-    "react": "^18.2.0",
-    "react-dom": "^18.2.0",
-    "sort-by": "^1.2.0",
-    "tiny-invariant": "^1.3.1",
-    "tslib": "^2.8.1"
-  },
-  "devDependencies": {
-    "@babel/traverse": "^7.28.0",
-    "@remix-run/dev": "^2.16.8",
-    "@types/react": "^18.2.20",
-    "@types/react-dom": "^18.2.7",
-    "@typescript-eslint/eslint-plugin": "^6.13.0",
-    "@typescript-eslint/parser": "^6.13.0",
-    "autoprefixer": "^10.4.21",
-    "dotenv": "^17.2.1",
-    "eslint": "^8.47.0",
-    "eslint-import-resolver-typescript": "^3.6.1",
-    "eslint-plugin-import": "^2.29.1",
-    "eslint-plugin-jsx-a11y": "^6.8.0",
-    "eslint-plugin-react": "^7.33.2",
-    "eslint-plugin-react-hooks": "^4.6.0",
-    "postcss": "^8.5.6",
-    "tailwindcss": "^3.4.17",
-    "tsx": "^4.20.3",
-    "typescript": "^5.1.6",
-    "vite": "^6.0.0",
-    "vite-tsconfig-paths": "^4.3.1"
-  },
-  "overrides": {
-    "rollup": "npm:@rollup/wasm-node"
-  },
-  "engines": {
-    "node": ">=20.0.0"
-  }
-}
+{
+  "name": "",
+  "version": "0.1.5",
+  "private": true,
+  "sideEffects": false,
+  "type": "module",
+  "scripts": {
+    "build": "remix vite:build",
+    "dev": "remix vite:dev --host",
+    "predev": "drizzle-kit push",
+    "lint": "eslint --ignore-path .gitignore --cache --cache-location ./node_modules/.cache/eslint .",
+    "start": "remix-serve build/server/index.js",
+    "prestart": "drizzle-kit push",
+    "typecheck": "tsc",
+    "db:generate": "drizzle-kit generate",
+    "db:migrate": "drizzle-kit migrate",
+    "db:push": "drizzle-kit push",
+    "db:studio": "drizzle-kit studio"
+  },
+  "dependencies": {
+    "@aws-sdk/client-s3": "^3.856.0",
+    "@aws-sdk/s3-request-presigner": "^3.856.0",
+    "@remix-run/node": "^2.16.8",
+    "@remix-run/react": "^2.16.8",
+    "@remix-run/serve": "^2.16.8",
+    "@supabase/ssr": "^0.6.1",
+    "@supabase/supabase-js": "^2.50.3",
+    "drizzle-kit": "^0.31.4",
+    "drizzle-orm": "^0.44.2",
+    "isbot": "^4.1.0",
+    "lightningcss": "^1.30.1",
+    "match-sorter": "^6.3.1",
+    "postgres": "^3.4.7",
+    "react": "^18.2.0",
+    "react-dom": "^18.2.0",
+    "sort-by": "^1.2.0",
+    "tiny-invariant": "^1.3.1",
+    "tslib": "^2.8.1"
+  },
+  "devDependencies": {
+    "@babel/traverse": "^7.28.0",
+    "@remix-run/dev": "^2.16.8",
+    "@types/react": "^18.2.20",
+    "@types/react-dom": "^18.2.7",
+    "@typescript-eslint/eslint-plugin": "^6.13.0",
+    "@typescript-eslint/parser": "^6.13.0",
+    "autoprefixer": "^10.4.21",
+    "dotenv": "^17.2.1",
+    "eslint": "^8.47.0",
+    "eslint-import-resolver-typescript": "^3.6.1",
+    "eslint-plugin-import": "^2.29.1",
+    "eslint-plugin-jsx-a11y": "^6.8.0",
+    "eslint-plugin-react": "^7.33.2",
+    "eslint-plugin-react-hooks": "^4.6.0",
+    "postcss": "^8.5.6",
+    "tailwindcss": "^3.4.17",
+    "tsx": "^4.20.3",
+    "typescript": "^5.1.6",
+    "vite": "^6.0.0",
+    "vite-tsconfig-paths": "^4.3.1"
+  },
+  "overrides": {
+    "rollup": "npm:@rollup/wasm-node"
+  },
+  "engines": {
+    "node": ">=20.0.0"
+  }
+}