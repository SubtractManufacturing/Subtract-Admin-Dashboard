--- conflicted
+++ resolved
@@ -1,21 +1,3 @@
-<<<<<<< HEAD
-import { vitePlugin as remix } from "@remix-run/dev";
-import { defineConfig } from "vite";
-import path from "path";
-
-export default defineConfig({
-  plugins: [
-    remix({
-      ignoredRouteFiles: ["**/*.css"],
-    }),
-  ],
-  resolve: {
-    alias: {
-      "~": path.resolve(__dirname, "./app"),
-    },
-  },
-});
-=======
 import { vitePlugin as remix } from "@remix-run/dev";
 import { defineConfig } from "vite";
 import path from "path";
@@ -32,5 +14,4 @@
     },
     extensions: ['.mjs', '.js', '.mts', '.ts', '.jsx', '.tsx', '.json'],
   },
-});
->>>>>>> 766454c7
+});