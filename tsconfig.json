--- conflicted
+++ resolved
@@ -1,38 +1,3 @@
-<<<<<<< HEAD
-{
-  "include": [
-    "**/*.ts",
-    "**/*.tsx",
-    "**/.server/**/*.ts",
-    "**/.server/**/*.tsx",
-    "**/.client/**/*.ts",
-    "**/.client/**/*.tsx"
-  ],
-  "compilerOptions": {
-    "lib": ["DOM", "DOM.Iterable", "ES2022"],
-    "types": ["@remix-run/node", "vite/client"],
-    "isolatedModules": true,
-    "esModuleInterop": true,
-    "jsx": "react-jsx",
-    "moduleResolution": "node",
-    "resolveJsonModule": true,
-    "target": "ES2022",
-    "strict": true,
-    "allowJs": true,
-    "skipLibCheck": true,
-    "forceConsistentCasingInFileNames": true,
-    "baseUrl": ".",
-    "paths": {
-      "~/*": ["./app/*"]
-    },
-    "allowImportingTsExtensions": false,
-    "allowSyntheticDefaultImports": true,
-
-    // Remix takes care of building everything in `remix build`.
-    "noEmit": true
-  }
-}
-=======
 {
   "include": [
     "**/*.ts",
@@ -63,5 +28,4 @@
     // Remix takes care of building everything in `remix build`.
     "noEmit": true
   }
-}
->>>>>>> 766454c7
+}