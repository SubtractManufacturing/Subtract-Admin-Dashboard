<<<<<<< HEAD
import { useState } from "react";
import { Link } from "@remix-run/react";
import type { DashboardStats } from "~/lib/dashboard.js";
import { cardStyles } from "~/utils/tw-styles.js";

interface StatCardsProps {
  stats: DashboardStats;
}

export default function StatCards({ stats }: StatCardsProps) {
  const [rfqPeriod, setRfqPeriod] = useState("30");

  const formatCurrency = (amount: number) => {
    return new Intl.NumberFormat("en-US", {
      style: "currency",
      currency: "USD",
    }).format(amount);
  };

  const getMonthOverMonthPercentage = (current: number, previous: number) => {
    if (previous === 0) return "+100%";
    const percentage = ((current - previous) / previous) * 100;
    return percentage > 0
      ? `+${percentage.toFixed(0)}%`
      : `${percentage.toFixed(0)}%`;
  };

  return (
    <div className="grid grid-cols-1 md:grid-cols-2 lg:grid-cols-4 gap-6 px-10 py-8">
      <Link
        to="/ActionItems"
        className="no-underline"
      >
        <div className={`${cardStyles.container} cursor-pointer h-full flex flex-col`}>
          <h4 className={cardStyles.subtitle}>Action Items</h4>
          <h1 className={cardStyles.title}>{stats.actionItems}</h1>
          <p className={cardStyles.content}>Requires review</p>
        </div>
      </Link>
      <div
        className={`${cardStyles.container} h-full flex flex-col`}
      >
        <h4 className={cardStyles.subtitle}>Open PO Revenue</h4>
        <h1 className={cardStyles.title}>
          {formatCurrency(stats.openPoRevenue)}
        </h1>
        <p className={cardStyles.content}>+81% month over month</p>
      </div>
      <Link
        to="/orders"
        className="no-underline"
      >
        <div className={`${cardStyles.container} cursor-pointer h-full flex flex-col`}>
          <h4 className={cardStyles.subtitle}>Open PO's</h4>
          <h1 className={cardStyles.title}>{stats.openPOs}</h1>
          <p className={cardStyles.content}>+33% month over month</p>
        </div>
      </Link>
      <div
        className={`${cardStyles.container} h-full flex flex-col`}
      >
        <h4 className={cardStyles.subtitle}>RFQ's</h4>
        <h1 className={cardStyles.title}>{stats.rfqs}</h1>
        <div className="flex items-center gap-2">
          <p className={cardStyles.content}>In the Last:</p>
          <select
            value={rfqPeriod}
            onChange={(e) => setRfqPeriod(e.target.value)}
            className="font-semibold text-gray-500 dark:text-gray-400 bg-white dark:bg-gray-700 border border-gray-300 dark:border-gray-600 rounded px-3 py-1 text-sm focus:outline-none focus:ring-2 focus:ring-blue-500 focus:border-blue-500 transition-colors duration-150"
          >
            <option value="30">30 Days</option>
            <option value="14">14 Days</option>
            <option value="7">7 Days</option>
            <option value="1">Today</option>
          </select>
        </div>
      </div>
    </div>
  );
}
=======
import { useState } from "react";
import { Link } from "@remix-run/react";
import type { DashboardStats } from "~/lib/dashboard";
import { cardStyles } from "~/utils/tw-styles";

interface StatCardsProps {
  stats: DashboardStats;
}

export default function StatCards({ stats }: StatCardsProps) {
  const [rfqPeriod, setRfqPeriod] = useState("30");

  const formatCurrency = (amount: number) => {
    return new Intl.NumberFormat("en-US", {
      style: "currency",
      currency: "USD",
    }).format(amount);
  };

  const getMonthOverMonthPercentage = (current: number, previous: number) => {
    if (previous === 0) return "+100%";
    const percentage = ((current - previous) / previous) * 100;
    return percentage > 0
      ? `+${percentage.toFixed(0)}%`
      : `${percentage.toFixed(0)}%`;
  };

  return (
    <div className="grid grid-cols-1 md:grid-cols-2 lg:grid-cols-4 gap-6 px-10 py-8">
      <Link
        to="/ActionItems"
        className="no-underline"
      >
        <div className={`${cardStyles.container} cursor-pointer h-full flex flex-col`}>
          <h4 className={cardStyles.subtitle}>Action Items</h4>
          <h1 className={cardStyles.title}>{stats.actionItems}</h1>
          <p className={cardStyles.content}>Requires review</p>
        </div>
      </Link>
      <div
        className={`${cardStyles.container} h-full flex flex-col`}
      >
        <h4 className={cardStyles.subtitle}>Open PO Revenue</h4>
        <h1 className={cardStyles.title}>
          {formatCurrency(stats.openPoRevenue)}
        </h1>
        <p className={cardStyles.content}>+81% month over month</p>
      </div>
      <Link
        to="/orders"
        className="no-underline"
      >
        <div className={`${cardStyles.container} cursor-pointer h-full flex flex-col`}>
          <h4 className={cardStyles.subtitle}>Open PO's</h4>
          <h1 className={cardStyles.title}>{stats.openPOs}</h1>
          <p className={cardStyles.content}>+33% month over month</p>
        </div>
      </Link>
      <div
        className={`${cardStyles.container} h-full flex flex-col`}
      >
        <h4 className={cardStyles.subtitle}>RFQ's</h4>
        <h1 className={cardStyles.title}>{stats.rfqs}</h1>
        <div className="flex items-center gap-2">
          <p className={cardStyles.content}>In the Last:</p>
          <select
            value={rfqPeriod}
            onChange={(e) => setRfqPeriod(e.target.value)}
            className="font-semibold text-gray-500 dark:text-gray-400 bg-white dark:bg-gray-700 border border-gray-300 dark:border-gray-600 rounded px-3 py-1 text-sm focus:outline-none focus:ring-2 focus:ring-blue-500 focus:border-blue-500 transition-colors duration-150"
          >
            <option value="30">30 Days</option>
            <option value="14">14 Days</option>
            <option value="7">7 Days</option>
            <option value="1">Today</option>
          </select>
        </div>
      </div>
    </div>
  );
}
>>>>>>> 766454c7
<|MERGE_RESOLUTION|>--- conflicted
+++ resolved
@@ -1,163 +1,80 @@
-<<<<<<< HEAD
-import { useState } from "react";
-import { Link } from "@remix-run/react";
-import type { DashboardStats } from "~/lib/dashboard.js";
-import { cardStyles } from "~/utils/tw-styles.js";
-
-interface StatCardsProps {
-  stats: DashboardStats;
-}
-
-export default function StatCards({ stats }: StatCardsProps) {
-  const [rfqPeriod, setRfqPeriod] = useState("30");
-
-  const formatCurrency = (amount: number) => {
-    return new Intl.NumberFormat("en-US", {
-      style: "currency",
-      currency: "USD",
-    }).format(amount);
-  };
-
-  const getMonthOverMonthPercentage = (current: number, previous: number) => {
-    if (previous === 0) return "+100%";
-    const percentage = ((current - previous) / previous) * 100;
-    return percentage > 0
-      ? `+${percentage.toFixed(0)}%`
-      : `${percentage.toFixed(0)}%`;
-  };
-
-  return (
-    <div className="grid grid-cols-1 md:grid-cols-2 lg:grid-cols-4 gap-6 px-10 py-8">
-      <Link
-        to="/ActionItems"
-        className="no-underline"
-      >
-        <div className={`${cardStyles.container} cursor-pointer h-full flex flex-col`}>
-          <h4 className={cardStyles.subtitle}>Action Items</h4>
-          <h1 className={cardStyles.title}>{stats.actionItems}</h1>
-          <p className={cardStyles.content}>Requires review</p>
-        </div>
-      </Link>
-      <div
-        className={`${cardStyles.container} h-full flex flex-col`}
-      >
-        <h4 className={cardStyles.subtitle}>Open PO Revenue</h4>
-        <h1 className={cardStyles.title}>
-          {formatCurrency(stats.openPoRevenue)}
-        </h1>
-        <p className={cardStyles.content}>+81% month over month</p>
-      </div>
-      <Link
-        to="/orders"
-        className="no-underline"
-      >
-        <div className={`${cardStyles.container} cursor-pointer h-full flex flex-col`}>
-          <h4 className={cardStyles.subtitle}>Open PO's</h4>
-          <h1 className={cardStyles.title}>{stats.openPOs}</h1>
-          <p className={cardStyles.content}>+33% month over month</p>
-        </div>
-      </Link>
-      <div
-        className={`${cardStyles.container} h-full flex flex-col`}
-      >
-        <h4 className={cardStyles.subtitle}>RFQ's</h4>
-        <h1 className={cardStyles.title}>{stats.rfqs}</h1>
-        <div className="flex items-center gap-2">
-          <p className={cardStyles.content}>In the Last:</p>
-          <select
-            value={rfqPeriod}
-            onChange={(e) => setRfqPeriod(e.target.value)}
-            className="font-semibold text-gray-500 dark:text-gray-400 bg-white dark:bg-gray-700 border border-gray-300 dark:border-gray-600 rounded px-3 py-1 text-sm focus:outline-none focus:ring-2 focus:ring-blue-500 focus:border-blue-500 transition-colors duration-150"
-          >
-            <option value="30">30 Days</option>
-            <option value="14">14 Days</option>
-            <option value="7">7 Days</option>
-            <option value="1">Today</option>
-          </select>
-        </div>
-      </div>
-    </div>
-  );
-}
-=======
-import { useState } from "react";
-import { Link } from "@remix-run/react";
-import type { DashboardStats } from "~/lib/dashboard";
-import { cardStyles } from "~/utils/tw-styles";
-
-interface StatCardsProps {
-  stats: DashboardStats;
-}
-
-export default function StatCards({ stats }: StatCardsProps) {
-  const [rfqPeriod, setRfqPeriod] = useState("30");
-
-  const formatCurrency = (amount: number) => {
-    return new Intl.NumberFormat("en-US", {
-      style: "currency",
-      currency: "USD",
-    }).format(amount);
-  };
-
-  const getMonthOverMonthPercentage = (current: number, previous: number) => {
-    if (previous === 0) return "+100%";
-    const percentage = ((current - previous) / previous) * 100;
-    return percentage > 0
-      ? `+${percentage.toFixed(0)}%`
-      : `${percentage.toFixed(0)}%`;
-  };
-
-  return (
-    <div className="grid grid-cols-1 md:grid-cols-2 lg:grid-cols-4 gap-6 px-10 py-8">
-      <Link
-        to="/ActionItems"
-        className="no-underline"
-      >
-        <div className={`${cardStyles.container} cursor-pointer h-full flex flex-col`}>
-          <h4 className={cardStyles.subtitle}>Action Items</h4>
-          <h1 className={cardStyles.title}>{stats.actionItems}</h1>
-          <p className={cardStyles.content}>Requires review</p>
-        </div>
-      </Link>
-      <div
-        className={`${cardStyles.container} h-full flex flex-col`}
-      >
-        <h4 className={cardStyles.subtitle}>Open PO Revenue</h4>
-        <h1 className={cardStyles.title}>
-          {formatCurrency(stats.openPoRevenue)}
-        </h1>
-        <p className={cardStyles.content}>+81% month over month</p>
-      </div>
-      <Link
-        to="/orders"
-        className="no-underline"
-      >
-        <div className={`${cardStyles.container} cursor-pointer h-full flex flex-col`}>
-          <h4 className={cardStyles.subtitle}>Open PO's</h4>
-          <h1 className={cardStyles.title}>{stats.openPOs}</h1>
-          <p className={cardStyles.content}>+33% month over month</p>
-        </div>
-      </Link>
-      <div
-        className={`${cardStyles.container} h-full flex flex-col`}
-      >
-        <h4 className={cardStyles.subtitle}>RFQ's</h4>
-        <h1 className={cardStyles.title}>{stats.rfqs}</h1>
-        <div className="flex items-center gap-2">
-          <p className={cardStyles.content}>In the Last:</p>
-          <select
-            value={rfqPeriod}
-            onChange={(e) => setRfqPeriod(e.target.value)}
-            className="font-semibold text-gray-500 dark:text-gray-400 bg-white dark:bg-gray-700 border border-gray-300 dark:border-gray-600 rounded px-3 py-1 text-sm focus:outline-none focus:ring-2 focus:ring-blue-500 focus:border-blue-500 transition-colors duration-150"
-          >
-            <option value="30">30 Days</option>
-            <option value="14">14 Days</option>
-            <option value="7">7 Days</option>
-            <option value="1">Today</option>
-          </select>
-        </div>
-      </div>
-    </div>
-  );
-}
->>>>>>> 766454c7
+import { useState } from "react";
+import { Link } from "@remix-run/react";
+import type { DashboardStats } from "~/lib/dashboard";
+import { cardStyles } from "~/utils/tw-styles";
+
+interface StatCardsProps {
+  stats: DashboardStats;
+}
+
+export default function StatCards({ stats }: StatCardsProps) {
+  const [rfqPeriod, setRfqPeriod] = useState("30");
+
+  const formatCurrency = (amount: number) => {
+    return new Intl.NumberFormat("en-US", {
+      style: "currency",
+      currency: "USD",
+    }).format(amount);
+  };
+
+  const getMonthOverMonthPercentage = (current: number, previous: number) => {
+    if (previous === 0) return "+100%";
+    const percentage = ((current - previous) / previous) * 100;
+    return percentage > 0
+      ? `+${percentage.toFixed(0)}%`
+      : `${percentage.toFixed(0)}%`;
+  };
+
+  return (
+    <div className="grid grid-cols-1 md:grid-cols-2 lg:grid-cols-4 gap-6 px-10 py-8">
+      <Link
+        to="/ActionItems"
+        className="no-underline"
+      >
+        <div className={`${cardStyles.container} cursor-pointer h-full flex flex-col`}>
+          <h4 className={cardStyles.subtitle}>Action Items</h4>
+          <h1 className={cardStyles.title}>{stats.actionItems}</h1>
+          <p className={cardStyles.content}>Requires review</p>
+        </div>
+      </Link>
+      <div
+        className={`${cardStyles.container} h-full flex flex-col`}
+      >
+        <h4 className={cardStyles.subtitle}>Open PO Revenue</h4>
+        <h1 className={cardStyles.title}>
+          {formatCurrency(stats.openPoRevenue)}
+        </h1>
+        <p className={cardStyles.content}>+81% month over month</p>
+      </div>
+      <Link
+        to="/orders"
+        className="no-underline"
+      >
+        <div className={`${cardStyles.container} cursor-pointer h-full flex flex-col`}>
+          <h4 className={cardStyles.subtitle}>Open PO's</h4>
+          <h1 className={cardStyles.title}>{stats.openPOs}</h1>
+          <p className={cardStyles.content}>+33% month over month</p>
+        </div>
+      </Link>
+      <div
+        className={`${cardStyles.container} h-full flex flex-col`}
+      >
+        <h4 className={cardStyles.subtitle}>RFQ's</h4>
+        <h1 className={cardStyles.title}>{stats.rfqs}</h1>
+        <div className="flex items-center gap-2">
+          <p className={cardStyles.content}>In the Last:</p>
+          <select
+            value={rfqPeriod}
+            onChange={(e) => setRfqPeriod(e.target.value)}
+            className="font-semibold text-gray-500 dark:text-gray-400 bg-white dark:bg-gray-700 border border-gray-300 dark:border-gray-600 rounded px-3 py-1 text-sm focus:outline-none focus:ring-2 focus:ring-blue-500 focus:border-blue-500 transition-colors duration-150"
+          >
+            <option value="30">30 Days</option>
+            <option value="14">14 Days</option>
+            <option value="7">7 Days</option>
+            <option value="1">Today</option>
+          </select>
+        </div>
+      </div>
+    </div>
+  );
+}