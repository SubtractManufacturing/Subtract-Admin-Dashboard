--- conflicted
+++ resolved
@@ -1,305 +1,151 @@
-<<<<<<< HEAD
-import { useEffect, useRef } from "react";
-import { Link } from "@remix-run/react";
-import { useTheme } from "~/contexts/ThemeContext.js";
-
-interface AccountDropdownProps {
-  isOpen: boolean;
-  onClose: () => void;
-  userName?: string;
-  userEmail?: string;
-  userInitials?: string;
-  profilePhotoUrl?: string;
-  excludeRef?: React.RefObject<HTMLElement>;
-}
-
-export default function AccountDropdown({
-  isOpen,
-  onClose,
-  userName = "Admin User",
-  userEmail = "admin@subtract.com",
-  userInitials = "AU",
-  profilePhotoUrl,
-  excludeRef,
-}: AccountDropdownProps) {
-  const dropdownRef = useRef<HTMLDivElement>(null);
-  const { theme, toggleTheme } = useTheme();
-
-  useEffect(() => {
-    function handleClickOutside(event: MouseEvent) {
-      if (
-        dropdownRef.current && 
-        !dropdownRef.current.contains(event.target as Node) &&
-        (!excludeRef?.current || !excludeRef.current.contains(event.target as Node))
-      ) {
-        onClose();
-      }
-    }
-
-    if (isOpen) {
-      document.addEventListener("mousedown", handleClickOutside);
-      return () => {
-        document.removeEventListener("mousedown", handleClickOutside);
-      };
-    }
-  }, [isOpen, onClose]);
-
-  if (!isOpen) return null;
-
-  return (
-    <div
-      ref={dropdownRef}
-      className="absolute right-0 mt-2 w-72 bg-white dark:bg-gray-800 rounded-lg shadow-lg border border-gray-200 dark:border-gray-700 py-2 z-50 transition-colors duration-150"
-    >
-      <div className="px-4 py-3 border-b border-gray-200 dark:border-gray-700 transition-colors duration-150">
-        <div className="flex items-center gap-3">
-          <div className="w-12 h-12 rounded-full bg-indigo-600 flex items-center justify-center text-white font-semibold text-lg overflow-hidden flex-shrink-0">
-            {profilePhotoUrl ? (
-              <img src={profilePhotoUrl} alt={userName} className="w-full h-full object-cover" />
-            ) : (
-              userInitials
-            )}
-          </div>
-          <div className="flex-1 min-w-0">
-            <p className="text-sm font-semibold text-gray-900 dark:text-gray-100 truncate transition-colors duration-150">{userName}</p>
-            <p className="text-sm text-gray-500 dark:text-gray-400 truncate transition-colors duration-150">{userEmail}</p>
-          </div>
-        </div>
-      </div>
-
-      <div className="py-1">
-        <Link
-          to="/settings"
-          className="flex items-center gap-3 px-4 py-2 text-sm text-gray-700 dark:text-gray-300 hover:bg-gray-100 dark:hover:bg-gray-700 transition-colors no-underline"
-          onClick={onClose}
-        >
-          <svg className="w-5 h-5 text-gray-400 dark:text-gray-500" fill="none" stroke="currentColor" viewBox="0 0 24 24">
-            <path strokeLinecap="round" strokeLinejoin="round" strokeWidth={2} d="M10.325 4.317c.426-1.756 2.924-1.756 3.35 0a1.724 1.724 0 002.573 1.066c1.543-.94 3.31.826 2.37 2.37a1.724 1.724 0 001.065 2.572c1.756.426 1.756 2.924 0 3.35a1.724 1.724 0 00-1.066 2.573c.94 1.543-.826 3.31-2.37 2.37a1.724 1.724 0 00-2.572 1.065c-.426 1.756-2.924 1.756-3.35 0a1.724 1.724 0 00-2.573-1.066c-1.543.94-3.31-.826-2.37-2.37a1.724 1.724 0 00-1.065-2.572c-1.756-.426-1.756-2.924 0-3.35a1.724 1.724 0 001.066-2.573c-.94-1.543.826-3.31 2.37-2.37.996.608 2.296.07 2.572-1.065z" />
-            <path strokeLinecap="round" strokeLinejoin="round" strokeWidth={2} d="M15 12a3 3 0 11-6 0 3 3 0 016 0z" />
-          </svg>
-          <span>Settings</span>
-        </Link>
-
-        <Link
-          to="/notifications"
-          className="flex items-center gap-3 px-4 py-2 text-sm text-gray-700 dark:text-gray-300 hover:bg-gray-100 dark:hover:bg-gray-700 transition-colors no-underline"
-          onClick={onClose}
-        >
-          <svg className="w-5 h-5 text-gray-400 dark:text-gray-500" fill="none" stroke="currentColor" viewBox="0 0 24 24">
-            <path strokeLinecap="round" strokeLinejoin="round" strokeWidth={2} d="M15 17h5l-1.405-1.405A2.032 2.032 0 0118 14.158V11a6.002 6.002 0 00-4-5.659V5a2 2 0 10-4 0v.341C7.67 6.165 6 8.388 6 11v3.159c0 .538-.214 1.055-.595 1.436L4 17h5m6 0v1a3 3 0 11-6 0v-1m6 0H9" />
-          </svg>
-          <span>Notifications</span>
-          <span className="ml-auto bg-red-500 text-white text-xs rounded-full px-2 py-0.5">3</span>
-        </Link>
-      </div>
-
-      <div className="border-t border-gray-200 dark:border-gray-700 mt-1 pt-1 transition-colors duration-150">
-        <button
-          onClick={() => {
-            onClose();
-            // Add logout logic here
-            window.location.href = "/logout";
-          }}
-          className="flex items-center gap-3 px-4 py-2 text-sm text-gray-700 dark:text-gray-300 hover:bg-gray-100 dark:hover:bg-gray-700 transition-colors w-full text-left"
-        >
-          <svg className="w-5 h-5 text-gray-400 dark:text-gray-500" fill="none" stroke="currentColor" viewBox="0 0 24 24">
-            <path strokeLinecap="round" strokeLinejoin="round" strokeWidth={2} d="M17 16l4-4m0 0l-4-4m4 4H7m6 4v1a3 3 0 01-3 3H6a3 3 0 01-3-3V7a3 3 0 013-3h4a3 3 0 013 3v1" />
-          </svg>
-          <span>Log out</span>
-        </button>
-      </div>
-
-      <div className="border-t border-gray-200 dark:border-gray-700 mt-1 px-4 py-3 transition-colors duration-150">
-        <div className="flex items-center justify-between">
-          <span className="text-sm text-gray-700 dark:text-gray-300 transition-colors duration-150">Dark mode</span>
-          <button
-            onClick={toggleTheme}
-            className="relative inline-flex items-center h-6 rounded-full w-11 transition-colors duration-200 focus:outline-none"
-            style={{ backgroundColor: theme === 'dark' ? '#6366f1' : '#e5e7eb' }}
-          >
-            <span
-              className={`inline-block w-4 h-4 transform transition-transform duration-200 ${
-                theme === 'dark' ? 'translate-x-6' : 'translate-x-1'
-              }`}
-            >
-              <div className="relative w-4 h-4">
-                {/* Sun icon */}
-                <svg
-                  className={`absolute inset-0 w-4 h-4 text-yellow-500 transition-all duration-150 ${
-                    theme === 'dark' ? 'opacity-0 rotate-90 scale-0' : 'opacity-100 rotate-0 scale-100'
-                  }`}
-                  fill="currentColor"
-                  viewBox="0 0 20 20"
-                >
-                  <path d="M10 2a1 1 0 011 1v1a1 1 0 11-2 0V3a1 1 0 011-1zm4 8a4 4 0 11-8 0 4 4 0 018 0zm-.464 4.95l.707.707a1 1 0 001.414-1.414l-.707-.707a1 1 0 00-1.414 1.414zm2.12-10.607a1 1 0 010 1.414l-.706.707a1 1 0 11-1.414-1.414l.707-.707a1 1 0 011.414 0zM17 11a1 1 0 100-2h-1a1 1 0 100 2h1zm-7 4a1 1 0 011 1v1a1 1 0 11-2 0v-1a1 1 0 011-1zM5.05 6.464A1 1 0 106.465 5.05l-.708-.707a1 1 0 00-1.414 1.414l.707.707zm1.414 8.486l-.707.707a1 1 0 01-1.414-1.414l.707-.707a1 1 0 011.414 1.414zM4 11a1 1 0 100-2H3a1 1 0 000 2h1z" />
-                </svg>
-                {/* Moon icon */}
-                <svg
-                  className={`absolute inset-0 w-4 h-4 text-indigo-200 transition-all duration-150 ${
-                    theme === 'dark' ? 'opacity-100 rotate-0 scale-100' : 'opacity-0 -rotate-90 scale-0'
-                  }`}
-                  fill="currentColor"
-                  viewBox="0 0 20 20"
-                >
-                  <path d="M17.293 13.293A8 8 0 016.707 2.707a8.001 8.001 0 1010.586 10.586z" />
-                </svg>
-              </div>
-            </span>
-          </button>
-        </div>
-      </div>
-    </div>
-  );
-=======
-import { useEffect, useRef } from "react";
-import { Link, Form, useFetcher } from "@remix-run/react";
-import { useTheme } from "~/contexts/ThemeContext";
-
-interface AccountDropdownProps {
-  isOpen: boolean;
-  onClose: () => void;
-  userName?: string;
-  userEmail?: string;
-  userInitials?: string;
-  profilePhotoUrl?: string;
-  excludeRef?: React.RefObject<HTMLElement>;
-}
-
-export default function AccountDropdown({
-  isOpen,
-  onClose,
-  userName = "Admin User",
-  userEmail = "admin@subtract.com",
-  userInitials = "AU",
-  profilePhotoUrl,
-  excludeRef,
-}: AccountDropdownProps) {
-  const dropdownRef = useRef<HTMLDivElement>(null);
-  const { theme, toggleTheme } = useTheme();
-  const logoutFetcher = useFetcher();
-
-  useEffect(() => {
-    function handleClickOutside(event: MouseEvent) {
-      if (
-        dropdownRef.current && 
-        !dropdownRef.current.contains(event.target as Node) &&
-        (!excludeRef?.current || !excludeRef.current.contains(event.target as Node))
-      ) {
-        onClose();
-      }
-    }
-
-    if (isOpen) {
-      document.addEventListener("mousedown", handleClickOutside);
-      return () => {
-        document.removeEventListener("mousedown", handleClickOutside);
-      };
-    }
-  }, [isOpen, onClose]);
-
-  if (!isOpen) return null;
-
-  return (
-    <div
-      ref={dropdownRef}
-      className="absolute right-0 mt-2 w-72 bg-white dark:bg-gray-800 rounded-lg shadow-lg border border-gray-200 dark:border-gray-700 py-2 z-50 transition-colors duration-150"
-    >
-      <div className="px-4 py-3 border-b border-gray-200 dark:border-gray-700 transition-colors duration-150">
-        <div className="flex items-center gap-3">
-          <div className="w-12 h-12 rounded-full bg-indigo-600 flex items-center justify-center text-white font-semibold text-lg overflow-hidden flex-shrink-0">
-            {profilePhotoUrl ? (
-              <img src={profilePhotoUrl} alt={userName} className="w-full h-full object-cover" />
-            ) : (
-              userInitials
-            )}
-          </div>
-          <div className="flex-1 min-w-0">
-            <p className="text-sm font-semibold text-gray-900 dark:text-gray-100 truncate transition-colors duration-150">{userName}</p>
-            <p className="text-sm text-gray-500 dark:text-gray-400 truncate transition-colors duration-150">{userEmail}</p>
-          </div>
-        </div>
-      </div>
-
-      <div className="py-1">
-        <Link
-          to="/settings"
-          className="flex items-center gap-3 px-4 py-2 text-sm text-gray-700 dark:text-gray-300 hover:bg-gray-100 dark:hover:bg-gray-700 transition-colors no-underline"
-          onClick={onClose}
-        >
-          <svg className="w-5 h-5 text-gray-400 dark:text-gray-500" fill="none" stroke="currentColor" viewBox="0 0 24 24">
-            <path strokeLinecap="round" strokeLinejoin="round" strokeWidth={2} d="M10.325 4.317c.426-1.756 2.924-1.756 3.35 0a1.724 1.724 0 002.573 1.066c1.543-.94 3.31.826 2.37 2.37a1.724 1.724 0 001.065 2.572c1.756.426 1.756 2.924 0 3.35a1.724 1.724 0 00-1.066 2.573c.94 1.543-.826 3.31-2.37 2.37a1.724 1.724 0 00-2.572 1.065c-.426 1.756-2.924 1.756-3.35 0a1.724 1.724 0 00-2.573-1.066c-1.543.94-3.31-.826-2.37-2.37a1.724 1.724 0 00-1.065-2.572c-1.756-.426-1.756-2.924 0-3.35a1.724 1.724 0 001.066-2.573c-.94-1.543.826-3.31 2.37-2.37.996.608 2.296.07 2.572-1.065z" />
-            <path strokeLinecap="round" strokeLinejoin="round" strokeWidth={2} d="M15 12a3 3 0 11-6 0 3 3 0 016 0z" />
-          </svg>
-          <span>Settings</span>
-        </Link>
-
-        <Link
-          to="/notifications"
-          className="flex items-center gap-3 px-4 py-2 text-sm text-gray-700 dark:text-gray-300 hover:bg-gray-100 dark:hover:bg-gray-700 transition-colors no-underline"
-          onClick={onClose}
-        >
-          <svg className="w-5 h-5 text-gray-400 dark:text-gray-500" fill="none" stroke="currentColor" viewBox="0 0 24 24">
-            <path strokeLinecap="round" strokeLinejoin="round" strokeWidth={2} d="M15 17h5l-1.405-1.405A2.032 2.032 0 0118 14.158V11a6.002 6.002 0 00-4-5.659V5a2 2 0 10-4 0v.341C7.67 6.165 6 8.388 6 11v3.159c0 .538-.214 1.055-.595 1.436L4 17h5m6 0v1a3 3 0 11-6 0v-1m6 0H9" />
-          </svg>
-          <span>Notifications</span>
-          <span className="ml-auto bg-red-500 text-white text-xs rounded-full px-2 py-0.5">3</span>
-        </Link>
-      </div>
-
-      <div className="border-t border-gray-200 dark:border-gray-700 mt-1 pt-1 transition-colors duration-150">
-        <logoutFetcher.Form method="post" action="/logout">
-          <button
-            type="submit"
-            className="flex items-center gap-3 px-4 py-2 text-sm text-gray-700 dark:text-gray-300 hover:bg-gray-100 dark:hover:bg-gray-700 transition-colors w-full text-left"
-          >
-            <svg className="w-5 h-5 text-gray-400 dark:text-gray-500" fill="none" stroke="currentColor" viewBox="0 0 24 24">
-              <path strokeLinecap="round" strokeLinejoin="round" strokeWidth={2} d="M17 16l4-4m0 0l-4-4m4 4H7m6 4v1a3 3 0 01-3 3H6a3 3 0 01-3-3V7a3 3 0 013-3h4a3 3 0 013 3v1" />
-            </svg>
-            <span>Log out</span>
-          </button>
-        </logoutFetcher.Form>
-      </div>
-
-      <div className="border-t border-gray-200 dark:border-gray-700 mt-1 px-4 py-3 transition-colors duration-150">
-        <div className="flex items-center justify-between">
-          <span className="text-sm text-gray-700 dark:text-gray-300 transition-colors duration-150">Dark mode</span>
-          <button
-            onClick={toggleTheme}
-            className="relative inline-flex items-center h-6 rounded-full w-11 transition-colors duration-200 focus:outline-none"
-            style={{ backgroundColor: theme === 'dark' ? '#6366f1' : '#e5e7eb' }}
-          >
-            <span
-              className={`inline-block w-4 h-4 transform transition-transform duration-200 ${
-                theme === 'dark' ? 'translate-x-6' : 'translate-x-1'
-              }`}
-            >
-              <div className="relative w-4 h-4">
-                {/* Sun icon */}
-                <svg
-                  className={`absolute inset-0 w-4 h-4 text-yellow-500 transition-all duration-150 ${
-                    theme === 'dark' ? 'opacity-0 rotate-90 scale-0' : 'opacity-100 rotate-0 scale-100'
-                  }`}
-                  fill="currentColor"
-                  viewBox="0 0 20 20"
-                >
-                  <path d="M10 2a1 1 0 011 1v1a1 1 0 11-2 0V3a1 1 0 011-1zm4 8a4 4 0 11-8 0 4 4 0 018 0zm-.464 4.95l.707.707a1 1 0 001.414-1.414l-.707-.707a1 1 0 00-1.414 1.414zm2.12-10.607a1 1 0 010 1.414l-.706.707a1 1 0 11-1.414-1.414l.707-.707a1 1 0 011.414 0zM17 11a1 1 0 100-2h-1a1 1 0 100 2h1zm-7 4a1 1 0 011 1v1a1 1 0 11-2 0v-1a1 1 0 011-1zM5.05 6.464A1 1 0 106.465 5.05l-.708-.707a1 1 0 00-1.414 1.414l.707.707zm1.414 8.486l-.707.707a1 1 0 01-1.414-1.414l.707-.707a1 1 0 011.414 1.414zM4 11a1 1 0 100-2H3a1 1 0 000 2h1z" />
-                </svg>
-                {/* Moon icon */}
-                <svg
-                  className={`absolute inset-0 w-4 h-4 text-indigo-200 transition-all duration-150 ${
-                    theme === 'dark' ? 'opacity-100 rotate-0 scale-100' : 'opacity-0 -rotate-90 scale-0'
-                  }`}
-                  fill="currentColor"
-                  viewBox="0 0 20 20"
-                >
-                  <path d="M17.293 13.293A8 8 0 016.707 2.707a8.001 8.001 0 1010.586 10.586z" />
-                </svg>
-              </div>
-            </span>
-          </button>
-        </div>
-      </div>
-    </div>
-  );
->>>>>>> 766454c7
+import { useEffect, useRef } from "react";
+import { Link, Form, useFetcher } from "@remix-run/react";
+import { useTheme } from "~/contexts/ThemeContext";
+
+interface AccountDropdownProps {
+  isOpen: boolean;
+  onClose: () => void;
+  userName?: string;
+  userEmail?: string;
+  userInitials?: string;
+  profilePhotoUrl?: string;
+  excludeRef?: React.RefObject<HTMLElement>;
+}
+
+export default function AccountDropdown({
+  isOpen,
+  onClose,
+  userName = "Admin User",
+  userEmail = "admin@subtract.com",
+  userInitials = "AU",
+  profilePhotoUrl,
+  excludeRef,
+}: AccountDropdownProps) {
+  const dropdownRef = useRef<HTMLDivElement>(null);
+  const { theme, toggleTheme } = useTheme();
+  const logoutFetcher = useFetcher();
+
+  useEffect(() => {
+    function handleClickOutside(event: MouseEvent) {
+      if (
+        dropdownRef.current && 
+        !dropdownRef.current.contains(event.target as Node) &&
+        (!excludeRef?.current || !excludeRef.current.contains(event.target as Node))
+      ) {
+        onClose();
+      }
+    }
+
+    if (isOpen) {
+      document.addEventListener("mousedown", handleClickOutside);
+      return () => {
+        document.removeEventListener("mousedown", handleClickOutside);
+      };
+    }
+  }, [isOpen, onClose]);
+
+  if (!isOpen) return null;
+
+  return (
+    <div
+      ref={dropdownRef}
+      className="absolute right-0 mt-2 w-72 bg-white dark:bg-gray-800 rounded-lg shadow-lg border border-gray-200 dark:border-gray-700 py-2 z-50 transition-colors duration-150"
+    >
+      <div className="px-4 py-3 border-b border-gray-200 dark:border-gray-700 transition-colors duration-150">
+        <div className="flex items-center gap-3">
+          <div className="w-12 h-12 rounded-full bg-indigo-600 flex items-center justify-center text-white font-semibold text-lg overflow-hidden flex-shrink-0">
+            {profilePhotoUrl ? (
+              <img src={profilePhotoUrl} alt={userName} className="w-full h-full object-cover" />
+            ) : (
+              userInitials
+            )}
+          </div>
+          <div className="flex-1 min-w-0">
+            <p className="text-sm font-semibold text-gray-900 dark:text-gray-100 truncate transition-colors duration-150">{userName}</p>
+            <p className="text-sm text-gray-500 dark:text-gray-400 truncate transition-colors duration-150">{userEmail}</p>
+          </div>
+        </div>
+      </div>
+
+      <div className="py-1">
+        <Link
+          to="/settings"
+          className="flex items-center gap-3 px-4 py-2 text-sm text-gray-700 dark:text-gray-300 hover:bg-gray-100 dark:hover:bg-gray-700 transition-colors no-underline"
+          onClick={onClose}
+        >
+          <svg className="w-5 h-5 text-gray-400 dark:text-gray-500" fill="none" stroke="currentColor" viewBox="0 0 24 24">
+            <path strokeLinecap="round" strokeLinejoin="round" strokeWidth={2} d="M10.325 4.317c.426-1.756 2.924-1.756 3.35 0a1.724 1.724 0 002.573 1.066c1.543-.94 3.31.826 2.37 2.37a1.724 1.724 0 001.065 2.572c1.756.426 1.756 2.924 0 3.35a1.724 1.724 0 00-1.066 2.573c.94 1.543-.826 3.31-2.37 2.37a1.724 1.724 0 00-2.572 1.065c-.426 1.756-2.924 1.756-3.35 0a1.724 1.724 0 00-2.573-1.066c-1.543.94-3.31-.826-2.37-2.37a1.724 1.724 0 00-1.065-2.572c-1.756-.426-1.756-2.924 0-3.35a1.724 1.724 0 001.066-2.573c-.94-1.543.826-3.31 2.37-2.37.996.608 2.296.07 2.572-1.065z" />
+            <path strokeLinecap="round" strokeLinejoin="round" strokeWidth={2} d="M15 12a3 3 0 11-6 0 3 3 0 016 0z" />
+          </svg>
+          <span>Settings</span>
+        </Link>
+
+        <Link
+          to="/notifications"
+          className="flex items-center gap-3 px-4 py-2 text-sm text-gray-700 dark:text-gray-300 hover:bg-gray-100 dark:hover:bg-gray-700 transition-colors no-underline"
+          onClick={onClose}
+        >
+          <svg className="w-5 h-5 text-gray-400 dark:text-gray-500" fill="none" stroke="currentColor" viewBox="0 0 24 24">
+            <path strokeLinecap="round" strokeLinejoin="round" strokeWidth={2} d="M15 17h5l-1.405-1.405A2.032 2.032 0 0118 14.158V11a6.002 6.002 0 00-4-5.659V5a2 2 0 10-4 0v.341C7.67 6.165 6 8.388 6 11v3.159c0 .538-.214 1.055-.595 1.436L4 17h5m6 0v1a3 3 0 11-6 0v-1m6 0H9" />
+          </svg>
+          <span>Notifications</span>
+          <span className="ml-auto bg-red-500 text-white text-xs rounded-full px-2 py-0.5">3</span>
+        </Link>
+      </div>
+
+      <div className="border-t border-gray-200 dark:border-gray-700 mt-1 pt-1 transition-colors duration-150">
+        <logoutFetcher.Form method="post" action="/logout">
+          <button
+            type="submit"
+            className="flex items-center gap-3 px-4 py-2 text-sm text-gray-700 dark:text-gray-300 hover:bg-gray-100 dark:hover:bg-gray-700 transition-colors w-full text-left"
+          >
+            <svg className="w-5 h-5 text-gray-400 dark:text-gray-500" fill="none" stroke="currentColor" viewBox="0 0 24 24">
+              <path strokeLinecap="round" strokeLinejoin="round" strokeWidth={2} d="M17 16l4-4m0 0l-4-4m4 4H7m6 4v1a3 3 0 01-3 3H6a3 3 0 01-3-3V7a3 3 0 013-3h4a3 3 0 013 3v1" />
+            </svg>
+            <span>Log out</span>
+          </button>
+        </logoutFetcher.Form>
+      </div>
+
+      <div className="border-t border-gray-200 dark:border-gray-700 mt-1 px-4 py-3 transition-colors duration-150">
+        <div className="flex items-center justify-between">
+          <span className="text-sm text-gray-700 dark:text-gray-300 transition-colors duration-150">Dark mode</span>
+          <button
+            onClick={toggleTheme}
+            className="relative inline-flex items-center h-6 rounded-full w-11 transition-colors duration-200 focus:outline-none"
+            style={{ backgroundColor: theme === 'dark' ? '#6366f1' : '#e5e7eb' }}
+          >
+            <span
+              className={`inline-block w-4 h-4 transform transition-transform duration-200 ${
+                theme === 'dark' ? 'translate-x-6' : 'translate-x-1'
+              }`}
+            >
+              <div className="relative w-4 h-4">
+                {/* Sun icon */}
+                <svg
+                  className={`absolute inset-0 w-4 h-4 text-yellow-500 transition-all duration-150 ${
+                    theme === 'dark' ? 'opacity-0 rotate-90 scale-0' : 'opacity-100 rotate-0 scale-100'
+                  }`}
+                  fill="currentColor"
+                  viewBox="0 0 20 20"
+                >
+                  <path d="M10 2a1 1 0 011 1v1a1 1 0 11-2 0V3a1 1 0 011-1zm4 8a4 4 0 11-8 0 4 4 0 018 0zm-.464 4.95l.707.707a1 1 0 001.414-1.414l-.707-.707a1 1 0 00-1.414 1.414zm2.12-10.607a1 1 0 010 1.414l-.706.707a1 1 0 11-1.414-1.414l.707-.707a1 1 0 011.414 0zM17 11a1 1 0 100-2h-1a1 1 0 100 2h1zm-7 4a1 1 0 011 1v1a1 1 0 11-2 0v-1a1 1 0 011-1zM5.05 6.464A1 1 0 106.465 5.05l-.708-.707a1 1 0 00-1.414 1.414l.707.707zm1.414 8.486l-.707.707a1 1 0 01-1.414-1.414l.707-.707a1 1 0 011.414 1.414zM4 11a1 1 0 100-2H3a1 1 0 000 2h1z" />
+                </svg>
+                {/* Moon icon */}
+                <svg
+                  className={`absolute inset-0 w-4 h-4 text-indigo-200 transition-all duration-150 ${
+                    theme === 'dark' ? 'opacity-100 rotate-0 scale-100' : 'opacity-0 -rotate-90 scale-0'
+                  }`}
+                  fill="currentColor"
+                  viewBox="0 0 20 20"
+                >
+                  <path d="M17.293 13.293A8 8 0 016.707 2.707a8.001 8.001 0 1010.586 10.586z" />
+                </svg>
+              </div>
+            </span>
+          </button>
+        </div>
+      </div>
+    </div>
+  );
 }