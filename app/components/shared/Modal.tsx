<<<<<<< HEAD
import type { ReactNode } from "react"
import { modalStyles } from "~/utils/tw-styles.js"

interface ModalProps {
  isOpen: boolean
  onClose: () => void
  title: string
  children: ReactNode
}

export default function Modal({ isOpen, onClose, title, children }: ModalProps) {
  if (!isOpen) return null

  return (
    <div 
      className={modalStyles.overlay}
      onClick={onClose}
    >
      <div 
        className={`${modalStyles.content} max-h-[80vh] overflow-auto shadow-lg`}
        onClick={(e) => e.stopPropagation()}
      >
        <div className={modalStyles.header}>
          <h2 className={modalStyles.title}>{title}</h2>
          <button
            className={modalStyles.closeButton}
            onClick={onClose}
          >
            ×
          </button>
        </div>
        {children}
      </div>
    </div>
  )
=======
import type { ReactNode } from "react"
import { modalStyles } from "~/utils/tw-styles"

interface ModalProps {
  isOpen: boolean
  onClose: () => void
  title: string
  children: ReactNode
}

export default function Modal({ isOpen, onClose, title, children }: ModalProps) {
  if (!isOpen) return null

  return (
    <div 
      className={modalStyles.overlay}
      onClick={onClose}
    >
      <div 
        className={`${modalStyles.content} max-h-[80vh] overflow-auto shadow-lg`}
        onClick={(e) => e.stopPropagation()}
      >
        <div className={modalStyles.header}>
          <h2 className={modalStyles.title}>{title}</h2>
          <button
            className={modalStyles.closeButton}
            onClick={onClose}
          >
            ×
          </button>
        </div>
        {children}
      </div>
    </div>
  )
>>>>>>> 766454c7
}<|MERGE_RESOLUTION|>--- conflicted
+++ resolved
@@ -1,74 +1,36 @@
-<<<<<<< HEAD
-import type { ReactNode } from "react"
-import { modalStyles } from "~/utils/tw-styles.js"
-
-interface ModalProps {
-  isOpen: boolean
-  onClose: () => void
-  title: string
-  children: ReactNode
-}
-
-export default function Modal({ isOpen, onClose, title, children }: ModalProps) {
-  if (!isOpen) return null
-
-  return (
-    <div 
-      className={modalStyles.overlay}
-      onClick={onClose}
-    >
-      <div 
-        className={`${modalStyles.content} max-h-[80vh] overflow-auto shadow-lg`}
-        onClick={(e) => e.stopPropagation()}
-      >
-        <div className={modalStyles.header}>
-          <h2 className={modalStyles.title}>{title}</h2>
-          <button
-            className={modalStyles.closeButton}
-            onClick={onClose}
-          >
-            ×
-          </button>
-        </div>
-        {children}
-      </div>
-    </div>
-  )
-=======
-import type { ReactNode } from "react"
-import { modalStyles } from "~/utils/tw-styles"
-
-interface ModalProps {
-  isOpen: boolean
-  onClose: () => void
-  title: string
-  children: ReactNode
-}
-
-export default function Modal({ isOpen, onClose, title, children }: ModalProps) {
-  if (!isOpen) return null
-
-  return (
-    <div 
-      className={modalStyles.overlay}
-      onClick={onClose}
-    >
-      <div 
-        className={`${modalStyles.content} max-h-[80vh] overflow-auto shadow-lg`}
-        onClick={(e) => e.stopPropagation()}
-      >
-        <div className={modalStyles.header}>
-          <h2 className={modalStyles.title}>{title}</h2>
-          <button
-            className={modalStyles.closeButton}
-            onClick={onClose}
-          >
-            ×
-          </button>
-        </div>
-        {children}
-      </div>
-    </div>
-  )
->>>>>>> 766454c7
+import type { ReactNode } from "react"
+import { modalStyles } from "~/utils/tw-styles"
+
+interface ModalProps {
+  isOpen: boolean
+  onClose: () => void
+  title: string
+  children: ReactNode
+}
+
+export default function Modal({ isOpen, onClose, title, children }: ModalProps) {
+  if (!isOpen) return null
+
+  return (
+    <div 
+      className={modalStyles.overlay}
+      onClick={onClose}
+    >
+      <div 
+        className={`${modalStyles.content} max-h-[80vh] overflow-auto shadow-lg`}
+        onClick={(e) => e.stopPropagation()}
+      >
+        <div className={modalStyles.header}>
+          <h2 className={modalStyles.title}>{title}</h2>
+          <button
+            className={modalStyles.closeButton}
+            onClick={onClose}
+          >
+            ×
+          </button>
+        </div>
+        {children}
+      </div>
+    </div>
+  )
 }