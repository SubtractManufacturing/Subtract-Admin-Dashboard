--- conflicted
+++ resolved
@@ -1,168 +1,85 @@
-<<<<<<< HEAD
-import { Link } from "@remix-run/react";
-import { useState, useRef } from "react";
-import AccountDropdown from "./AccountDropdown.js";
-
-export default function Navbar() {
-  const [isDropdownOpen, setIsDropdownOpen] = useState(false);
-  const buttonRef = useRef<HTMLButtonElement>(null);
-
-  return (
-    <div className="flex justify-between items-center bg-gray-800 text-white px-8 py-4">
-      <h1 className="text-2xl font-semibold m-0">
-        <Link to="/" className="text-white no-underline hover:opacity-80">
-          Subtract Admin Dashboard
-        </Link>
-      </h1>
-      <div className="flex items-center gap-5">
-        <Link
-          to="/ActionItems"
-          className="text-white no-underline font-semibold transition-opacity hover:opacity-80"
-        >
-          Action Items
-        </Link>
-        <Link
-          to="/orders"
-          className="text-white no-underline font-semibold transition-opacity hover:opacity-80"
-        >
-          Orders
-        </Link>
-        <Link
-          to="/customers"
-          className="text-white no-underline font-semibold transition-opacity hover:opacity-80"
-        >
-          Customers
-        </Link>
-        <Link
-          to="/vendors"
-          className="text-white no-underline font-semibold transition-opacity hover:opacity-80"
-        >
-          Vendors
-        </Link>
-        <div className="relative">
-          <button
-            ref={buttonRef}
-            onClick={() => setIsDropdownOpen(!isDropdownOpen)}
-            className="flex items-center gap-3 px-3 py-2 rounded hover:bg-white/10 transition-colors ml-5"
-          >
-            <span className="text-sm font-medium">Admin</span>
-            <div className="w-9 h-9 rounded-full bg-indigo-600 flex items-center justify-center text-white font-semibold text-sm overflow-hidden">
-              A{/* Or use an image: */}
-              {/* <img src="/profile-photo.jpg" alt="Admin" className="w-full h-full object-cover" /> */}
-            </div>
-            <svg
-              className={`w-4 h-4 transition-transform ${
-                isDropdownOpen ? "rotate-180" : ""
-              }`}
-              fill="none"
-              stroke="currentColor"
-              viewBox="0 0 24 24"
-            >
-              <path
-                strokeLinecap="round"
-                strokeLinejoin="round"
-                strokeWidth={2}
-                d="M19 9l-7 7-7-7"
-              />
-            </svg>
-          </button>
-          <AccountDropdown
-            isOpen={isDropdownOpen}
-            onClose={() => setIsDropdownOpen(false)}
-            userName="Admin User" //Connect this to auth when implemented
-            userEmail="admin@subtract.com" //This too
-            userInitials="A" //And this
-            excludeRef={buttonRef}
-          />
-        </div>
-      </div>
-    </div>
-  );
-}
-=======
-import { Link } from "@remix-run/react";
-import { useState, useRef } from "react";
-import AccountDropdown from "./AccountDropdown";
-
-interface NavbarProps {
-  userName?: string;
-  userEmail?: string;
-  userInitials?: string;
-}
-
-export default function Navbar({ userName, userEmail, userInitials }: NavbarProps) {
-  const [isDropdownOpen, setIsDropdownOpen] = useState(false);
-  const buttonRef = useRef<HTMLButtonElement>(null);
-
-  return (
-    <div className="flex justify-between items-center bg-gray-800 text-white px-8 py-4">
-      <h1 className="text-2xl font-semibold m-0">
-        <Link to="/" className="text-white no-underline hover:opacity-80">
-          Subtract Admin Dashboard
-        </Link>
-      </h1>
-      <div className="flex items-center gap-5">
-        <Link
-          to="/ActionItems"
-          className="text-white no-underline font-semibold transition-opacity hover:opacity-80"
-        >
-          Action Items
-        </Link>
-        <Link
-          to="/orders"
-          className="text-white no-underline font-semibold transition-opacity hover:opacity-80"
-        >
-          Orders
-        </Link>
-        <Link
-          to="/customers"
-          className="text-white no-underline font-semibold transition-opacity hover:opacity-80"
-        >
-          Customers
-        </Link>
-        <Link
-          to="/vendors"
-          className="text-white no-underline font-semibold transition-opacity hover:opacity-80"
-        >
-          Vendors
-        </Link>
-        <div className="relative">
-          <button
-            ref={buttonRef}
-            onClick={() => setIsDropdownOpen(!isDropdownOpen)}
-            className="flex items-center gap-3 px-3 py-2 rounded hover:bg-white/10 transition-colors ml-5"
-          >
-            <span className="text-sm font-medium">{userName || "User"}</span>
-            <div className="w-9 h-9 rounded-full bg-indigo-600 flex items-center justify-center text-white font-semibold text-sm overflow-hidden">
-              {userInitials || "U"}
-            </div>
-            <svg
-              className={`w-4 h-4 transition-transform ${
-                isDropdownOpen ? "rotate-180" : ""
-              }`}
-              fill="none"
-              stroke="currentColor"
-              viewBox="0 0 24 24"
-            >
-              <path
-                strokeLinecap="round"
-                strokeLinejoin="round"
-                strokeWidth={2}
-                d="M19 9l-7 7-7-7"
-              />
-            </svg>
-          </button>
-          <AccountDropdown
-            isOpen={isDropdownOpen}
-            onClose={() => setIsDropdownOpen(false)}
-            userName={userName || "User"}
-            userEmail={userEmail || "user@example.com"}
-            userInitials={userInitials || "U"}
-            excludeRef={buttonRef}
-          />
-        </div>
-      </div>
-    </div>
-  );
-}
->>>>>>> 766454c7
+import { Link } from "@remix-run/react";
+import { useState, useRef } from "react";
+import AccountDropdown from "./AccountDropdown";
+
+interface NavbarProps {
+  userName?: string;
+  userEmail?: string;
+  userInitials?: string;
+}
+
+export default function Navbar({ userName, userEmail, userInitials }: NavbarProps) {
+  const [isDropdownOpen, setIsDropdownOpen] = useState(false);
+  const buttonRef = useRef<HTMLButtonElement>(null);
+
+  return (
+    <div className="flex justify-between items-center bg-gray-800 text-white px-8 py-4">
+      <h1 className="text-2xl font-semibold m-0">
+        <Link to="/" className="text-white no-underline hover:opacity-80">
+          Subtract Admin Dashboard
+        </Link>
+      </h1>
+      <div className="flex items-center gap-5">
+        <Link
+          to="/ActionItems"
+          className="text-white no-underline font-semibold transition-opacity hover:opacity-80"
+        >
+          Action Items
+        </Link>
+        <Link
+          to="/orders"
+          className="text-white no-underline font-semibold transition-opacity hover:opacity-80"
+        >
+          Orders
+        </Link>
+        <Link
+          to="/customers"
+          className="text-white no-underline font-semibold transition-opacity hover:opacity-80"
+        >
+          Customers
+        </Link>
+        <Link
+          to="/vendors"
+          className="text-white no-underline font-semibold transition-opacity hover:opacity-80"
+        >
+          Vendors
+        </Link>
+        <div className="relative">
+          <button
+            ref={buttonRef}
+            onClick={() => setIsDropdownOpen(!isDropdownOpen)}
+            className="flex items-center gap-3 px-3 py-2 rounded hover:bg-white/10 transition-colors ml-5"
+          >
+            <span className="text-sm font-medium">{userName || "User"}</span>
+            <div className="w-9 h-9 rounded-full bg-indigo-600 flex items-center justify-center text-white font-semibold text-sm overflow-hidden">
+              {userInitials || "U"}
+            </div>
+            <svg
+              className={`w-4 h-4 transition-transform ${
+                isDropdownOpen ? "rotate-180" : ""
+              }`}
+              fill="none"
+              stroke="currentColor"
+              viewBox="0 0 24 24"
+            >
+              <path
+                strokeLinecap="round"
+                strokeLinejoin="round"
+                strokeWidth={2}
+                d="M19 9l-7 7-7-7"
+              />
+            </svg>
+          </button>
+          <AccountDropdown
+            isOpen={isDropdownOpen}
+            onClose={() => setIsDropdownOpen(false)}
+            userName={userName || "User"}
+            userEmail={userEmail || "user@example.com"}
+            userInitials={userInitials || "U"}
+            excludeRef={buttonRef}
+          />
+        </div>
+      </div>
+    </div>
+  );
+}