<<<<<<< HEAD
import {
  Links,
  Meta,
  Outlet,
  Scripts,
  ScrollRestoration,
} from "@remix-run/react";

import tailwindStyles from "./tailwind.css?url";
import { ThemeProvider, themeInitScript } from "./contexts/ThemeContext.js";

export const links = () => [
  { rel: "stylesheet", href: tailwindStyles },
];

export default function App() {
  return (
    <html lang="en">
      <head>
        <meta charSet="utf-8" />
        <meta name="viewport" content="width=device-width, initial-scale=1" />
        <Meta />
        <Links />
        <script dangerouslySetInnerHTML={{ __html: themeInitScript }} />
      </head>
      <body className="bg-gray-100 dark:bg-gray-900 text-gray-900 dark:text-gray-100 transition-colors duration-150">
        <ThemeProvider>
          <Outlet />
        </ThemeProvider>
        <ScrollRestoration />
        <Scripts />
      </body>
    </html>
  );
}
=======
import {
  Links,
  Meta,
  Outlet,
  Scripts,
  ScrollRestoration,
} from "@remix-run/react";

import tailwindStyles from "./tailwind.css?url";
import { ThemeProvider, themeInitScript } from "./contexts/ThemeContext";

export const links = () => [
  { rel: "stylesheet", href: tailwindStyles },
  { rel: "icon", type: "image/png", sizes: "256x256", href: "/optimized_256x256_favi_cornerRound.png" },
  { rel: "apple-touch-icon", href: "/optimized_256x256_favi_cornerRound.png" },
];

export default function App() {
  return (
    <html lang="en">
      <head>
        <meta charSet="utf-8" />
        <meta name="viewport" content="width=device-width, initial-scale=1" />
        <Meta />
        <Links />
        <script dangerouslySetInnerHTML={{ __html: themeInitScript }} />
      </head>
      <body className="bg-gray-100 dark:bg-gray-900 text-gray-900 dark:text-gray-100 transition-colors duration-150">
        <ThemeProvider>
          <Outlet />
        </ThemeProvider>
        <ScrollRestoration />
        <Scripts />
      </body>
    </html>
  );
}
>>>>>>> 766454c7
<|MERGE_RESOLUTION|>--- conflicted
+++ resolved
@@ -1,75 +1,37 @@
-<<<<<<< HEAD
-import {
-  Links,
-  Meta,
-  Outlet,
-  Scripts,
-  ScrollRestoration,
-} from "@remix-run/react";
-
-import tailwindStyles from "./tailwind.css?url";
-import { ThemeProvider, themeInitScript } from "./contexts/ThemeContext.js";
-
-export const links = () => [
-  { rel: "stylesheet", href: tailwindStyles },
-];
-
-export default function App() {
-  return (
-    <html lang="en">
-      <head>
-        <meta charSet="utf-8" />
-        <meta name="viewport" content="width=device-width, initial-scale=1" />
-        <Meta />
-        <Links />
-        <script dangerouslySetInnerHTML={{ __html: themeInitScript }} />
-      </head>
-      <body className="bg-gray-100 dark:bg-gray-900 text-gray-900 dark:text-gray-100 transition-colors duration-150">
-        <ThemeProvider>
-          <Outlet />
-        </ThemeProvider>
-        <ScrollRestoration />
-        <Scripts />
-      </body>
-    </html>
-  );
-}
-=======
-import {
-  Links,
-  Meta,
-  Outlet,
-  Scripts,
-  ScrollRestoration,
-} from "@remix-run/react";
-
-import tailwindStyles from "./tailwind.css?url";
-import { ThemeProvider, themeInitScript } from "./contexts/ThemeContext";
-
-export const links = () => [
-  { rel: "stylesheet", href: tailwindStyles },
-  { rel: "icon", type: "image/png", sizes: "256x256", href: "/optimized_256x256_favi_cornerRound.png" },
-  { rel: "apple-touch-icon", href: "/optimized_256x256_favi_cornerRound.png" },
-];
-
-export default function App() {
-  return (
-    <html lang="en">
-      <head>
-        <meta charSet="utf-8" />
-        <meta name="viewport" content="width=device-width, initial-scale=1" />
-        <Meta />
-        <Links />
-        <script dangerouslySetInnerHTML={{ __html: themeInitScript }} />
-      </head>
-      <body className="bg-gray-100 dark:bg-gray-900 text-gray-900 dark:text-gray-100 transition-colors duration-150">
-        <ThemeProvider>
-          <Outlet />
-        </ThemeProvider>
-        <ScrollRestoration />
-        <Scripts />
-      </body>
-    </html>
-  );
-}
->>>>>>> 766454c7
+import {
+  Links,
+  Meta,
+  Outlet,
+  Scripts,
+  ScrollRestoration,
+} from "@remix-run/react";
+
+import tailwindStyles from "./tailwind.css?url";
+import { ThemeProvider, themeInitScript } from "./contexts/ThemeContext";
+
+export const links = () => [
+  { rel: "stylesheet", href: tailwindStyles },
+  { rel: "icon", type: "image/png", sizes: "256x256", href: "/optimized_256x256_favi_cornerRound.png" },
+  { rel: "apple-touch-icon", href: "/optimized_256x256_favi_cornerRound.png" },
+];
+
+export default function App() {
+  return (
+    <html lang="en">
+      <head>
+        <meta charSet="utf-8" />
+        <meta name="viewport" content="width=device-width, initial-scale=1" />
+        <Meta />
+        <Links />
+        <script dangerouslySetInnerHTML={{ __html: themeInitScript }} />
+      </head>
+      <body className="bg-gray-100 dark:bg-gray-900 text-gray-900 dark:text-gray-100 transition-colors duration-150">
+        <ThemeProvider>
+          <Outlet />
+        </ThemeProvider>
+        <ScrollRestoration />
+        <Scripts />
+      </body>
+    </html>
+  );
+}