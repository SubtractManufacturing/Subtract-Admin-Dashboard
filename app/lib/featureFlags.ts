import { db } from "./db";
import { featureFlags, type NewFeatureFlag } from "./db/schema";
import { eq } from "drizzle-orm";

// Feature flag keys as constants
export const FEATURE_FLAGS = {
  MESH_UPLOADS_DEV: "mesh_uploads_dev",
  MESH_UPLOADS_ALL: "mesh_uploads_all",
  EVENTS_ACCESS_ALL: "events_access_all",
  EVENTS_NAV_VISIBLE: "events_nav_visible",
  PRICE_CALCULATOR_DEV: "price_calculator_dev",
  PRICE_CALCULATOR_ALL: "price_calculator_all",
  PDF_AUTO_DOWNLOAD: "pdf_auto_download",
  QUOTE_REJECTION_REASON_REQUIRED: "quote_rejection_reason_required",
  S3_MIGRATION_ENABLED: "s3_migration_enabled",
<<<<<<< HEAD
  CAD_REVISIONS_DEV: "cad_revisions_dev",
  CAD_REVISIONS_ADMIN: "cad_revisions_admin",
  CAD_REVISIONS_ALL: "cad_revisions_all",
  BANANA_FOR_SCALE: "banana_for_scale",
=======
  DISPLAY_VERSION_HEADER: "display_version_header",
  EMAIL_SEND_DEV: "email_send_dev",
>>>>>>> bbf4209b
} as const;

// Default feature flags with their metadata
const DEFAULT_FLAGS: Array<Omit<NewFeatureFlag, "id" | "createdAt" | "updatedAt">> = [
  {
    key: FEATURE_FLAGS.MESH_UPLOADS_DEV,
    name: "Enable Mesh Uploads for Developers",
    description: "Allow users with Developer role to upload 3D mesh files (STL, OBJ, GLTF)",
    enabled: false,
  },
  {
    key: FEATURE_FLAGS.MESH_UPLOADS_ALL,
    name: "Enable Mesh Uploads for All Users",
    description: "Allow all users to upload 3D mesh files (STL, OBJ, GLTF)",
    enabled: false,
  },
  {
    key: FEATURE_FLAGS.EVENTS_ACCESS_ALL,
    name: "Enable Events Route for All Users",
    description: "Allow all users to access the /events route (Admin and Dev users always have access)",
    enabled: true,
  },
  {
    key: FEATURE_FLAGS.EVENTS_NAV_VISIBLE,
    name: "Show Events in Navigation",
    description: "Display the Events link in the navigation bar for all users",
    enabled: true,
  },
  {
    key: FEATURE_FLAGS.PRICE_CALCULATOR_DEV,
    name: "Enable Price Calculator for Admins/Devs",
    description: "Allow users with Admin or Developer role to access the quote price calculator",
    enabled: true,
  },
  {
    key: FEATURE_FLAGS.PRICE_CALCULATOR_ALL,
    name: "Enable Price Calculator for All Users",
    description: "Allow all users to access the quote price calculator",
    enabled: false,
  },
  {
    key: FEATURE_FLAGS.PDF_AUTO_DOWNLOAD,
    name: "Auto-Download Generated PDFs",
    description: "Automatically download PDFs to user's computer when generated (disable for development)",
    enabled: true,
  },
  {
    key: FEATURE_FLAGS.QUOTE_REJECTION_REASON_REQUIRED,
    name: "Require Rejection Reason for Quotes",
    description: "Make the rejection reason required when rejecting a quote (when disabled, reason is optional)",
    enabled: false,
  },
  {
    key: FEATURE_FLAGS.S3_MIGRATION_ENABLED,
    name: "Enable S3 Storage Migration Tools",
    description: "Allow developers to run S3 storage consolidation and cleanup operations (Dev only)",
    enabled: false,
  },
  {
<<<<<<< HEAD
    key: FEATURE_FLAGS.CAD_REVISIONS_DEV,
    name: "Enable CAD Revisions for Developers",
    description: "Allow users with Developer role to upload revised CAD files to quotes and orders",
    enabled: false,
  },
  {
    key: FEATURE_FLAGS.CAD_REVISIONS_ADMIN,
    name: "Enable CAD Revisions for Admins",
    description: "Allow users with Admin role (and Dev) to upload revised CAD files",
    enabled: false,
  },
  {
    key: FEATURE_FLAGS.CAD_REVISIONS_ALL,
    name: "Enable CAD Revisions for All Users",
    description: "Allow all authenticated users to upload revised CAD files",
    enabled: false,
  },
  {
    key: FEATURE_FLAGS.BANANA_FOR_SCALE,
    name: "Banana for Scale",
    description: "Show a banana model next to parts in 3D viewer for size reference (Dev only)",
=======
    key: FEATURE_FLAGS.DISPLAY_VERSION_HEADER,
    name: "Display Version in Header",
    description: "Show the application version number in the navigation header",
    enabled: false,
  },
  {
    key: FEATURE_FLAGS.EMAIL_SEND_DEV,
    name: "Enable Email Integration",
    description: "Enable Gmail integration for sending emails from quotes (Admin and Dev users)",
>>>>>>> bbf4209b
    enabled: false,
  },
];

export async function getAllFeatureFlags() {
  const flags = await db.select().from(featureFlags);
  return flags;
}

export async function getFeatureFlag(key: string) {
  const result = await db
    .select()
    .from(featureFlags)
    .where(eq(featureFlags.key, key))
    .limit(1);
  
  return result[0];
}

export async function updateFeatureFlag(key: string, enabled: boolean, updatedBy: string) {
  const result = await db
    .update(featureFlags)
    .set({
      enabled,
      updatedBy,
      updatedAt: new Date(),
    })
    .where(eq(featureFlags.key, key))
    .returning();
  
  return result[0];
}

export async function initializeFeatureFlags() {
  // Check if feature flags exist, if not create them
  // Also update name/description if they've changed
  for (const flag of DEFAULT_FLAGS) {
    const existing = await getFeatureFlag(flag.key);
    if (!existing) {
      await db.insert(featureFlags).values(flag);
    } else if (existing.name !== flag.name || existing.description !== flag.description) {
      // Update name and description if they've changed (preserves enabled state)
      await db
        .update(featureFlags)
        .set({
          name: flag.name,
          description: flag.description,
          updatedAt: new Date(),
        })
        .where(eq(featureFlags.key, flag.key));
    }
  }
}

export async function isFeatureEnabled(key: string) {
  let flag = await getFeatureFlag(key);

  // If flag doesn't exist, create it with default value
  if (!flag) {
    const defaultFlag = DEFAULT_FLAGS.find(f => f.key === key);
    if (defaultFlag) {
      try {
        await db.insert(featureFlags).values(defaultFlag);
        flag = await getFeatureFlag(key);
      } catch (error) {
        // If insert fails (e.g., race condition), try to fetch again
        flag = await getFeatureFlag(key);
      }
    }
  }

  return flag?.enabled || false;
}

export async function canUserUploadMesh(userRole?: string | null) {
  // Check if mesh uploads are enabled for all users
  const allUsersEnabled = await isFeatureEnabled(FEATURE_FLAGS.MESH_UPLOADS_ALL);
  if (allUsersEnabled) return true;

  // Check if mesh uploads are enabled for developers and user is a developer
  if (userRole === "Dev") {
    const devEnabled = await isFeatureEnabled(FEATURE_FLAGS.MESH_UPLOADS_DEV);
    return devEnabled;
  }

  return false;
}

export async function canUserAccessEvents(userRole?: string | null) {
  // Admin and Dev users always have access
  if (userRole === "Admin" || userRole === "Dev") {
    return true;
  }

  // For other users, check the feature flag
  const eventsEnabled = await isFeatureEnabled(FEATURE_FLAGS.EVENTS_ACCESS_ALL);
  return eventsEnabled;
}

export async function shouldShowEventsInNav() {
  // Check if events should be shown in navigation
  const navVisible = await isFeatureEnabled(FEATURE_FLAGS.EVENTS_NAV_VISIBLE);
  return navVisible;
}

export async function canUserAccessPriceCalculator(userRole?: string | null) {
  // Check if price calculator is enabled for all users
  const allUsersEnabled = await isFeatureEnabled(FEATURE_FLAGS.PRICE_CALCULATOR_ALL);
  if (allUsersEnabled) return true;

  // Check if price calculator is enabled for admins/devs and user has elevated role
  if (userRole === "Admin" || userRole === "Dev") {
    const devEnabled = await isFeatureEnabled(FEATURE_FLAGS.PRICE_CALCULATOR_DEV);
    return devEnabled;
  }

  return false;
}

<<<<<<< HEAD
/**
 * Check if user can upload CAD revisions
 * Uses three-tiered fallthrough: ALL -> ADMIN -> DEV
 */
export async function canUserUploadCadRevision(userRole?: string | null) {
  // Check if enabled for all users first
  const allUsersEnabled = await isFeatureEnabled(FEATURE_FLAGS.CAD_REVISIONS_ALL);
  if (allUsersEnabled) return true;

  // Check Admin tier (includes Dev users)
  if (userRole === "Admin" || userRole === "Dev") {
    const adminEnabled = await isFeatureEnabled(FEATURE_FLAGS.CAD_REVISIONS_ADMIN);
    if (adminEnabled) return true;
  }

  // Check Dev-only tier
  if (userRole === "Dev") {
    const devEnabled = await isFeatureEnabled(FEATURE_FLAGS.CAD_REVISIONS_DEV);
    return devEnabled;
=======
export async function shouldShowVersionInHeader() {
  return isFeatureEnabled(FEATURE_FLAGS.DISPLAY_VERSION_HEADER);
}

export async function canUserSendEmail(userRole?: string | null) {
  // Admin and Dev users can send emails when the feature flag is enabled
  if (userRole === "Admin" || userRole === "Dev") {
    const emailEnabled = await isFeatureEnabled(FEATURE_FLAGS.EMAIL_SEND_DEV);
    return emailEnabled;
>>>>>>> bbf4209b
  }

  return false;
}<|MERGE_RESOLUTION|>--- conflicted
+++ resolved
@@ -13,15 +13,12 @@
   PDF_AUTO_DOWNLOAD: "pdf_auto_download",
   QUOTE_REJECTION_REASON_REQUIRED: "quote_rejection_reason_required",
   S3_MIGRATION_ENABLED: "s3_migration_enabled",
-<<<<<<< HEAD
   CAD_REVISIONS_DEV: "cad_revisions_dev",
   CAD_REVISIONS_ADMIN: "cad_revisions_admin",
   CAD_REVISIONS_ALL: "cad_revisions_all",
   BANANA_FOR_SCALE: "banana_for_scale",
-=======
   DISPLAY_VERSION_HEADER: "display_version_header",
   EMAIL_SEND_DEV: "email_send_dev",
->>>>>>> bbf4209b
 } as const;
 
 // Default feature flags with their metadata
@@ -81,7 +78,6 @@
     enabled: false,
   },
   {
-<<<<<<< HEAD
     key: FEATURE_FLAGS.CAD_REVISIONS_DEV,
     name: "Enable CAD Revisions for Developers",
     description: "Allow users with Developer role to upload revised CAD files to quotes and orders",
@@ -103,7 +99,9 @@
     key: FEATURE_FLAGS.BANANA_FOR_SCALE,
     name: "Banana for Scale",
     description: "Show a banana model next to parts in 3D viewer for size reference (Dev only)",
-=======
+    enabled: false,
+  },
+  {
     key: FEATURE_FLAGS.DISPLAY_VERSION_HEADER,
     name: "Display Version in Header",
     description: "Show the application version number in the navigation header",
@@ -113,7 +111,6 @@
     key: FEATURE_FLAGS.EMAIL_SEND_DEV,
     name: "Enable Email Integration",
     description: "Enable Gmail integration for sending emails from quotes (Admin and Dev users)",
->>>>>>> bbf4209b
     enabled: false,
   },
 ];
@@ -233,7 +230,6 @@
   return false;
 }
 
-<<<<<<< HEAD
 /**
  * Check if user can upload CAD revisions
  * Uses three-tiered fallthrough: ALL -> ADMIN -> DEV
@@ -253,7 +249,11 @@
   if (userRole === "Dev") {
     const devEnabled = await isFeatureEnabled(FEATURE_FLAGS.CAD_REVISIONS_DEV);
     return devEnabled;
-=======
+  }
+
+  return false;
+}
+
 export async function shouldShowVersionInHeader() {
   return isFeatureEnabled(FEATURE_FLAGS.DISPLAY_VERSION_HEADER);
 }
@@ -263,7 +263,6 @@
   if (userRole === "Admin" || userRole === "Dev") {
     const emailEnabled = await isFeatureEnabled(FEATURE_FLAGS.EMAIL_SEND_DEV);
     return emailEnabled;
->>>>>>> bbf4209b
   }
 
   return false;
