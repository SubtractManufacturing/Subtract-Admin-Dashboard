import {
  json,
  LoaderFunctionArgs,
  ActionFunctionArgs,
  redirect,
  unstable_parseMultipartFormData,
  unstable_createMemoryUploadHandler,
} from "@remix-run/node";
import {
  useLoaderData,
  useFetcher,
  useRevalidator,
  useRouteError,
  isRouteErrorResponse,
} from "@remix-run/react";
import { useState, useRef, useCallback, useEffect } from "react";
import {
  getQuote,
  updateQuote,
  archiveQuote,
  restoreQuote,
  convertQuoteToOrder,
} from "~/lib/quotes";
import type { QuoteEventContext } from "~/lib/quotes";
import { getCustomer, getCustomers } from "~/lib/customers";
import { getVendor, getVendors } from "~/lib/vendors";
import { getOrder } from "~/lib/orders";
import {
  getAttachment,
  createAttachment,
  deleteAttachment,
  type AttachmentEventContext,
} from "~/lib/attachments";
import { requireAuth, withAuthHeaders } from "~/lib/auth.server";
import { getAppConfig } from "~/lib/config.server";
import {
  shouldShowEventsInNav,
  shouldShowVersionInHeader,
  canUserAccessPriceCalculator,
<<<<<<< HEAD
  canUserUploadCadRevision,
=======
  canUserSendEmail,
>>>>>>> bbf4209b
  isFeatureEnabled,
  FEATURE_FLAGS,
} from "~/lib/featureFlags";
import {
  uploadFile,
  generateFileKey,
  deleteFile,
  getDownloadUrl,
} from "~/lib/s3.server";
import { getBananaModelUrls } from "~/lib/developerSettings";
import { generateDocumentPdf } from "~/lib/pdf-service.server";
import {
  getNotes,
  createNote,
  updateNote,
  archiveNote,
  type NoteEventContext,
} from "~/lib/notes";
import { getEventsByEntity, createEvent } from "~/lib/events";
import { db } from "~/lib/db";
import {
  quoteAttachments,
  attachments,
  quotes,
  quotePartDrawings,
} from "~/lib/db/schema";
import { eq } from "drizzle-orm";

import Navbar from "~/components/Navbar";
import Button from "~/components/shared/Button";
import Breadcrumbs from "~/components/Breadcrumbs";
import FileViewerModal from "~/components/shared/FileViewerModal";
import Modal from "~/components/shared/Modal";
import { Notes } from "~/components/shared/Notes";
import { EventTimeline } from "~/components/EventTimeline";
import { QuotePartsModal } from "~/components/quotes/QuotePartsModal";
import AddQuoteLineItemModal from "~/components/quotes/AddQuoteLineItemModal";
import QuoteActionsDropdown from "~/components/quotes/QuoteActionsDropdown";
import QuotePriceCalculatorModal from "~/components/quotes/QuotePriceCalculatorModal";
import GenerateQuotePdfModal from "~/components/quotes/GenerateQuotePdfModal";
import GenerateInvoicePdfModal from "~/components/orders/GenerateInvoicePdfModal";
import SendEmailModal from "~/components/quotes/SendEmailModal";
import { HiddenThumbnailGenerator } from "~/components/HiddenThumbnailGenerator";
import { Part3DViewerModal } from "~/components/shared/Part3DViewerModal";
import { tableStyles } from "~/utils/tw-styles";
import { isViewableFile, getFileType, formatFileSize } from "~/lib/file-utils";
import {
  createPriceCalculation,
  getLatestCalculationsForQuote,
} from "~/lib/quotePriceCalculations";

export async function loader({ request, params }: LoaderFunctionArgs) {
  const { user, userDetails, headers } = await requireAuth(request);
  const appConfig = getAppConfig();

  const quoteId = params.quoteId;
  if (!quoteId) {
    throw new Response("Quote ID is required", { status: 400 });
  }

  const quote = await getQuote(parseInt(quoteId));
  if (!quote) {
    throw new Response("Quote not found", { status: 404 });
  }

  // Fetch customer and vendor details, plus all customers and vendors for editing
  const [customer, vendor, customers, vendors] = await Promise.all([
    quote.customerId ? getCustomer(quote.customerId) : null,
    quote.vendorId ? getVendor(quote.vendorId) : null,
    getCustomers(),
    getVendors(),
  ]);

  // Generate signed URLs for quote parts with meshes, solid files, thumbnails, and drawings
  const partsWithSignedUrls = await Promise.all(
    (quote.parts || []).map(async (part) => {
      let signedMeshUrl = undefined;
      let signedFileUrl = undefined;
      let signedThumbnailUrl = undefined;

      // Get signed mesh URL
      if (part.partMeshUrl && part.conversionStatus === "completed") {
        const { getQuotePartMeshUrl } = await import(
          "~/lib/quote-part-mesh-converter.server"
        );
        const result = await getQuotePartMeshUrl(part.id);
        if ("url" in result) {
          signedMeshUrl = result.url;
        }
      }

      // Get signed solid file URL (STEP, BREP, SLDPRT, etc.)
      if (part.partFileUrl) {
        try {
          // Extract S3 key from the URL
          let key: string;
          if (part.partFileUrl.includes("quote-parts/")) {
            const urlParts = part.partFileUrl.split("/");
            const quotePartsIndex = urlParts.findIndex(
              (p) => p === "quote-parts"
            );
            if (quotePartsIndex >= 0) {
              key = urlParts.slice(quotePartsIndex).join("/");
            } else {
              key = part.partFileUrl;
            }
          } else {
            key = part.partFileUrl;
          }
          signedFileUrl = await getDownloadUrl(key, 3600);
        } catch (error) {
          console.error(
            "Error getting signed file URL for part",
            part.id,
            ":",
            error
          );
        }
      }

      // Get signed thumbnail URL
      // thumbnailUrl is stored as just the S3 key (e.g., "quote-parts/abc-123/thumbnails/...")
      if (part.thumbnailUrl) {
        try {
          signedThumbnailUrl = await getDownloadUrl(part.thumbnailUrl, 3600);
        } catch (error) {
          console.error(
            "Error getting signed thumbnail URL for part",
            part.id,
            ":",
            error
          );
        }
      }

      // Fetch technical drawings for this part
      const drawingRecords = await db
        .select({
          drawing: quotePartDrawings,
          attachment: attachments,
        })
        .from(quotePartDrawings)
        .leftJoin(
          attachments,
          eq(quotePartDrawings.attachmentId, attachments.id)
        )
        .where(eq(quotePartDrawings.quotePartId, part.id));

      const drawings = await Promise.all(
        drawingRecords
          .filter((record) => record.attachment !== null)
          .map(async (record) => {
            const attachment = record.attachment!;
            try {
              const signedUrl = await getDownloadUrl(attachment.s3Key, 3600);
              return {
                id: attachment.id,
                fileName: attachment.fileName,
                contentType: attachment.contentType,
                fileSize: attachment.fileSize,
                signedUrl,
              };
            } catch (error) {
              console.error(
                "Error getting signed URL for drawing",
                attachment.id,
                ":",
                error
              );
              return null;
            }
          })
      );

      return {
        ...part,
        signedMeshUrl,
        signedFileUrl,
        signedThumbnailUrl,
        drawings: drawings.filter((d) => d !== null),
      };
    })
  );

  // Update quote with signed URLs
  const quoteWithSignedUrls = { ...quote, parts: partsWithSignedUrls };

  // Fetch notes for this quote
  const notes = await getNotes("quote", quote.id.toString());

  // Fetch attachments for this quote
  const quoteAttachmentRecords = await db
    .select({
      attachment: attachments,
    })
    .from(quoteAttachments)
    .leftJoin(attachments, eq(quoteAttachments.attachmentId, attachments.id))
    .where(eq(quoteAttachments.quoteId, quote.id));

  const attachmentList = quoteAttachmentRecords
    .map((record) => record.attachment)
    .filter(
      (attachment): attachment is NonNullable<typeof attachment> =>
        attachment !== null
    );

  // Generate download URLs for attachments
  const attachmentsWithUrls = await Promise.all(
    attachmentList.map(async (attachment) => ({
      ...attachment,
      downloadUrl: await getDownloadUrl(attachment.s3Key),
    }))
  );

  // Get feature flags and events
<<<<<<< HEAD
  const [showEventsLink, canAccessPriceCalculator, pdfAutoDownload, rejectionReasonRequired, events, canRevise, bananaEnabled] = await Promise.all([
=======
  const [
    showEventsLink,
    showVersionInHeader,
    canAccessPriceCalculator,
    canSendEmail,
    pdfAutoDownload,
    rejectionReasonRequired,
    events,
  ] = await Promise.all([
>>>>>>> bbf4209b
    shouldShowEventsInNav(),
    shouldShowVersionInHeader(),
    canUserAccessPriceCalculator(userDetails?.role),
    canUserSendEmail(userDetails?.role),
    isFeatureEnabled(FEATURE_FLAGS.PDF_AUTO_DOWNLOAD),
    isFeatureEnabled(FEATURE_FLAGS.QUOTE_REJECTION_REASON_REQUIRED),
    getEventsByEntity("quote", quote.id.toString(), 10),
    canUserUploadCadRevision(userDetails?.role),
    isFeatureEnabled(FEATURE_FLAGS.BANANA_FOR_SCALE),
  ]);

  // Get banana model URL if feature is enabled
  let bananaModelUrl: string | null = null;
  if (bananaEnabled) {
    const bananaUrls = await getBananaModelUrls();
    if (bananaUrls.meshUrl && bananaUrls.conversionStatus === "completed") {
      bananaModelUrl = await getDownloadUrl(bananaUrls.meshUrl);
    }
  }

  // Fetch converted order if exists
  const convertedOrder = quote.convertedToOrderId
    ? await getOrder(quote.convertedToOrderId)
    : null;

  // Fetch existing price calculations for the quote
  const priceCalculations = await getLatestCalculationsForQuote(quote.id);

  // Get available "Send As" addresses for email (only if user can send emails)
  let sendAsAddresses: { email: string; label: string }[] = [];
  if (canSendEmail) {
    const { getSendAsAddresses } = await import("~/lib/gmail/config");
    sendAsAddresses = await getSendAsAddresses();
  }

  return withAuthHeaders(
    json({
      quote: quoteWithSignedUrls,
      customer,
      vendor,
      customers,
      vendors,
      notes,
      attachments: attachmentsWithUrls,
      user,
      userDetails,
      priceCalculations,
      appConfig,
      showEventsLink,
      showVersionInHeader,
      canAccessPriceCalculator,
      canSendEmail,
      sendAsAddresses,
      pdfAutoDownload,
      rejectionReasonRequired,
      events,
      convertedOrder,
      canRevise,
      bananaEnabled,
      bananaModelUrl,
    }),
    headers
  );
}

const MAX_FILE_SIZE = 10 * 1024 * 1024; // 10MB

export async function action({ request, params }: ActionFunctionArgs) {
  const { user, userDetails, headers } = await requireAuth(request);

  const quoteId = params.quoteId;
  if (!quoteId) {
    return json({ error: "Quote ID is required" }, { status: 400 });
  }

  const quote = await getQuote(parseInt(quoteId));
  if (!quote) {
    return json({ error: "Quote not found" }, { status: 404 });
  }

  // Create event context for all operations
  const eventContext: QuoteEventContext = {
    userId: user?.id,
    userEmail: user?.email || userDetails?.name || undefined,
  };

  // Helper function to auto-convert RFQ to Draft when editing starts
  const autoConvertRFQToDraft = async () => {
    if (quote.status === "RFQ") {
      await updateQuote(quote.id, { status: "Draft" }, eventContext);
    }
  };

  // Parse form data once
  let formData: FormData;

  // Handle file uploads separately
  if (request.headers.get("content-type")?.includes("multipart/form-data")) {
    const uploadHandler = unstable_createMemoryUploadHandler({
      maxPartSize: MAX_FILE_SIZE,
    });

    formData = await unstable_parseMultipartFormData(request, uploadHandler);
    const intent = formData.get("intent");

    // Handle add line item with file upload
    if (intent === "addLineItem") {
      // Auto-convert RFQ to Draft when editing starts
      await autoConvertRFQToDraft();

      const name = formData.get("name") as string;
      const description = formData.get("description") as string;
      const notes = formData.get("notes") as string;
      const quantity = formData.get("quantity") as string;
      const unitPrice = formData.get("unitPrice") as string;
      const file = formData.get("file") as File | null;

      if (!name || !quantity || !unitPrice) {
        return json({ error: "Missing required fields" }, { status: 400 });
      }

      try {
        let quotePartId: string | null = null;

        // If a file was uploaded, create a quote part
        if (file && file.size > 0) {
          const { quoteParts } = await import("~/lib/db/schema");
          const { triggerQuotePartMeshConversion } = await import(
            "~/lib/quote-part-mesh-converter.server"
          );
          const crypto = await import("crypto");

          // Convert File to Buffer
          const arrayBuffer = await file.arrayBuffer();
          const buffer = Buffer.from(arrayBuffer);

          // Generate unique part number
          const partNumber = `QP-${Date.now()}-${crypto
            .randomBytes(4)
            .toString("hex")}`;

          // Sanitize filename for S3 (replace spaces and special chars)
          const sanitizedFileName = file.name
            .replace(/\s+/g, "-") // Replace spaces with hyphens
            .replace(/[^a-zA-Z0-9._-]/g, ""); // Remove any other special characters

          // Generate S3 key for the uploaded file
          const fileKey = `quote-parts/${crypto.randomUUID()}/source/${sanitizedFileName}`;

          // Upload to S3
          const uploadResult = await uploadFile({
            key: fileKey,
            buffer,
            contentType: file.type || "application/octet-stream",
            fileName: sanitizedFileName,
          });

          // Create quote part record
          const [newQuotePart] = await db
            .insert(quoteParts)
            .values({
              quoteId: quote.id,
              partNumber,
              partName: name,
              partFileUrl: uploadResult.key,
              conversionStatus: "pending",
            })
            .returning();

          quotePartId = newQuotePart.id;

          // Trigger mesh conversion asynchronously
          triggerQuotePartMeshConversion(
            newQuotePart.id,
            uploadResult.key
          ).catch(async (error) => {
            console.error(
              `Failed to trigger mesh conversion for quote part ${newQuotePart.id}:`,
              error
            );
            // Log error event for tracking
            const { createEvent } = await import("~/lib/events");
            await createEvent({
              entityType: "quote",
              entityId: quoteId,
              eventType: "mesh_conversion_failed",
              eventCategory: "system",
              title: "Mesh Conversion Failed",
              description: `Failed to trigger mesh conversion for part ${newQuotePart.partName}`,
              metadata: {
                quotePartId: newQuotePart.id,
                error: error instanceof Error ? error.message : String(error),
              },
              userId: eventContext?.userId,
              userEmail: eventContext?.userEmail,
            }).catch((err) => console.error("Failed to log event:", err));
          });

          // Handle technical drawings if provided
          const drawingCount =
            parseInt(formData.get("drawingCount") as string) || 0;
          if (drawingCount > 0) {
            const { attachments, quotePartDrawings } = await import(
              "~/lib/db/schema"
            );

            for (let i = 0; i < drawingCount; i++) {
              const drawing = formData.get(`drawing_${i}`) as File | null;
              if (drawing && drawing.size > 0) {
                // Convert drawing File to Buffer
                const drawingArrayBuffer = await drawing.arrayBuffer();
                const drawingBuffer = Buffer.from(drawingArrayBuffer);

                // Sanitize drawing filename
                const sanitizedDrawingName = drawing.name
                  .replace(/\s+/g, "-")
                  .replace(/[^a-zA-Z0-9._-]/g, "");

                // Upload drawing to S3
                const drawingKey = `quote-parts/${
                  newQuotePart.id
                }/drawings/${Date.now()}-${i}-${sanitizedDrawingName}`;
                const drawingUploadResult = await uploadFile({
                  key: drawingKey,
                  buffer: drawingBuffer,
                  contentType: drawing.type || "application/pdf",
                  fileName: sanitizedDrawingName,
                });

                // Create attachment record
                const [attachment] = await db
                  .insert(attachments)
                  .values({
                    s3Bucket: process.env.S3_BUCKET || "default-bucket",
                    s3Key: drawingUploadResult.key,
                    fileName: drawing.name,
                    contentType: drawing.type || "application/pdf",
                    fileSize: drawing.size,
                  })
                  .returning();

                // Link attachment to quote part
                await db.insert(quotePartDrawings).values({
                  quotePartId: newQuotePart.id,
                  attachmentId: attachment.id,
                  version: 1,
                });
              }
            }
          }
        }

        // Create quote line item with event context
        const { createQuoteLineItem } = await import("~/lib/quotes");
        await createQuoteLineItem(
          quote.id,
          {
            quotePartId: quotePartId || undefined,
            name: name || undefined,
            quantity: parseInt(quantity),
            unitPrice: parseFloat(unitPrice),
            description: description || undefined,
            notes: notes || undefined,
          },
          eventContext
        );

        // Recalculate totals
        const { calculateQuoteTotals } = await import("~/lib/quotes");
        await calculateQuoteTotals(quote.id);

        return redirect(`/quotes/${quoteId}`);
      } catch (error) {
        console.error("Error adding line item:", error);
        return json({ error: "Failed to add line item" }, { status: 500 });
      }
    }

    // Handle add drawing to existing part
    if (intent === "addDrawingToExistingPart") {
      const quotePartId = formData.get("quotePartId") as string;
      const drawingCount =
        parseInt(formData.get("drawingCount") as string) || 0;

      if (!quotePartId || drawingCount === 0) {
        return json(
          { error: "Missing quote part ID or drawings" },
          { status: 400 }
        );
      }

      try {
        const { attachments, quotePartDrawings } = await import(
          "~/lib/db/schema"
        );

        for (let i = 0; i < drawingCount; i++) {
          const drawing = formData.get(`drawing_${i}`) as File | null;
          if (drawing && drawing.size > 0) {
            // Convert drawing File to Buffer
            const drawingArrayBuffer = await drawing.arrayBuffer();
            const drawingBuffer = Buffer.from(drawingArrayBuffer);

            // Sanitize drawing filename
            const sanitizedDrawingName = drawing.name
              .replace(/\s+/g, "-")
              .replace(/[^a-zA-Z0-9._-]/g, "");

            // Upload drawing to S3
            const drawingKey = `quote-parts/${quotePartId}/drawings/${Date.now()}-${i}-${sanitizedDrawingName}`;
            const drawingUploadResult = await uploadFile({
              key: drawingKey,
              buffer: drawingBuffer,
              contentType: drawing.type || "application/pdf",
              fileName: sanitizedDrawingName,
            });

            // Create attachment record
            const [attachment] = await db
              .insert(attachments)
              .values({
                s3Bucket: process.env.S3_BUCKET || "default-bucket",
                s3Key: drawingUploadResult.key,
                fileName: drawing.name,
                contentType: drawing.type || "application/pdf",
                fileSize: drawing.size,
              })
              .returning();

            // Link attachment to quote part
            await db.insert(quotePartDrawings).values({
              quotePartId: quotePartId,
              attachmentId: attachment.id,
              version: 1,
            });
          }
        }

        return redirect(`/quotes/${quoteId}`);
      } catch (error) {
        console.error("Error adding drawings to existing part:", error);
        return json({ error: "Failed to add drawings" }, { status: 500 });
      }
    }

    // Handle regular file attachment upload (for quote attachments, not technical drawings)
    if (intent === "uploadAttachment" || !intent) {
      const file = formData.get("file") as File;

      if (!file) {
        return json({ error: "No file provided" }, { status: 400 });
      }

      if (file.size > MAX_FILE_SIZE) {
        return json({ error: "File size exceeds 10MB limit" }, { status: 400 });
      }

      try {
        // Convert File to Buffer
        const arrayBuffer = await file.arrayBuffer();
        const buffer = Buffer.from(arrayBuffer);

        // Generate S3 key
        const key = generateFileKey(quote.id, file.name);

        // Upload to S3
        const uploadResult = await uploadFile({
          key,
          buffer,
          contentType: file.type || "application/octet-stream",
          fileName: file.name,
        });

        // Create attachment record
        const attachment = await createAttachment(
          {
            s3Bucket: uploadResult.bucket,
            s3Key: uploadResult.key,
            fileName: uploadResult.fileName,
            contentType: uploadResult.contentType,
            fileSize: uploadResult.size,
          },
          eventContext
        );

        // Link to quote
        await db.insert(quoteAttachments).values({
          quoteId: quote.id,
          attachmentId: attachment.id,
        });

        // Return a redirect to refresh the page
        return redirect(`/quotes/${quoteId}`);
      } catch (error) {
        console.error("Upload error:", error);
        return json({ error: "Failed to upload file" }, { status: 500 });
      }
    }

    // If we get here with multipart data but unhandled intent, check if it's a PDF generation
    // PDF generation uses FormData but doesn't include files, so let it fall through
    const pdfGenerationIntents = ["generateQuote", "generateInvoice"];
    if (!pdfGenerationIntents.includes(intent as string)) {
      return json({ error: "Invalid multipart request" }, { status: 400 });
    }
    // Fall through to regular form handling for PDF generation
  } else {
    // Not multipart, parse as regular FormData
    formData = await request.formData();
  }

  // Handle form submissions
  const intent = formData.get("intent");

  try {
    switch (intent) {
      case "updateStatus": {
        const status = formData.get("status") as
          | "RFQ"
          | "Draft"
          | "Sent"
          | "Accepted"
          | "Rejected"
          | "Dropped"
          | "Expired";
        const rejectionReason = formData.get("rejectionReason") as string;

        // If status is Accepted, validate and convert to order BEFORE updating status
        if (status === "Accepted") {
          // Validate quote before conversion
          const validationErrors = [];

          // Check quote has valid pricing
          const quoteTotal = parseFloat(quote.total || "0");
          if (quoteTotal <= 0) {
            validationErrors.push(
              "Quote must have a valid total greater than $0. Please add pricing to line items."
            );
          }

          // Check quote has line items
          if (!quote.lineItems || quote.lineItems.length === 0) {
            validationErrors.push("Quote must have at least one line item.");
          }

          // Check for pending mesh conversions
          if (quote.parts && quote.parts.length > 0) {
            const pendingConversions = quote.parts.filter(
              (part) =>
                part.conversionStatus === "in_progress" ||
                part.conversionStatus === "queued" ||
                (part.conversionStatus === "pending" && part.partFileUrl)
            );
            if (pendingConversions.length > 0) {
              validationErrors.push(
                `Cannot accept quote while ${pendingConversions.length} part(s) have pending mesh conversions.`
              );
            }
          }

          // If validation fails, return errors without changing status
          if (validationErrors.length > 0) {
            return json(
              {
                error: "Cannot accept quote",
                validationErrors,
              },
              { status: 400 }
            );
          }

          // Attempt conversion
          const result = await convertQuoteToOrder(quote.id, eventContext);
          if (result.success && result.orderNumber) {
            // Conversion succeeded, redirect to order
            return redirect(`/orders/${result.orderNumber}`);
          }
          // Conversion failed, return error without changing status
          return json(
            { error: result.error || "Failed to convert quote to order" },
            { status: 400 }
          );
        }

        // For all other status changes, update normally
        await updateQuote(
          quote.id,
          {
            status,
            rejectionReason: status === "Rejected" ? rejectionReason : null,
          },
          eventContext
        );

        return redirect(`/quotes/${quoteId}`);
      }

      case "updateQuote": {
        // Auto-convert RFQ to Draft when editing starts
        await autoConvertRFQToDraft();

        const expirationDays = formData.get("expirationDays");

        const updates: { expirationDays?: number } = {};
        if (expirationDays !== null) {
          const days = parseInt(expirationDays as string);

          // Validate expiration days: must be between 1 and 365 days
          if (isNaN(days) || days < 1 || days > 365) {
            return json(
              { error: "Expiration days must be between 1 and 365" },
              { status: 400 }
            );
          }

          updates.expirationDays = days;
        }

        await updateQuote(quote.id, updates, eventContext);
        return json({ success: true });
      }

      case "updateCustomer": {
        // Auto-convert RFQ to Draft when editing starts
        await autoConvertRFQToDraft();

        const customerId = formData.get("customerId") as string;
        if (!customerId) {
          return json({ error: "Customer ID is required" }, { status: 400 });
        }

        await updateQuote(
          quote.id,
          { customerId: parseInt(customerId) },
          eventContext
        );
        return json({ success: true });
      }

      case "updateVendor": {
        // Auto-convert RFQ to Draft when editing starts
        await autoConvertRFQToDraft();

        const vendorId = formData.get("vendorId") as string;
        await updateQuote(
          quote.id,
          {
            vendorId: vendorId ? parseInt(vendorId) : null,
          },
          eventContext
        );
        return json({ success: true });
      }

      case "updateValidUntil": {
        // Auto-convert RFQ to Draft when editing starts
        await autoConvertRFQToDraft();

        const validUntil = formData.get("validUntil") as string;

        if (!validUntil) {
          return json(
            { error: "Valid until date is required" },
            { status: 400 }
          );
        }

        await updateQuote(
          quote.id,
          { validUntil: new Date(validUntil) },
          eventContext
        );
        return json({ success: true });
      }

      case "convertToOrder": {
        const result = await convertQuoteToOrder(quote.id, eventContext);
        if (result.success && result.orderNumber) {
          return redirect(`/orders/${result.orderNumber}`);
        }
        return json(
          { error: result.error || "Failed to convert quote" },
          { status: 400 }
        );
      }

      case "reviseQuote": {
        // Check if quote can be revised (Accepted quotes cannot be revised)
        const revisableStatuses = ["Sent", "Dropped", "Rejected", "Expired"];
        if (!revisableStatuses.includes(quote.status)) {
          return json(
            {
              error:
                "Only sent, dropped, rejected, or expired quotes can be revised. Accepted quotes are immutable.",
            },
            { status: 400 }
          );
        }

        // Store old status before updating
        const oldStatus = quote.status;

        // Manually update quote status to Draft without triggering automatic status change event
        await db
          .update(quotes)
          .set({
            status: "Draft",
            updatedAt: new Date(),
          })
          .where(eq(quotes.id, quote.id));

        // Create custom revision event
        await createEvent({
          entityType: "quote",
          entityId: quote.id.toString(),
          eventType: "quote_revised",
          eventCategory: "status",
          title: "Quote Revised",
          description: `Quote was revised and reverted to Draft status from ${oldStatus}`,
          metadata: {
            oldStatus,
            newStatus: "Draft",
            quoteNumber: quote.quoteNumber,
          },
          userId: eventContext.userId,
          userEmail: eventContext.userEmail,
        });

        return redirect(`/quotes/${quoteId}`);
      }

      case "updateLineItem": {
        // Auto-convert RFQ to Draft when editing starts
        await autoConvertRFQToDraft();

        const lineItemId = formData.get("lineItemId") as string;

        if (!lineItemId) {
          return json({ error: "Missing line item ID" }, { status: 400 });
        }

        const { updateQuoteLineItem } = await import("~/lib/quotes");

        const updateData: {
          quantity?: number;
          unitPrice?: number;
          description?: string;
          notes?: string;
        } = {};

        // Get all possible updated fields
        const quantity = formData.get("quantity") as string | null;
        const unitPrice = formData.get("unitPrice") as string | null;
        const description = formData.get("description") as string | null;
        const notes = formData.get("notes") as string | null;

        // Only add fields that were provided (totalPrice is calculated automatically)
        if (quantity !== null) {
          updateData.quantity = parseInt(quantity);
        }
        if (unitPrice !== null) {
          updateData.unitPrice = parseFloat(unitPrice);
        }
        if (description !== null) {
          updateData.description = description || "";
        }
        if (notes !== null) {
          updateData.notes = notes || "";
        }

        await updateQuoteLineItem(
          parseInt(lineItemId),
          updateData,
          eventContext
        );

        // Totals are already recalculated by updateQuoteLineItem
        const { calculateQuoteTotals } = await import("~/lib/quotes");
        const updatedTotals = await calculateQuoteTotals(quote.id);

        // Return JSON response for fetcher to handle without navigation
        return json({ success: true, totals: updatedTotals });
      }

      case "archiveQuote": {
        await archiveQuote(quote.id, eventContext);
        return redirect("/quotes");
      }

      case "restoreQuote": {
        await restoreQuote(quote.id, eventContext);
        return redirect(`/quotes/${quote.id}`);
      }

      case "getNotes": {
        const notes = await getNotes("quote", quote.id.toString());
        return withAuthHeaders(json({ notes }), headers);
      }

      case "createNote": {
        const content = formData.get("content") as string;
        const createdBy = formData.get("createdBy") as string;

        if (!content || !createdBy) {
          return json({ error: "Missing required fields" }, { status: 400 });
        }

        const noteEventContext: NoteEventContext = {
          userId: user?.id,
          userEmail: user?.email || userDetails?.name || undefined,
        };

        const note = await createNote(
          {
            entityType: "quote",
            entityId: quote.id.toString(),
            content,
            createdBy,
          },
          noteEventContext
        );

        return withAuthHeaders(json({ note }), headers);
      }

      case "updateNote": {
        const noteId = formData.get("noteId") as string;
        const content = formData.get("content") as string;

        if (!noteId || !content) {
          return json({ error: "Missing required fields" }, { status: 400 });
        }

        const noteEventContext: NoteEventContext = {
          userId: user?.id,
          userEmail: user?.email || userDetails?.name || undefined,
        };

        const note = await updateNote(noteId, content, noteEventContext);
        return withAuthHeaders(json({ note }), headers);
      }

      case "deleteNote": {
        const noteId = formData.get("noteId") as string;

        if (!noteId) {
          return json({ error: "Missing note ID" }, { status: 400 });
        }

        const noteEventContext: NoteEventContext = {
          userId: user?.id,
          userEmail: user?.email || userDetails?.name || undefined,
        };

        await archiveNote(noteId, noteEventContext);
        return withAuthHeaders(json({ success: true }), headers);
      }

      case "deleteAttachment": {
        const attachmentId = formData.get("attachmentId") as string;

        if (!attachmentId) {
          return json({ error: "Missing attachment ID" }, { status: 400 });
        }

        // Unlink from quote
        await db
          .delete(quoteAttachments)
          .where(eq(quoteAttachments.attachmentId, attachmentId));

        // Get attachment to delete S3 file
        const attachment = await getAttachment(attachmentId);
        if (attachment) {
          await deleteFile(attachment.s3Key);

          const eventContext: AttachmentEventContext = {
            userId: user?.id,
            userEmail: user?.email || userDetails?.name || undefined,
          };

          await deleteAttachment(attachmentId, eventContext);
        }

        return redirect(`/quotes/${quoteId}`);
      }

      case "deleteDrawing": {
        const drawingId = formData.get("drawingId") as string;
        const quotePartId = formData.get("quotePartId") as string;

        if (!drawingId || !quotePartId) {
          return json(
            { error: "Missing drawing or quote part ID" },
            { status: 400 }
          );
        }

        // Unlink drawing from quote part
        await db
          .delete(quotePartDrawings)
          .where(eq(quotePartDrawings.attachmentId, drawingId));

        // Get attachment to delete S3 file
        const attachment = await getAttachment(drawingId);
        if (attachment) {
          await deleteFile(attachment.s3Key);

          const eventContext: AttachmentEventContext = {
            userId: user?.id,
            userEmail: user?.email || userDetails?.name || undefined,
          };

          await deleteAttachment(drawingId, eventContext);
        }

        return redirect(`/quotes/${quoteId}`);
      }

      case "deleteLineItem": {
        // Auto-convert RFQ to Draft when editing starts
        await autoConvertRFQToDraft();

        const lineItemId = formData.get("lineItemId") as string;
        const quotePartId = formData.get("quotePartId") as string;

        if (!lineItemId) {
          return json({ error: "Missing line item ID" }, { status: 400 });
        }

        try {
          // Helper function to sanitize S3 keys (same as upload logic)
          const sanitizeS3Key = (key: string): string => {
            return key
              .replace(/\s+/g, "-") // Replace spaces with hyphens
              .replace(/[^a-zA-Z0-9._/-]/g, ""); // Remove any other special characters except slashes
          };

          let quotePart = null;
          const filesToDelete: string[] = [];

          // If there's an associated quote part, get its details first
          if (quotePartId) {
            const { quoteParts } = await import("~/lib/db/schema");

            // Get the quote part details to find S3 files
            const [part] = await db
              .select()
              .from(quoteParts)
              .where(eq(quoteParts.id, quotePartId))
              .limit(1);

            quotePart = part;

            // Collect all S3 file keys to delete
            if (quotePart) {
              // Add source file (sanitize the key)
              if (quotePart.partFileUrl) {
                filesToDelete.push(sanitizeS3Key(quotePart.partFileUrl));
              }

              // Add mesh file
              if (quotePart.partMeshUrl) {
                const meshUrl = quotePart.partMeshUrl;
                if (meshUrl.includes("quote-parts/")) {
                  const urlParts = meshUrl.split("/");
                  const quotePartsIndex = urlParts.findIndex(
                    (p) => p === "quote-parts"
                  );
                  if (quotePartsIndex >= 0) {
                    const meshKey = urlParts.slice(quotePartsIndex).join("/");
                    filesToDelete.push(meshKey);
                  }
                }
              }

              // Add thumbnail file
              if (quotePart.thumbnailUrl) {
                filesToDelete.push(quotePart.thumbnailUrl);
              }
            }
          }

          // Step 1: Delete database records in transaction (atomic operation)
          await db.transaction(async (tx) => {
            const { deleteQuoteLineItem } = await import("~/lib/quotes");
            await deleteQuoteLineItem(parseInt(lineItemId), eventContext);

            // Delete quote part from database if it exists
            if (quotePart && quotePartId) {
              const { quoteParts } = await import("~/lib/db/schema");
              await tx.delete(quoteParts).where(eq(quoteParts.id, quotePartId));
            }
          });

          // Step 2: Delete S3 files AFTER successful database operations
          // If this fails, files become orphaned but database is consistent
          for (const fileKey of filesToDelete) {
            try {
              await deleteFile(fileKey);
              console.log(`Deleted S3 file: ${fileKey}`);
            } catch (error: unknown) {
              // Log but don't fail - database is already consistent
              const err = error as { Code?: string; name?: string };
              if (err?.Code === "NoSuchKey" || err?.name === "NoSuchKey") {
                console.log(`S3 file not found (already deleted?): ${fileKey}`);
              } else {
                console.error(`Error deleting S3 file ${fileKey}:`, error);
                // TODO: Add to cleanup queue for retry
              }
            }
          }

          // Recalculate quote totals
          const { calculateQuoteTotals } = await import("~/lib/quotes");
          await calculateQuoteTotals(quote.id);

          return redirect(`/quotes/${quoteId}`);
        } catch (error) {
          console.error("Error deleting line item:", error);
          return json({ error: "Failed to delete line item" }, { status: 500 });
        }
      }

      case "regenerateMesh": {
        const partId = formData.get("partId") as string;
        if (!partId) {
          return json({ error: "Part ID is required" }, { status: 400 });
        }

        // Get the quote part
        const { quoteParts } = await import("~/lib/db/schema");
        const [quotePart] = await db
          .select()
          .from(quoteParts)
          .where(eq(quoteParts.id, partId))
          .limit(1);

        if (!quotePart) {
          return json({ error: "Quote part not found" }, { status: 404 });
        }

        if (!quotePart.partFileUrl) {
          return json(
            { error: "No source file available for conversion" },
            { status: 400 }
          );
        }

        // Trigger mesh conversion
        const { triggerQuotePartMeshConversion } = await import(
          "~/lib/quote-part-mesh-converter.server"
        );

        // Reset conversion status to pending
        await db
          .update(quoteParts)
          .set({
            conversionStatus: "pending",
            meshConversionError: null,
            updatedAt: new Date(),
          })
          .where(eq(quoteParts.id, partId));

        // Trigger conversion asynchronously
        triggerQuotePartMeshConversion(
          quotePart.id,
          quotePart.partFileUrl
        ).catch(async (error) => {
          console.error(
            `Failed to regenerate mesh for quote part ${quotePart.id}:`,
            error
          );
          // Log error event for tracking
          const { createEvent } = await import("~/lib/events");
          await createEvent({
            entityType: "quote",
            entityId: quoteId,
            eventType: "mesh_conversion_failed",
            eventCategory: "system",
            title: "Mesh Regeneration Failed",
            description: `Failed to regenerate mesh for part ${quotePart.partName}`,
            metadata: {
              quotePartId: quotePart.id,
              error: error instanceof Error ? error.message : String(error),
            },
            userId: eventContext?.userId,
            userEmail: eventContext?.userEmail,
          }).catch((err) => console.error("Failed to log event:", err));
        });

        return json({ success: true });
      }

      case "savePriceCalculation": {
        // Auto-convert RFQ to Draft when editing starts
        await autoConvertRFQToDraft();

        const calculationDataStr = formData.get("calculationData") as string;

        if (!calculationDataStr) {
          return json({ error: "Missing calculation data" }, { status: 400 });
        }

        const calculationData = JSON.parse(calculationDataStr);

        // Create the price calculation record
        await createPriceCalculation(
          calculationData,
          user?.id || userDetails?.id
        );

        return json({ success: true });
      }

      case "generateQuote": {
        const htmlContent = formData.get("htmlContent") as string;

        if (!htmlContent) {
          return json({ error: "Missing HTML content" }, { status: 400 });
        }

        try {
          const { attachmentId } = await generateDocumentPdf({
            entityType: "quote",
            entityId: quote.id,
            htmlContent,
            filename: `Quote-${quote.quoteNumber}.pdf`,
            userId: user?.id,
            userEmail: user?.email || userDetails?.name || undefined,
          });

          // Get the attachment record to get the S3 key
          const attachment = await db
            .select()
            .from(attachments)
            .where(eq(attachments.id, attachmentId))
            .limit(1);

          if (!attachment[0]) {
            throw new Error("Failed to create attachment");
          }

          // Generate a signed download URL
          const downloadUrl = await getDownloadUrl(attachment[0].s3Key, 3600); // 1 hour expiry

          return json({
            success: true,
            downloadUrl,
            attachmentId,
            filename: `Quote-${quote.quoteNumber}.pdf`,
          });
        } catch (pdfError) {
          console.error("PDF generation failed:", pdfError);
          return json(
            {
              error:
                pdfError instanceof Error
                  ? pdfError.message
                  : "Failed to generate PDF",
            },
            { status: 500 }
          );
        }
      }

      case "generateInvoice": {
        const htmlContent = formData.get("htmlContent") as string;

        if (!htmlContent) {
          return json({ error: "Missing HTML content" }, { status: 400 });
        }

        try {
          const { attachmentId } = await generateDocumentPdf({
            entityType: "quote",
            entityId: quote.id,
            htmlContent,
            filename: `Invoice-${quote.quoteNumber}.pdf`,
            userId: user?.id,
            userEmail: user?.email || userDetails?.name || undefined,
          });

          // Get the attachment record to get the S3 key
          const attachment = await db
            .select()
            .from(attachments)
            .where(eq(attachments.id, attachmentId))
            .limit(1);

          if (!attachment[0]) {
            throw new Error("Failed to create attachment");
          }

          // Generate a signed download URL
          const downloadUrl = await getDownloadUrl(attachment[0].s3Key, 3600); // 1 hour expiry

          return json({
            success: true,
            downloadUrl,
            attachmentId,
            filename: `Invoice-${quote.quoteNumber}.pdf`,
          });
        } catch (pdfError) {
          console.error("PDF generation failed:", pdfError);
          return json(
            {
              error:
                pdfError instanceof Error
                  ? pdfError.message
                  : "Failed to generate PDF",
            },
            { status: 500 }
          );
        }
      }

      case "sendEmail": {
        // Check if user has permission to send emails
        const canSendEmailFlag = await canUserSendEmail(userDetails?.role);
        if (!canSendEmailFlag) {
          return json(
            { error: "You do not have permission to send emails" },
            { status: 403 }
          );
        }

        const from = formData.get("from") as string | null;
        const to = formData.get("to") as string;
        const subject = formData.get("subject") as string;
        const body = formData.get("body") as string;

        if (!to || !subject || !body) {
          return json(
            { error: "Missing required fields: to, subject, and body" },
            { status: 400 }
          );
        }

        try {
          const { sendEmail } = await import("~/lib/gmail/gmail-client.server");
          const result = await sendEmail({
            to,
            subject,
            body,
            from: from || undefined,
          });

          if (result.success) {
            // Log the email send event
            await createEvent({
              entityType: "quote",
              entityId: quote.id.toString(),
              eventType: "email_sent",
              eventCategory: "communication",
              title: "Email Sent",
              description: `Email sent to ${to}${from ? ` from ${from}` : ""}`,
              metadata: {
                from: from || undefined,
                to,
                subject,
                messageId: result.messageId,
                quoteNumber: quote.quoteNumber,
              },
              userId: eventContext.userId,
              userEmail: eventContext.userEmail,
            });

            return json({ success: true, messageId: result.messageId });
          } else {
            return json(
              { error: result.error || "Failed to send email" },
              { status: 500 }
            );
          }
        } catch (emailError) {
          console.error("Email sending failed:", emailError);
          return json(
            {
              error:
                emailError instanceof Error
                  ? emailError.message
                  : "Failed to send email",
            },
            { status: 500 }
          );
        }
      }

      default:
        return json({ error: "Invalid action" }, { status: 400 });
    }
  } catch (error) {
    console.error("Action error:", error);
    return json({ error: "An error occurred" }, { status: 500 });
  }
}

export default function QuoteDetail() {
  const {
    quote,
    customer,
    vendor,
    customers,
    vendors,
    notes,
    attachments,
    user,
    userDetails,
    priceCalculations,
    appConfig,
    showEventsLink,
    showVersionInHeader,
    canAccessPriceCalculator,
    canSendEmail,
    sendAsAddresses,
    pdfAutoDownload,
    rejectionReasonRequired,
    events,
    convertedOrder,
    canRevise,
    bananaEnabled,
    bananaModelUrl,
  } = useLoaderData<typeof loader>();
  const fetcher = useFetcher();
  const revalidator = useRevalidator();
  const [selectedFile, setSelectedFile] = useState<{
    url: string;
    type: string;
    fileName: string;
    contentType?: string;
    fileSize?: number;
  } | null>(null);
  const [isFileViewerOpen, setIsFileViewerOpen] = useState(false);
  const [isAddingNote, setIsAddingNote] = useState(false);
  const pollIntervalRef = useRef<NodeJS.Timeout | null>(null);
  const [pollCount, setPollCount] = useState(0);
  const [isPartsModalOpen, setIsPartsModalOpen] = useState(false);
  const [isAddLineItemModalOpen, setIsAddLineItemModalOpen] = useState(false);
  const [isRejectModalOpen, setIsRejectModalOpen] = useState(false);
  const [rejectionReason, setRejectionReason] = useState("");
  const [editingCustomer, setEditingCustomer] = useState(false);
  const [editingVendor, setEditingVendor] = useState(false);
  const [isSendEmailModalOpen, setIsSendEmailModalOpen] = useState(false);
  // Define the line item type
  type LineItem = {
    id: number;
    quotePartId: string | null;
    name: string | null;
    quantity: number;
    unitPrice: string;
    totalPrice: string;
    leadTimeDays: number | null;
    description: string | null;
    notes: string | null;
  };

  const [editingLineItem, setEditingLineItem] = useState<{
    id: number;
    field: "quantity" | "unitPrice" | "totalPrice" | "description" | "notes";
    value: string;
  } | null>(null);
  const [optimisticLineItems, setOptimisticLineItems] = useState<
    LineItem[] | undefined
  >(quote.lineItems as LineItem[] | undefined);
  const [optimisticTotal, setOptimisticTotal] = useState(quote.total || "0.00");
  const [editingExpirationDays, setEditingExpirationDays] = useState(false);
  const [expirationDaysValue, setExpirationDaysValue] = useState(
    (quote.expirationDays || 14).toString()
  );
  const [editingValidUntil, setEditingValidUntil] = useState(false);
  const [validUntilValue, setValidUntilValue] = useState(
    quote.validUntil
      ? new Date(quote.validUntil).toISOString().split("T")[0]
      : ""
  );
  const fileInputRef = useRef<HTMLInputElement>(null);
  const editInputRef = useRef<HTMLInputElement>(null);
  const lineItemFetcher = useFetcher();
  const [isActionsDropdownOpen, setIsActionsDropdownOpen] = useState(false);
  const actionsButtonRef = useRef<HTMLButtonElement>(null);
  const [isCalculatorOpen, setIsCalculatorOpen] = useState(false);
  const [currentCalculatorPartIndex, setCurrentCalculatorPartIndex] =
    useState(0);
  const calculatorFetcher = useFetcher();
  const [isDownloading, setIsDownloading] = useState(false);
  const [isGeneratePdfModalOpen, setIsGeneratePdfModalOpen] = useState(false);
  const [isInvoiceModalOpen, setIsInvoiceModalOpen] = useState(false);
  const [part3DModalOpen, setPart3DModalOpen] = useState(false);
  const [selectedPart3D, setSelectedPart3D] = useState<{
    partId: string;
    quotePartId: string;
    partName: string;
    modelUrl?: string;
    solidModelUrl?: string;
    cadFileUrl?: string;
    thumbnailUrl?: string;
  } | null>(null);

  // Check if quote is in a locked state (sent or beyond)
  const isQuoteLocked = ["Sent", "Accepted", "Rejected", "Expired"].includes(
    quote.status
  );

  // Check if any parts are currently converting
  const hasConvertingParts = quote.parts?.some(
    (part: { conversionStatus: string | null }) =>
      part.conversionStatus === "in_progress" ||
      part.conversionStatus === "queued" ||
      part.conversionStatus === "pending"
  );

  // Set up polling for parts conversion status
  // Using a ref for the interval to avoid stale closure issues in cleanup
  useEffect(() => {
    const MAX_POLL_COUNT = 120; // Max 10 minutes (120 * 5 seconds)

    if (hasConvertingParts && !pollIntervalRef.current && pollCount < MAX_POLL_COUNT) {
      pollIntervalRef.current = setInterval(() => {
        setPollCount((prev) => prev + 1);
        // Revalidate the page data to get updated conversion status
        revalidator.revalidate();
      }, 5000); // Poll every 5 seconds
    } else if (!hasConvertingParts && pollIntervalRef.current) {
      // Conversion completed - clear interval and reset count
      clearInterval(pollIntervalRef.current);
      pollIntervalRef.current = null;
      setPollCount(0);
    } else if (pollCount >= MAX_POLL_COUNT && pollIntervalRef.current) {
      // Timeout reached - stop polling
      console.warn("Mesh conversion polling timeout reached (10 minutes)");
      clearInterval(pollIntervalRef.current);
      pollIntervalRef.current = null;
      setPollCount(0);
    }

    return () => {
      if (pollIntervalRef.current) {
        clearInterval(pollIntervalRef.current);
        pollIntervalRef.current = null;
      }
    };
  }, [hasConvertingParts, pollCount, revalidator]);

  // Update optimistic line items when the actual data changes
  useEffect(() => {
    setOptimisticLineItems(quote.lineItems as LineItem[] | undefined);
    setOptimisticTotal(quote.total || "0.00");
  }, [quote.lineItems, quote.total]);

  // Calculate optimistic total whenever line items change
  useEffect(() => {
    if (optimisticLineItems && optimisticLineItems.length > 0) {
      const total = optimisticLineItems.reduce(
        (sum: number, item: LineItem) => {
          const itemTotal = parseFloat(item.totalPrice) || 0;
          return sum + itemTotal;
        },
        0
      );
      setOptimisticTotal(total.toFixed(2));
    }
  }, [optimisticLineItems]);

  const handleFileUpload = useCallback(
    async (event: React.ChangeEvent<HTMLInputElement>) => {
      const file = event.target.files?.[0];
      if (!file) return;

      const formData = new FormData();
      formData.append("file", file);

      fetcher.submit(formData, {
        method: "post",
        encType: "multipart/form-data",
      });
    },
    [fetcher]
  );

  const handleViewFile = (attachment: {
    downloadUrl: string;
    fileName: string;
    id: string;
    contentType?: string;
    fileSize?: number;
  }) => {
    if (isViewableFile(attachment.fileName)) {
      setSelectedFile({
        url: attachment.downloadUrl,
        type: getFileType(attachment.fileName).type,
        fileName: attachment.fileName,
        contentType: attachment.contentType,
        fileSize: attachment.fileSize,
      });
      setIsFileViewerOpen(true);
    } else {
      // Download non-viewable files
      window.open(attachment.downloadUrl, "_blank");
    }
  };

  const handleDeleteAttachment = (attachmentId: string) => {
    if (confirm("Are you sure you want to delete this attachment?")) {
      fetcher.submit(
        { intent: "deleteAttachment", attachmentId },
        { method: "post" }
      );
    }
  };

  const handleView3DModel = (part: {
    id: string;
    partName: string;
    signedMeshUrl?: string;
    signedFileUrl?: string;
    signedThumbnailUrl?: string;
    partFileUrl?: string | null;
  }) => {
    // Open modal if mesh is available OR if CAD file is available (for download/revision)
    if (part.signedMeshUrl || part.signedFileUrl || part.partFileUrl) {
      setSelectedPart3D({
        partId: part.id,
        quotePartId: part.id,
        partName: part.partName,
        modelUrl: part.signedMeshUrl,
        solidModelUrl: part.signedFileUrl,
        cadFileUrl: part.partFileUrl || part.signedFileUrl,
        thumbnailUrl: part.signedThumbnailUrl,
      });
      setPart3DModalOpen(true);
    }
  };

  const handleReviseQuote = () => {
    if (
      confirm(
        "Are you sure you want to revise this quote? This will revert the quote to Draft status and allow editing again."
      )
    ) {
      fetcher.submit({ intent: "reviseQuote" }, { method: "post" });
    }
  };

  const handleSendQuote = () => {
    if (
      confirm(
        "Are you sure you want to send this quote? Once sent, the quote will be locked and line items cannot be modified."
      )
    ) {
      fetcher.submit(
        {
          intent: "updateStatus",
          status: "Sent",
          rejectionReason: "",
        },
        { method: "post" }
      );
    }
  };

  const handleMarkAsAccepted = () => {
    if (
      confirm(
        "Are you sure you want to mark this quote as accepted? This will automatically convert the quote to an order and the quote will become permanently immutable."
      )
    ) {
      fetcher.submit(
        {
          intent: "updateStatus",
          status: "Accepted",
          rejectionReason: "",
        },
        { method: "post" }
      );
    }
  };

  const handleRejectQuote = () => {
    setIsRejectModalOpen(true);
  };

  const handleRejectQuoteConfirm = () => {
    if (rejectionReasonRequired && !rejectionReason.trim()) {
      alert("Rejection reason is required.");
      return;
    }

    fetcher.submit(
      {
        intent: "updateStatus",
        status: "Rejected",
        rejectionReason: rejectionReason.trim(),
      },
      { method: "post" }
    );
    setIsRejectModalOpen(false);
    setRejectionReason("");
  };

  const handleRejectModalClose = () => {
    setIsRejectModalOpen(false);
    setRejectionReason("");
  };

  const handleAddLineItem = () => {
    setIsAddLineItemModalOpen(true);
  };

  const handleAddLineItemSubmit = (formData: FormData) => {
    formData.append("intent", "addLineItem");
    fetcher.submit(formData, {
      method: "post",
      encType: "multipart/form-data",
    });
  };

  const handleOpenCalculator = () => {
    if (!canAccessPriceCalculator) return;
    setIsCalculatorOpen(true);
    setCurrentCalculatorPartIndex(0);
  };

  const handleGeneratePdf = () => {
    setIsGeneratePdfModalOpen(true);
  };

  const handleGenerateInvoice = () => {
    setIsInvoiceModalOpen(true);
  };

  const handleOpenCalculatorForPart = (partId: string) => {
    if (!canAccessPriceCalculator) return;
    // Find the index of the part in the quote.parts array
    const partIndex =
      quote.parts?.findIndex((p: { id: string }) => p.id === partId) ?? 0;
    setCurrentCalculatorPartIndex(partIndex);
    setIsCalculatorOpen(true);
  };

  const handleDownloadFiles = async () => {
    setIsDownloading(true);

    try {
      const downloadUrl = `/quotes/${quote.id}/download`;
      const response = await fetch(downloadUrl);

      if (!response.ok) {
        throw new Error("Failed to download files");
      }

      // Get the blob from the response
      const blob = await response.blob();

      // Get filename from Content-Disposition header or use default
      const contentDisposition = response.headers.get("Content-Disposition");
      let filename = `Quote-${quote.quoteNumber}-Files.zip`;
      if (contentDisposition) {
        const filenameMatch = contentDisposition.match(/filename="?([^"]+)"?/);
        if (filenameMatch) {
          filename = filenameMatch[1];
        }
      }

      // Create a download link and trigger it
      const blobUrl = window.URL.createObjectURL(blob);
      const a = document.createElement("a");
      a.href = blobUrl;
      a.download = filename;
      document.body.appendChild(a);
      a.click();
      window.URL.revokeObjectURL(blobUrl);
      document.body.removeChild(a);
    } catch (error) {
      console.error("Download error:", error);
      alert("Failed to download files. Please try again.");
    } finally {
      setIsDownloading(false);
    }
  };

  const handleSaveCalculation = (calculationData: Record<string, unknown>) => {
    const formData = new FormData();
    formData.append("intent", "savePriceCalculation");
    formData.append("calculationData", JSON.stringify(calculationData));

    calculatorFetcher.submit(formData, {
      method: "post",
    });

    // If this is the last part, close the modal
    if (currentCalculatorPartIndex >= (quote.parts?.length || 1) - 1) {
      setIsCalculatorOpen(false);
      // Revalidate to get the updated prices
      revalidator.revalidate();
    }
  };

  const handleDeleteLineItem = (lineItemId: number, quotePartId?: string) => {
    if (
      confirm(
        "Are you sure you want to delete this line item? This will also delete any associated files and cannot be undone."
      )
    ) {
      fetcher.submit(
        {
          intent: "deleteLineItem",
          lineItemId: lineItemId.toString(),
          quotePartId: quotePartId || "",
        },
        { method: "post" }
      );
    }
  };

  const startEditingLineItem = (
    itemId: number,
    field: "quantity" | "unitPrice" | "totalPrice" | "description" | "notes",
    currentValue: string | number | null
  ) => {
    const value =
      field === "notes" || field === "description"
        ? (currentValue || "").toString()
        : field === "quantity"
        ? currentValue?.toString() || ""
        : currentValue?.toString().replace(/[^0-9.]/g, "") || "";
    setEditingLineItem({ id: itemId, field, value });
    setTimeout(() => {
      if (editInputRef.current) {
        editInputRef.current.focus();
        if (field !== "notes" && field !== "description") {
          editInputRef.current.select();
        }
      }
    }, 0);
  };

  const cancelEditingLineItem = () => {
    setEditingLineItem(null);
  };

  const saveLineItemEdit = () => {
    if (!editingLineItem) return;

    // Find the current item
    const currentItem = optimisticLineItems?.find(
      (item) => item.id === editingLineItem.id
    );
    if (!currentItem) return;

    // Validate and calculate related values
    const updatedItem: Partial<LineItem> = {};

    if (editingLineItem.field === "description") {
      // Update description (no validation needed)
      updatedItem.description = editingLineItem.value || null;
    } else if (editingLineItem.field === "notes") {
      // Update notes (no validation needed)
      updatedItem.notes = editingLineItem.value || null;
    } else if (editingLineItem.field === "quantity") {
      const qty = parseInt(editingLineItem.value);
      if (isNaN(qty) || qty <= 0) {
        alert("Please enter a valid quantity");
        return;
      }

      // Update quantity and recalculate total based on unit price
      updatedItem.quantity = qty;
      const unitPrice = parseFloat(currentItem.unitPrice);
      if (!isNaN(unitPrice)) {
        updatedItem.totalPrice = (qty * unitPrice).toFixed(2);
      }
    } else if (editingLineItem.field === "unitPrice") {
      const unitPrice = parseFloat(editingLineItem.value);
      if (isNaN(unitPrice) || unitPrice < 0) {
        alert("Please enter a valid price");
        return;
      }

      // Update unit price and recalculate total based on quantity
      updatedItem.unitPrice = unitPrice.toFixed(2);
      updatedItem.totalPrice = (currentItem.quantity * unitPrice).toFixed(2);
    } else if (editingLineItem.field === "totalPrice") {
      const totalPrice = parseFloat(editingLineItem.value);
      if (isNaN(totalPrice) || totalPrice < 0) {
        alert("Please enter a valid price");
        return;
      }

      // Update total price and recalculate unit price based on quantity
      updatedItem.totalPrice = totalPrice.toFixed(2);
      if (currentItem.quantity > 0) {
        updatedItem.unitPrice = (totalPrice / currentItem.quantity).toFixed(2);
      }
    }

    // Optimistically update the line items with all calculated values
    setOptimisticLineItems((prevItems) =>
      prevItems?.map((item) =>
        item.id === editingLineItem.id ? { ...item, ...updatedItem } : item
      )
    );

    // Submit all updated values to the backend
    const formData = new FormData();
    formData.append("intent", "updateLineItem");
    formData.append("lineItemId", editingLineItem.id.toString());

    // Send all updated fields to the backend
    if (updatedItem.description !== undefined) {
      formData.append("description", updatedItem.description || "");
    }
    if (updatedItem.notes !== undefined) {
      formData.append("notes", updatedItem.notes || "");
    }
    if (updatedItem.quantity !== undefined) {
      formData.append("quantity", updatedItem.quantity.toString());
    }
    if (updatedItem.unitPrice !== undefined) {
      formData.append("unitPrice", updatedItem.unitPrice);
    }
    if (updatedItem.totalPrice !== undefined) {
      formData.append("totalPrice", updatedItem.totalPrice);
    }

    lineItemFetcher.submit(formData, { method: "post" });
    setEditingLineItem(null);
  };

  const handleLineItemKeyDown = (e: React.KeyboardEvent) => {
    if (e.key === "Enter") {
      e.preventDefault();
      saveLineItemEdit();
    } else if (e.key === "Escape") {
      e.preventDefault();
      cancelEditingLineItem();
    }
  };

  // Format currency
  const formatCurrency = (amount: string | null) => {
    if (!amount) return "$0.00";
    return `$${parseFloat(amount).toFixed(2)}`;
  };

  // Format date
  const formatDate = (date: Date | string | null) => {
    if (!date) return "--";
    const dateObj = typeof date === "string" ? new Date(date) : date;
    return dateObj.toLocaleDateString("en-US", {
      year: "numeric",
      month: "numeric",
      day: "numeric",
    });
  };

  // Format date and time in local timezone
  const formatDateTime = (date: Date | string | null) => {
    if (!date) return "--";
    const dateObj = typeof date === "string" ? new Date(date) : date;
    return dateObj.toLocaleString("en-US", {
      year: "numeric",
      month: "numeric",
      day: "numeric",
      hour: "numeric",
      minute: "2-digit",
      hour12: true,
    });
  };

  // Calculate days until expiry
  const validUntil = quote.validUntil ? new Date(quote.validUntil) : null;
  const today = new Date();
  const daysUntilExpiry = validUntil
    ? Math.ceil(
        (validUntil.getTime() - today.getTime()) / (1000 * 60 * 60 * 24)
      )
    : null;

  // Get status color classes
  const getStatusClasses = (status: string) => {
    switch (status.toLowerCase()) {
      case "rfq":
        return "bg-gray-100 text-gray-700 dark:bg-gray-700 dark:text-gray-300";
      case "draft":
        return "bg-blue-100 text-blue-700 dark:bg-blue-900 dark:text-blue-300";
      case "sent":
        return "bg-yellow-100 text-yellow-700 dark:bg-yellow-900 dark:text-yellow-300";
      case "accepted":
        return "bg-green-100 text-green-700 dark:bg-green-900 dark:text-green-300";
      case "rejected":
        return "bg-red-100 text-red-700 dark:bg-red-900 dark:text-red-300";
      case "dropped":
        return "bg-gray-100 text-gray-700 dark:bg-gray-700 dark:text-gray-300";
      case "expired":
        return "bg-orange-100 text-orange-700 dark:bg-orange-900 dark:text-orange-300";
      default:
        return "bg-gray-100 text-gray-700 dark:bg-gray-700 dark:text-gray-300";
    }
  };

  return (
    <div className="min-h-screen bg-gray-50 dark:bg-gray-900">
      <Navbar
        userName={userDetails?.name || user.email}
        userEmail={user.email}
        userInitials={
          userDetails?.name?.charAt(0).toUpperCase() ||
          user.email.charAt(0).toUpperCase()
        }
        version={appConfig.version}
        showVersion={showVersionInHeader}
        showEventsLink={showEventsLink}
      />

      <div className="max-w-[1920px] mx-auto">
        {/* Custom breadcrumb bar with buttons */}
        <div className="flex justify-between items-center px-10 py-2.5">
          <Breadcrumbs
            items={[
              { label: "Dashboard", href: "/" },
              { label: "Quotes", href: "/quotes" },
              { label: quote.quoteNumber },
            ]}
          />
          <div className="flex flex-wrap gap-3">
            {!quote.isArchived && (
              <>
                <div className="relative">
                  <Button
                    ref={actionsButtonRef}
                    onClick={() =>
                      setIsActionsDropdownOpen(!isActionsDropdownOpen)
                    }
                    variant="secondary"
                  >
                    Actions
                  </Button>
                  <QuoteActionsDropdown
                    isOpen={isActionsDropdownOpen}
                    onClose={() => setIsActionsDropdownOpen(false)}
                    excludeRef={actionsButtonRef}
                    quoteStatus={quote.status}
                    onReviseQuote={handleReviseQuote}
                    onCalculatePricing={
                      canAccessPriceCalculator
                        ? handleOpenCalculator
                        : undefined
                    }
                    onDownloadFiles={handleDownloadFiles}
                    onGeneratePdf={handleGeneratePdf}
                    onGenerateInvoice={handleGenerateInvoice}
                    onSendEmail={
                      canSendEmail
                        ? () => setIsSendEmailModalOpen(true)
                        : undefined
                    }
                    isDownloading={isDownloading}
                    hasCustomer={!!quote.customerId}
                  />
                </div>
                {(quote.status === "RFQ" || quote.status === "Draft") && (
                  <Button onClick={handleSendQuote} variant="primary">
                    Send Quote
                  </Button>
                )}
                {quote.status === "Sent" && !quote.convertedToOrderId && (
                  <>
                    <Button onClick={handleMarkAsAccepted} variant="primary">
                      Mark as Accepted
                    </Button>
                    <Button onClick={handleRejectQuote} variant="danger">
                      Reject Quote
                    </Button>
                  </>
                )}
              </>
            )}
            {/* No action buttons for archived quotes - restore button is in the banner */}
          </div>
        </div>

        <div className="px-4 sm:px-6 lg:px-10 py-6 space-y-6">
          {/* Error Banner */}
          {fetcher.data &&
            typeof fetcher.data === "object" &&
            "error" in fetcher.data &&
            fetcher.data.error && (
              <div className="relative bg-red-50 dark:bg-red-900/20 border-2 border-red-300 dark:border-red-700 rounded-lg p-4">
                <div className="flex items-start gap-3">
                  <svg
                    className="w-6 h-6 flex-shrink-0 text-red-600 dark:text-red-400"
                    fill="none"
                    stroke="currentColor"
                    viewBox="0 0 24 24"
                  >
                    <path
                      strokeLinecap="round"
                      strokeLinejoin="round"
                      strokeWidth={2}
                      d="M12 9v2m0 4h.01m-6.938 4h13.856c1.54 0 2.502-1.667 1.732-3L13.732 4c-.77-1.333-2.694-1.333-3.464 0L3.34 16c-.77 1.333.192 3 1.732 3z"
                    />
                  </svg>
                  <div className="flex-1">
                    <p className="font-semibold text-red-800 dark:text-red-200">
                      {(fetcher.data as { error: string }).error}
                    </p>
                    {"validationErrors" in fetcher.data &&
                      Array.isArray(fetcher.data.validationErrors) &&
                      fetcher.data.validationErrors.length > 0 && (
                        <ul className="mt-2 text-sm text-red-700 dark:text-red-300 list-disc list-inside space-y-1">
                          {(fetcher.data.validationErrors as string[]).map(
                            (error: string, index: number) => (
                              <li key={index}>{error}</li>
                            )
                          )}
                        </ul>
                      )}
                  </div>
                </div>
              </div>
            )}

          {/* Archived Quote Banner */}
          {quote.isArchived && (
            <div className="relative bg-gray-900 dark:bg-gray-950 border-2 border-gray-700 dark:border-gray-800 rounded-lg p-4">
              <div className="flex items-center gap-3">
                <svg
                  className="w-6 h-6 text-gray-400"
                  fill="none"
                  stroke="currentColor"
                  viewBox="0 0 24 24"
                >
                  <path
                    strokeLinecap="round"
                    strokeLinejoin="round"
                    strokeWidth={2}
                    d="M5 8h14M5 8a2 2 0 110-4h14a2 2 0 110 4M5 8v10a2 2 0 002 2h10a2 2 0 002-2V8m-9 4h4"
                  />
                </svg>
                <div>
                  <p className="font-semibold text-gray-100">
                    This quote has been archived
                  </p>
                </div>
              </div>
            </div>
          )}

          {/* Locked Quote Banner */}
          {(quote.status === "Sent" || quote.status === "Accepted") &&
            !quote.isArchived && (
              <div
                className={`relative border-2 rounded-lg p-4 ${
                  quote.status === "Accepted"
                    ? "bg-green-50 dark:bg-green-900/20 border-green-300 dark:border-green-700"
                    : "bg-blue-50 dark:bg-blue-900/20 border-blue-300 dark:border-blue-700"
                }`}
              >
                <div className="flex items-start gap-3">
                  <svg
                    className={`w-6 h-6 flex-shrink-0 ${
                      quote.status === "Accepted"
                        ? "text-green-600 dark:text-green-400"
                        : "text-blue-600 dark:text-blue-400"
                    }`}
                    fill="none"
                    stroke="currentColor"
                    viewBox="0 0 24 24"
                  >
                    <path
                      strokeLinecap="round"
                      strokeLinejoin="round"
                      strokeWidth={2}
                      d="M12 15v2m-6 4h12a2 2 0 002-2v-6a2 2 0 00-2-2H6a2 2 0 00-2 2v6a2 2 0 002 2zm10-10V7a4 4 0 00-8 0v4h8z"
                    />
                  </svg>
                  <div className="flex-1">
                    <p
                      className={`font-semibold ${
                        quote.status === "Accepted"
                          ? "text-green-800 dark:text-green-200"
                          : "text-blue-800 dark:text-blue-200"
                      }`}
                    >
                      {quote.status === "Accepted"
                        ? "Quote Accepted"
                        : "Quote Sent"}
                    </p>
                    <p
                      className={`text-sm mt-1 ${
                        quote.status === "Accepted"
                          ? "text-green-700 dark:text-green-300"
                          : "text-blue-700 dark:text-blue-300"
                      }`}
                    >
                      {quote.status === "Accepted"
                        ? "Accepted quotes are immutable."
                        : "Sent Quotes are locked from editing. To make revisions, use the Revise Action."}
                    </p>
                  </div>
                </div>
              </div>
            )}

          {/* Expiry Notice Bar */}
          {daysUntilExpiry &&
            daysUntilExpiry > 0 &&
            daysUntilExpiry <= 7 &&
            quote.status === "Sent" &&
            !quote.isArchived && (
              <div className="relative bg-yellow-100 dark:bg-yellow-900/50 border-2 border-yellow-300 dark:border-yellow-700 rounded-lg p-4">
                <p className="font-semibold text-yellow-800 dark:text-yellow-200">
                  Attention: This quote expires in {daysUntilExpiry} days
                </p>
              </div>
            )}

          {/* Status Cards - Always at top */}
          <div className="grid grid-cols-1 sm:grid-cols-2 lg:grid-cols-4 gap-4 md:gap-6">
            {/* Quote Status Card */}
            <div className="bg-white dark:bg-gray-800 rounded-lg shadow-md border border-gray-200 dark:border-gray-700 p-6">
              <h3 className="text-lg font-semibold text-gray-900 dark:text-gray-100 mb-4">
                Quote Status
              </h3>
              <div
                className={`px-4 py-3 rounded-full text-center font-semibold ${
                  quote.isArchived
                    ? "bg-gray-900 text-gray-100 dark:bg-gray-950 dark:text-gray-300"
                    : getStatusClasses(quote.status)
                }`}
              >
                {quote.isArchived
                  ? "Archived"
                  : quote.status.charAt(0).toUpperCase() +
                    quote.status.slice(1)}
              </div>
            </div>

            {/* Valid Until / Expiration Days / Accepted Date Card */}
            <div className="bg-white dark:bg-gray-800 rounded-lg shadow-md border border-gray-200 dark:border-gray-700 p-6">
              {quote.status === "Accepted" ? (
                <>
                  <h3 className="text-lg font-semibold text-gray-900 dark:text-gray-100 mb-4">
                    Accepted
                  </h3>
                  <div className="relative">
                    <p className="text-2xl font-bold text-gray-900 dark:text-gray-100">
                      {quote.acceptedAt
                        ? new Date(quote.acceptedAt).toLocaleString("en-US", {
                            month: "short",
                            day: "numeric",
                            year: "numeric",
                            hour: "numeric",
                            minute: "2-digit",
                            hour12: true,
                          })
                        : "--"}
                    </p>
                    {quote.acceptedAt &&
                      (() => {
                        const acceptedDate = new Date(quote.acceptedAt);
                        const now = new Date();
                        const diffMs = now.getTime() - acceptedDate.getTime();
                        const diffHours = Math.floor(diffMs / (1000 * 60 * 60));
                        const diffDays = Math.floor(diffHours / 24);
                        const remainingHours = diffHours % 24;

                        let timeElapsed = "";
                        if (diffDays > 0) {
                          timeElapsed = `${diffDays} day${
                            diffDays > 1 ? "s" : ""
                          }${
                            remainingHours > 0
                              ? `, ${remainingHours} hour${
                                  remainingHours > 1 ? "s" : ""
                                }`
                              : ""
                          } ago`;
                        } else if (diffHours > 0) {
                          timeElapsed = `${diffHours} hour${
                            diffHours > 1 ? "s" : ""
                          } ago`;
                        } else {
                          const diffMins = Math.floor(diffMs / (1000 * 60));
                          timeElapsed =
                            diffMins > 0
                              ? `${diffMins} minute${
                                  diffMins > 1 ? "s" : ""
                                } ago`
                              : "Just now";
                        }

                        return (
                          <p className="text-sm text-gray-600 dark:text-gray-400 mt-1">
                            {timeElapsed}
                          </p>
                        );
                      })()}
                  </div>
                </>
              ) : quote.status === "Sent" ||
                quote.status === "Rejected" ||
                quote.status === "Dropped" ||
                quote.status === "Expired" ? (
                <>
                  <h3 className="text-lg font-semibold text-gray-900 dark:text-gray-100 mb-4">
                    Valid Until
                  </h3>
                  <div className="relative">
                    {editingValidUntil ? (
                      <input
                        ref={(input) => {
                          if (input && editingValidUntil) {
                            input.focus();
                          }
                        }}
                        type="date"
                        className="w-full px-3 py-2 border border-blue-500 rounded focus:outline-none focus:ring-2 focus:ring-blue-500 bg-white dark:bg-gray-700 dark:text-white"
                        value={validUntilValue}
                        onChange={(e) => setValidUntilValue(e.target.value)}
                        onBlur={() => {
                          if (validUntilValue) {
                            fetcher.submit(
                              {
                                intent: "updateValidUntil",
                                validUntil: validUntilValue,
                              },
                              { method: "post" }
                            );
                          }
                          setEditingValidUntil(false);
                        }}
                        onKeyDown={(e) => {
                          if (e.key === "Enter") {
                            e.preventDefault();
                            if (validUntilValue) {
                              fetcher.submit(
                                {
                                  intent: "updateValidUntil",
                                  validUntil: validUntilValue,
                                },
                                { method: "post" }
                              );
                            }
                            setEditingValidUntil(false);
                          } else if (e.key === "Escape") {
                            e.preventDefault();
                            setValidUntilValue(
                              quote.validUntil
                                ? new Date(quote.validUntil)
                                    .toISOString()
                                    .split("T")[0]
                                : ""
                            );
                            setEditingValidUntil(false);
                          }
                        }}
                      />
                    ) : (
                      <>
                        <p className="text-2xl font-bold text-gray-900 dark:text-gray-100">
                          {formatDate(quote.validUntil)}
                        </p>
                        {daysUntilExpiry !== null && (
                          <p className="text-sm text-gray-600 dark:text-gray-400 mt-1">
                            {daysUntilExpiry > 0
                              ? `${daysUntilExpiry} days remaining`
                              : "Expired"}
                          </p>
                        )}
                        <button
                          onClick={() => setEditingValidUntil(true)}
                          className="absolute -top-2 -right-2 p-2 text-gray-500 hover:text-gray-700 dark:text-gray-400 dark:hover:text-gray-200 transition-colors"
                          aria-label="Edit expiration date"
                        >
                          <svg
                            xmlns="http://www.w3.org/2000/svg"
                            className="h-5 w-5"
                            viewBox="0 0 20 20"
                            fill="currentColor"
                          >
                            <path
                              fillRule="evenodd"
                              d="M6 2a1 1 0 00-1 1v1H4a2 2 0 00-2 2v10a2 2 0 002 2h12a2 2 0 002-2V6a2 2 0 00-2-2h-1V3a1 1 0 10-2 0v1H7V3a1 1 0 00-1-1zM4 8h12v8H4V8z"
                              clipRule="evenodd"
                            />
                          </svg>
                        </button>
                      </>
                    )}
                  </div>
                </>
              ) : (
                <>
                  <h3 className="text-lg font-semibold text-gray-900 dark:text-gray-100 mb-4">
                    Expiration Days
                  </h3>
                  <div className="relative">
                    <div
                      className="cursor-pointer hover:bg-gray-100 dark:hover:bg-gray-700 rounded px-2 py-1 -mx-2 transition-colors"
                      onClick={() => {
                        setEditingExpirationDays(true);
                        setTimeout(() => {
                          const input = document.getElementById(
                            "expiration-days-input-chip"
                          );
                          if (input) {
                            (input as HTMLInputElement).focus();
                            (input as HTMLInputElement).select();
                          }
                        }, 0);
                      }}
                      onKeyDown={(e) => {
                        if (e.key === "Enter" || e.key === " ") {
                          e.preventDefault();
                          setEditingExpirationDays(true);
                          setTimeout(() => {
                            const input = document.getElementById(
                              "expiration-days-input-chip"
                            );
                            if (input) {
                              (input as HTMLInputElement).focus();
                              (input as HTMLInputElement).select();
                            }
                          }, 0);
                        }
                      }}
                      role="button"
                      tabIndex={0}
                    >
                      {editingExpirationDays ? (
                        <div className="flex items-center gap-2">
                          <input
                            id="expiration-days-input-chip"
                            type="number"
                            className="w-20 px-2 py-1 border border-blue-500 rounded focus:outline-none focus:ring-2 focus:ring-blue-500 bg-white dark:bg-gray-700 dark:text-white"
                            value={expirationDaysValue}
                            onChange={(e) =>
                              setExpirationDaysValue(e.target.value)
                            }
                            onKeyDown={(e) => {
                              if (e.key === "Enter") {
                                e.preventDefault();
                                const days = parseInt(expirationDaysValue);
                                if (!isNaN(days) && days > 0) {
                                  fetcher.submit(
                                    {
                                      intent: "updateQuote",
                                      expirationDays: expirationDaysValue,
                                    },
                                    { method: "post" }
                                  );
                                  setEditingExpirationDays(false);
                                }
                              } else if (e.key === "Escape") {
                                e.preventDefault();
                                setExpirationDaysValue(
                                  (quote.expirationDays || 14).toString()
                                );
                                setEditingExpirationDays(false);
                              }
                            }}
                            onBlur={() => {
                              const days = parseInt(expirationDaysValue);
                              if (
                                !isNaN(days) &&
                                days > 0 &&
                                days !== (quote.expirationDays || 14)
                              ) {
                                fetcher.submit(
                                  {
                                    intent: "updateQuote",
                                    expirationDays: expirationDaysValue,
                                  },
                                  { method: "post" }
                                );
                              } else {
                                setExpirationDaysValue(
                                  (quote.expirationDays || 14).toString()
                                );
                              }
                              setEditingExpirationDays(false);
                            }}
                            onClick={(e) => e.stopPropagation()}
                            min="1"
                          />
                          <span className="text-base font-medium text-gray-900 dark:text-gray-100">
                            days
                          </span>
                        </div>
                      ) : (
                        <>
                          <p className="text-2xl font-bold text-gray-900 dark:text-gray-100">
                            {quote.expirationDays || 14} days
                          </p>
                        </>
                      )}
                    </div>
                  </div>
                </>
              )}
            </div>

            {/* Quote Value Card */}
            <div className="bg-white dark:bg-gray-800 rounded-lg shadow-md border border-gray-200 dark:border-gray-700 p-6">
              <h3 className="text-lg font-semibold text-gray-900 dark:text-gray-100 mb-4">
                Quote Value
              </h3>
              <p className="text-3xl font-bold text-gray-900 dark:text-gray-100">
                {formatCurrency(optimisticTotal)}
              </p>
            </div>

            {/* Customer Card */}
            <div className="bg-white dark:bg-gray-800 rounded-lg shadow-md border border-gray-200 dark:border-gray-700 p-6">
              <h3 className="text-lg font-semibold text-gray-900 dark:text-gray-100 mb-4">
                Customer
              </h3>
              {!isQuoteLocked ? (
                <div>
                  {editingCustomer ? (
                    <select
                      value={quote.customerId?.toString() || ""}
                      onChange={(e) => {
                        const customerId = e.target.value;
                        if (customerId) {
                          fetcher.submit(
                            { intent: "updateCustomer", customerId },
                            { method: "post" }
                          );
                          setEditingCustomer(false);
                        }
                      }}
                      onBlur={() => setEditingCustomer(false)}
                      className="w-full px-3 py-2 border border-blue-500 rounded focus:outline-none focus:ring-2 focus:ring-blue-500 bg-white dark:bg-gray-700 dark:text-white"
                    >
                      {customers.map(
                        (c: { id: number; displayName: string }) => (
                          <option key={c.id} value={c.id}>
                            {c.displayName}
                          </option>
                        )
                      )}
                    </select>
                  ) : (
                    <div
                      onClick={() => setEditingCustomer(true)}
                      className="cursor-pointer hover:bg-gray-100 dark:hover:bg-gray-700 rounded px-2 py-1 -mx-2 transition-colors"
                      role="button"
                      tabIndex={0}
                      onKeyDown={(e) => {
                        if (e.key === "Enter" || e.key === " ") {
                          e.preventDefault();
                          setEditingCustomer(true);
                        }
                      }}
                    >
                      <p className="text-lg font-medium text-gray-900 dark:text-gray-100">
                        {customer?.displayName || "N/A"}
                      </p>
                      {customer?.email && (
                        <p className="text-sm text-gray-600 dark:text-gray-400 mt-1">
                          {customer.email}
                        </p>
                      )}
                    </div>
                  )}
                </div>
              ) : (
                <div>
                  <p className="text-lg font-medium text-gray-900 dark:text-gray-100">
                    {customer?.displayName || "N/A"}
                  </p>
                  {customer?.email && (
                    <p className="text-sm text-gray-600 dark:text-gray-400 mt-1">
                      {customer.email}
                    </p>
                  )}
                </div>
              )}
            </div>
          </div>

          {/* Quote Details Card */}
          <div className="bg-white dark:bg-gray-800 rounded-lg shadow-md border border-gray-200 dark:border-gray-700">
            <div className="bg-gray-100 dark:bg-gray-700 px-6 py-4 border-b border-gray-200 dark:border-gray-600">
              <h3 className="text-xl font-bold text-gray-900 dark:text-gray-100">
                Quote Details
              </h3>
            </div>
            <div className="p-6">
              <div className="grid grid-cols-1 md:grid-cols-2 lg:grid-cols-3 gap-6">
                <div>
                  <p className="text-sm text-gray-500 dark:text-gray-400">
                    Quote Number
                  </p>
                  <p className="text-base font-medium text-gray-900 dark:text-gray-100">
                    {quote.quoteNumber}
                  </p>
                </div>
                <div>
                  <p className="text-sm text-gray-500 dark:text-gray-400">
                    Created Date
                  </p>
                  <p className="text-base font-medium text-gray-900 dark:text-gray-100">
                    {formatDateTime(quote.createdAt)}
                  </p>
                </div>
                <div>
                  <p className="text-sm text-gray-500 dark:text-gray-400">
                    Expiration Days
                  </p>
                  {!isQuoteLocked ? (
                    <div
                      className="cursor-pointer hover:bg-gray-100 dark:hover:bg-gray-700 rounded px-2 py-1 -mx-2 transition-colors"
                      onClick={() => {
                        setEditingExpirationDays(true);
                        setTimeout(() => {
                          const input = document.getElementById(
                            "expiration-days-input"
                          );
                          if (input) {
                            (input as HTMLInputElement).focus();
                            (input as HTMLInputElement).select();
                          }
                        }, 0);
                      }}
                      onKeyDown={(e) => {
                        if (e.key === "Enter" || e.key === " ") {
                          e.preventDefault();
                          setEditingExpirationDays(true);
                          setTimeout(() => {
                            const input = document.getElementById(
                              "expiration-days-input"
                            );
                            if (input) {
                              (input as HTMLInputElement).focus();
                              (input as HTMLInputElement).select();
                            }
                          }, 0);
                        }
                      }}
                      role="button"
                      tabIndex={0}
                    >
                      {editingExpirationDays ? (
                        <div className="flex items-center gap-2">
                          <input
                            id="expiration-days-input"
                            type="number"
                            className="w-20 px-2 py-1 border border-blue-500 rounded focus:outline-none focus:ring-2 focus:ring-blue-500 bg-white dark:bg-gray-700 dark:text-white"
                            value={expirationDaysValue}
                            onChange={(e) =>
                              setExpirationDaysValue(e.target.value)
                            }
                            onKeyDown={(e) => {
                              if (e.key === "Enter") {
                                e.preventDefault();
                                const days = parseInt(expirationDaysValue);
                                if (!isNaN(days) && days > 0) {
                                  fetcher.submit(
                                    {
                                      intent: "updateQuote",
                                      expirationDays: expirationDaysValue,
                                    },
                                    { method: "post" }
                                  );
                                  setEditingExpirationDays(false);
                                }
                              } else if (e.key === "Escape") {
                                e.preventDefault();
                                setExpirationDaysValue(
                                  (quote.expirationDays || 14).toString()
                                );
                                setEditingExpirationDays(false);
                              }
                            }}
                            onBlur={() => {
                              const days = parseInt(expirationDaysValue);
                              if (
                                !isNaN(days) &&
                                days > 0 &&
                                days !== (quote.expirationDays || 14)
                              ) {
                                fetcher.submit(
                                  {
                                    intent: "updateQuote",
                                    expirationDays: expirationDaysValue,
                                  },
                                  { method: "post" }
                                );
                              } else {
                                setExpirationDaysValue(
                                  (quote.expirationDays || 14).toString()
                                );
                              }
                              setEditingExpirationDays(false);
                            }}
                            onClick={(e) => e.stopPropagation()}
                            min="1"
                          />
                          <span className="text-base font-medium text-gray-900 dark:text-gray-100">
                            days
                          </span>
                        </div>
                      ) : (
                        <p className="text-base font-medium text-gray-900 dark:text-gray-100">
                          {quote.expirationDays || 14} days
                        </p>
                      )}
                    </div>
                  ) : (
                    <p className="text-base font-medium text-gray-900 dark:text-gray-100">
                      {quote.expirationDays || 14} days
                    </p>
                  )}
                </div>
                <div>
                  <p className="text-sm text-gray-500 dark:text-gray-400">
                    Vendor
                  </p>
                  {!isQuoteLocked ? (
                    editingVendor ? (
                      <select
                        value={quote.vendorId?.toString() || ""}
                        onChange={(e) => {
                          const vendorId = e.target.value;
                          fetcher.submit(
                            { intent: "updateVendor", vendorId },
                            { method: "post" }
                          );
                          setEditingVendor(false);
                        }}
                        onBlur={() => setEditingVendor(false)}
                        className="w-full px-3 py-2 border border-blue-500 rounded focus:outline-none focus:ring-2 focus:ring-blue-500 bg-white dark:bg-gray-700 dark:text-white"
                      >
                        <option value="">No Vendor</option>
                        {vendors.map(
                          (v: { id: number; displayName: string }) => (
                            <option key={v.id} value={v.id}>
                              {v.displayName}
                            </option>
                          )
                        )}
                      </select>
                    ) : (
                      <div
                        onClick={() => setEditingVendor(true)}
                        className="cursor-pointer hover:bg-gray-100 dark:hover:bg-gray-700 rounded px-2 py-1 -mx-2 transition-colors"
                        role="button"
                        tabIndex={0}
                        onKeyDown={(e) => {
                          if (e.key === "Enter" || e.key === " ") {
                            e.preventDefault();
                            setEditingVendor(true);
                          }
                        }}
                      >
                        <p className="text-base font-medium text-gray-900 dark:text-gray-100">
                          {vendor?.displayName || "None"}
                        </p>
                      </div>
                    )
                  ) : (
                    <p className="text-base font-medium text-gray-900 dark:text-gray-100">
                      {vendor?.displayName || "None"}
                    </p>
                  )}
                </div>
                {quote.sentAt && (
                  <div>
                    <p className="text-sm text-gray-500 dark:text-gray-400">
                      Sent Date
                    </p>
                    <p className="text-base font-medium text-gray-900 dark:text-gray-100">
                      {formatDateTime(quote.sentAt)}
                    </p>
                  </div>
                )}
                {quote.acceptedAt && (
                  <div>
                    <p className="text-sm text-gray-500 dark:text-gray-400">
                      Accepted Date
                    </p>
                    <p className="text-base font-medium text-gray-900 dark:text-gray-100">
                      {formatDateTime(quote.acceptedAt)}
                    </p>
                  </div>
                )}
                {quote.convertedToOrderId && convertedOrder && (
                  <div>
                    <p className="text-sm text-gray-500 dark:text-gray-400">
                      Converted to Order
                    </p>
                    <button
                      onClick={(e) => {
                        e.stopPropagation();
                        window.location.href = `/orders/${convertedOrder.orderNumber}`;
                      }}
                      className="text-base font-medium text-blue-600 hover:text-blue-800 dark:text-blue-400 dark:hover:text-blue-300 hover:underline text-left"
                    >
                      {convertedOrder.orderNumber}
                    </button>
                  </div>
                )}
                {quote.rejectionReason && (
                  <div className="md:col-span-2">
                    <p className="text-sm text-gray-500 dark:text-gray-400">
                      Rejection Reason
                    </p>
                    <p className="text-base font-medium text-gray-900 dark:text-gray-100">
                      {quote.rejectionReason}
                    </p>
                  </div>
                )}
              </div>
            </div>
          </div>

          {/* Line Items Section */}
          <div className="bg-white dark:bg-gray-800 rounded-lg shadow-md border border-gray-200 dark:border-gray-700">
            <div className="bg-gray-100 dark:bg-gray-700 px-6 py-4 border-b border-gray-200 dark:border-gray-600 flex justify-between items-center">
              <h3 className="text-xl font-bold text-gray-900 dark:text-gray-100">
                Line Items
              </h3>
              <div className="flex gap-2">
                {quote.parts && quote.parts.length > 0 && (
                  <Button
                    size="sm"
                    variant="secondary"
                    onClick={() => setIsPartsModalOpen(true)}
                  >
                    View Parts ({quote.parts.length})
                  </Button>
                )}
                {!isQuoteLocked && (
                  <Button size="sm" onClick={handleAddLineItem}>
                    Add Line Item
                  </Button>
                )}
              </div>
            </div>
            <div className="p-6">
              {optimisticLineItems && optimisticLineItems.length > 0 ? (
                <table className={tableStyles.container}>
                  <thead className={tableStyles.header}>
                    <tr>
                      <th className={tableStyles.headerCell}>Name</th>
                      <th className={tableStyles.headerCell}>Description</th>
                      <th className={tableStyles.headerCell}>Notes</th>
                      <th className={tableStyles.headerCell}>Quantity</th>
                      <th className={tableStyles.headerCell}>Unit Price</th>
                      <th className={tableStyles.headerCell}>Total Price</th>
                    </tr>
                  </thead>
                  <tbody>
                    {optimisticLineItems.map((item) => {
                      const part = quote.parts?.find(
                        (p: {
                          id: string;
                          partName: string;
                          signedThumbnailUrl?: string;
                          thumbnailUrl?: string | null;
                          conversionStatus?: string | null;
                          partFileUrl?: string | null;
                        }) => p.id === item.quotePartId
                      );

                      // Show spinner if:
                      // 1. Conversion is in progress
                      // 2. Conversion completed but thumbnail not generated yet
                      // 3. Thumbnail exists but signed URL not loaded yet
                      const isProcessing =
                        part &&
                        (part.conversionStatus === "in_progress" ||
                          part.conversionStatus === "queued" ||
                          part.conversionStatus === "pending" ||
                          (part.conversionStatus === "completed" &&
                            !part.thumbnailUrl) ||
                          (part.thumbnailUrl && !part.signedThumbnailUrl) ||
                          (part.partFileUrl && !part.conversionStatus));

                      return (
                        <tr
                          key={item.id}
                          className={`${tableStyles.row} group`}
                        >
                          <td className={tableStyles.cell}>
                            <div className="flex items-center gap-3">
                              {part && (
                                <>
                                  {part.signedThumbnailUrl ? (
                                    <button
                                      type="button"
                                      onClick={() =>
                                        handleView3DModel(
                                          part as {
                                            id: string;
                                            partName: string;
                                            signedMeshUrl?: string;
                                            signedFileUrl?: string;
                                            signedThumbnailUrl?: string;
                                          }
                                        )
                                      }
                                      className="p-0 border-0 bg-transparent cursor-pointer"
                                      title="Click to view 3D model"
                                    >
                                      <img
                                        src={part.signedThumbnailUrl}
                                        alt={part.partName}
                                        className="w-12 h-12 object-cover rounded bg-gray-100 dark:bg-gray-800 flex-shrink-0 hover:opacity-80 transition-opacity"
                                      />
                                    </button>
                                  ) : (
                                    <div className="w-12 h-12 bg-gray-100 dark:bg-gray-800 rounded flex items-center justify-center flex-shrink-0 relative">
                                      {isProcessing ? (
                                        <div className="animate-spin rounded-full h-6 w-6 border-b-2 border-blue-500"></div>
                                      ) : (
                                        <svg
                                          className="w-6 h-6 text-gray-400"
                                          fill="none"
                                          stroke="currentColor"
                                          viewBox="0 0 24 24"
                                        >
                                          <path
                                            strokeLinecap="round"
                                            strokeLinejoin="round"
                                            strokeWidth={2}
                                            d="M20 7l-8-4-8 4m16 0l-8 4m8-4v10l-8 4m0-10L4 7m8 4v10M4 7v10l8 4"
                                          />
                                        </svg>
                                      )}
                                    </div>
                                  )}
                                </>
                              )}
                              <span>
                                {part?.partName ||
                                  item.name ||
                                  item.description ||
                                  "Line Item"}
                              </span>
                            </div>
                          </td>
                          <td
                            className={`${tableStyles.cell} ${
                              !isQuoteLocked
                                ? "cursor-pointer hover:bg-gray-100 dark:hover:bg-gray-700 transition-colors"
                                : ""
                            }`}
                            onClick={() =>
                              !isQuoteLocked &&
                              startEditingLineItem(
                                item.id,
                                "description",
                                item.description
                              )
                            }
                          >
                            {editingLineItem?.id === item.id &&
                            editingLineItem?.field === "description" ? (
                              <textarea
                                className="w-full px-2 py-1 border border-blue-500 rounded focus:outline-none focus:ring-2 focus:ring-blue-500 bg-white dark:bg-gray-700 dark:text-white resize-none"
                                value={editingLineItem.value}
                                onChange={(e) =>
                                  setEditingLineItem({
                                    ...editingLineItem,
                                    value: e.target.value,
                                  })
                                }
                                onKeyDown={(e) => {
                                  if (e.key === "Enter" && e.ctrlKey) {
                                    e.preventDefault();
                                    saveLineItemEdit();
                                  } else if (e.key === "Escape") {
                                    e.preventDefault();
                                    cancelEditingLineItem();
                                  }
                                }}
                                onBlur={saveLineItemEdit}
                                onClick={(e) => e.stopPropagation()}
                                rows={2}
                                placeholder="Add description... (Ctrl+Enter to save, Esc to cancel)"
                              />
                            ) : (
                              <span
                                className="block truncate max-w-xs"
                                title={item.description || ""}
                              >
                                {item.description || "—"}
                              </span>
                            )}
                          </td>
                          <td
                            className={`${tableStyles.cell} ${
                              !isQuoteLocked
                                ? "cursor-pointer hover:bg-gray-100 dark:hover:bg-gray-700 transition-colors"
                                : ""
                            }`}
                            onClick={() =>
                              !isQuoteLocked &&
                              startEditingLineItem(item.id, "notes", item.notes)
                            }
                          >
                            {editingLineItem?.id === item.id &&
                            editingLineItem?.field === "notes" ? (
                              <textarea
                                className="w-full px-2 py-1 border border-blue-500 rounded focus:outline-none focus:ring-2 focus:ring-blue-500 bg-white dark:bg-gray-700 dark:text-white resize-none"
                                value={editingLineItem.value}
                                onChange={(e) =>
                                  setEditingLineItem({
                                    ...editingLineItem,
                                    value: e.target.value,
                                  })
                                }
                                onKeyDown={(e) => {
                                  if (e.key === "Enter" && e.ctrlKey) {
                                    e.preventDefault();
                                    saveLineItemEdit();
                                  } else if (e.key === "Escape") {
                                    e.preventDefault();
                                    cancelEditingLineItem();
                                  }
                                }}
                                onBlur={saveLineItemEdit}
                                onClick={(e) => e.stopPropagation()}
                                rows={2}
                                placeholder="Add notes... (Ctrl+Enter to save, Esc to cancel)"
                              />
                            ) : (
                              <span
                                className="block truncate max-w-xs"
                                title={item.notes || ""}
                              >
                                {item.notes || "—"}
                              </span>
                            )}
                          </td>
                          <td
                            className={`${tableStyles.cell} ${
                              !isQuoteLocked
                                ? "cursor-pointer hover:bg-gray-100 dark:hover:bg-gray-700 transition-colors"
                                : ""
                            }`}
                            onClick={() =>
                              !isQuoteLocked &&
                              startEditingLineItem(
                                item.id,
                                "quantity",
                                item.quantity
                              )
                            }
                          >
                            {editingLineItem?.id === item.id &&
                            editingLineItem?.field === "quantity" ? (
                              <input
                                ref={editInputRef}
                                type="number"
                                className="w-20 px-2 py-1 border border-blue-500 rounded focus:outline-none focus:ring-2 focus:ring-blue-500 bg-white dark:bg-gray-700 dark:text-white"
                                value={editingLineItem.value}
                                onChange={(e) =>
                                  setEditingLineItem({
                                    ...editingLineItem,
                                    value: e.target.value,
                                  })
                                }
                                onKeyDown={handleLineItemKeyDown}
                                onBlur={cancelEditingLineItem}
                                onClick={(e) => e.stopPropagation()}
                                min="1"
                              />
                            ) : (
                              item.quantity
                            )}
                          </td>
                          <td
                            className={`${tableStyles.cell} ${
                              !isQuoteLocked
                                ? "cursor-pointer hover:bg-gray-100 dark:hover:bg-gray-700 transition-colors"
                                : ""
                            }`}
                            onClick={() =>
                              !isQuoteLocked &&
                              startEditingLineItem(
                                item.id,
                                "unitPrice",
                                item.unitPrice
                              )
                            }
                          >
                            {editingLineItem?.id === item.id &&
                            editingLineItem?.field === "unitPrice" ? (
                              <div className="flex items-center">
                                <span className="mr-1">$</span>
                                <input
                                  ref={editInputRef}
                                  type="text"
                                  className="w-24 px-2 py-1 border border-blue-500 rounded focus:outline-none focus:ring-2 focus:ring-blue-500 bg-white dark:bg-gray-700 dark:text-white"
                                  value={editingLineItem.value}
                                  onChange={(e) =>
                                    setEditingLineItem({
                                      ...editingLineItem,
                                      value: e.target.value,
                                    })
                                  }
                                  onKeyDown={handleLineItemKeyDown}
                                  onBlur={cancelEditingLineItem}
                                  onClick={(e) => e.stopPropagation()}
                                />
                              </div>
                            ) : (
                              `$${item.unitPrice}`
                            )}
                          </td>
                          <td
                            className={`${tableStyles.cell} ${
                              !isQuoteLocked
                                ? "cursor-pointer hover:bg-gray-100 dark:hover:bg-gray-700 transition-colors"
                                : ""
                            }`}
                            onClick={() =>
                              !isQuoteLocked &&
                              startEditingLineItem(
                                item.id,
                                "totalPrice",
                                item.totalPrice
                              )
                            }
                          >
                            <div className="flex items-center justify-between gap-3">
                              <div className="flex items-center">
                                {editingLineItem?.id === item.id &&
                                editingLineItem?.field === "totalPrice" ? (
                                  <>
                                    <span className="mr-1">$</span>
                                    <input
                                      ref={editInputRef}
                                      type="text"
                                      className="w-24 px-2 py-1 border border-blue-500 rounded focus:outline-none focus:ring-2 focus:ring-blue-500 bg-white dark:bg-gray-700 dark:text-white"
                                      value={editingLineItem.value}
                                      onChange={(e) =>
                                        setEditingLineItem({
                                          ...editingLineItem,
                                          value: e.target.value,
                                        })
                                      }
                                      onKeyDown={handleLineItemKeyDown}
                                      onBlur={cancelEditingLineItem}
                                      onClick={(e) => e.stopPropagation()}
                                    />
                                  </>
                                ) : (
                                  `$${item.totalPrice}`
                                )}
                              </div>
                              {!isQuoteLocked && (
                                <div className="flex items-center gap-2">
                                  {part && canAccessPriceCalculator && (
                                    <button
                                      onClick={(e) => {
                                        e.stopPropagation();
                                        handleOpenCalculatorForPart(part.id);
                                        // Remove focus after click
                                        (e.target as HTMLButtonElement).blur();
                                      }}
                                      className="opacity-0 group-hover:opacity-100 text-gray-400 hover:text-blue-600 dark:hover:text-blue-400 transition-all outline-none focus:outline-none"
                                      title="Calculate price for this part"
                                    >
                                      <svg
                                        className="w-4 h-4"
                                        fill="none"
                                        stroke="currentColor"
                                        viewBox="0 0 24 24"
                                      >
                                        <path
                                          strokeLinecap="round"
                                          strokeLinejoin="round"
                                          strokeWidth={2}
                                          d="M9 7h6m0 10v-3m-3 3h.01M9 17h.01M9 14h.01M12 14h.01M15 11h.01M12 11h.01M9 11h.01M7 21h10a2 2 0 002-2V5a2 2 0 00-2-2H7a2 2 0 00-2 2v14a2 2 0 002 2z"
                                        />
                                      </svg>
                                    </button>
                                  )}
                                  <button
                                    onClick={(e) => {
                                      e.stopPropagation();
                                      handleDeleteLineItem(item.id, part?.id);
                                      // Remove focus after click
                                      (e.target as HTMLButtonElement).blur();
                                    }}
                                    className="opacity-0 group-hover:opacity-100 text-gray-400 hover:text-red-600 dark:hover:text-red-400 transition-all outline-none focus:outline-none"
                                    title="Delete line item"
                                  >
                                    <svg
                                      className="w-4 h-4"
                                      fill="none"
                                      stroke="currentColor"
                                      viewBox="0 0 24 24"
                                    >
                                      <path
                                        strokeLinecap="round"
                                        strokeLinejoin="round"
                                        strokeWidth={2}
                                        d="M19 7l-.867 12.142A2 2 0 0116.138 21H7.862a2 2 0 01-1.995-1.858L5 7m5 4v6m4-6v6m1-10V4a1 1 0 00-1-1h-4a1 1 0 00-1 1v3M4 7h16"
                                      />
                                    </svg>
                                  </button>
                                </div>
                              )}
                            </div>
                          </td>
                        </tr>
                      );
                    })}
                  </tbody>
                  <tfoot>
                    <tr>
                      <td
                        colSpan={6}
                        className="px-4 py-3 text-right font-bold text-gray-700 dark:text-gray-300"
                      >
                        Total: ${optimisticTotal}
                      </td>
                    </tr>
                  </tfoot>
                </table>
              ) : (
                <p className="text-gray-500 dark:text-gray-400 text-center py-8">
                  No line items added yet.
                </p>
              )}
            </div>
          </div>

          {/* Attachments Section */}
          <div className="bg-white dark:bg-gray-800 rounded-lg shadow-md border border-gray-200 dark:border-gray-700">
            <div className="bg-gray-100 dark:bg-gray-700 px-6 py-4 border-b border-gray-200 dark:border-gray-600 flex justify-between items-center">
              <h3 className="text-xl font-bold text-gray-900 dark:text-gray-100">
                Attachments
              </h3>
              <div>
                <input
                  ref={fileInputRef}
                  type="file"
                  onChange={handleFileUpload}
                  className="hidden"
                />
                {!isQuoteLocked && (
                  <Button
                    onClick={() => fileInputRef.current?.click()}
                    size="sm"
                  >
                    Upload File
                  </Button>
                )}
              </div>
            </div>
            <div className="p-6">
              {attachments && attachments.length > 0 ? (
                <div className="grid grid-cols-1 md:grid-cols-2 gap-3">
                  {attachments.map(
                    (attachment: {
                      id: string;
                      fileName: string;
                      fileSize?: number;
                      contentType?: string;
                      downloadUrl?: string;
                    }) => (
                      <div
                        key={attachment.id}
                        className={`
                      relative p-4 rounded-lg border-2 border-gray-200 dark:border-gray-600 transition-all
                      ${
                        isViewableFile(attachment.fileName)
                          ? "bg-gray-50 dark:bg-gray-700 hover:bg-gray-100 dark:hover:bg-gray-600 cursor-pointer hover:scale-[1.02] hover:shadow-md focus:ring-2 focus:ring-purple-500 focus:ring-offset-2 focus:outline-none"
                          : "bg-gray-50 dark:bg-gray-700"
                      }
                    `}
                        onClick={
                          isViewableFile(attachment.fileName) &&
                          attachment.downloadUrl
                            ? () =>
                                handleViewFile(
                                  attachment as {
                                    downloadUrl: string;
                                    fileName: string;
                                    id: string;
                                    contentType?: string;
                                    fileSize?: number;
                                  }
                                )
                            : undefined
                        }
                        onKeyDown={
                          isViewableFile(attachment.fileName) &&
                          attachment.downloadUrl
                            ? (e) => {
                                if (e.key === "Enter" || e.key === " ") {
                                  e.preventDefault();
                                  handleViewFile(
                                    attachment as {
                                      downloadUrl: string;
                                      fileName: string;
                                      id: string;
                                      contentType?: string;
                                      fileSize?: number;
                                    }
                                  );
                                }
                              }
                            : undefined
                        }
                        role={
                          isViewableFile(attachment.fileName)
                            ? "button"
                            : undefined
                        }
                        tabIndex={
                          isViewableFile(attachment.fileName) ? 0 : undefined
                        }
                      >
                        <div className="flex-1 pointer-events-none">
                          <div className="flex items-center gap-2">
                            <p className="text-sm font-medium text-gray-900 dark:text-gray-100">
                              {attachment.fileName}
                            </p>
                            {isViewableFile(attachment.fileName) && (
                              <span className="text-xs bg-purple-100 dark:bg-purple-900/50 text-purple-700 dark:text-purple-300 px-2 py-0.5 rounded-full">
                                {getFileType(
                                  attachment.fileName
                                ).type.toUpperCase()}
                              </span>
                            )}
                          </div>
                          <p className="text-xs text-gray-500 dark:text-gray-400">
                            {formatFileSize(attachment.fileSize || 0)}
                          </p>
                        </div>
                        <div
                          className="absolute top-4 right-4 flex gap-2 pointer-events-auto"
                          onClick={(e) => e.stopPropagation()}
                          onKeyDown={(e) => e.stopPropagation()}
                          role="presentation"
                        >
                          {!isViewableFile(attachment.fileName) && (
                            <Button
                              onClick={() =>
                                window.open(attachment.downloadUrl, "_blank")
                              }
                              variant="secondary"
                              size="sm"
                            >
                              Download
                            </Button>
                          )}
                          {!isQuoteLocked && (
                            <Button
                              onClick={() =>
                                handleDeleteAttachment(attachment.id)
                              }
                              variant="danger"
                              size="sm"
                            >
                              Delete
                            </Button>
                          )}
                        </div>
                      </div>
                    )
                  )}
                </div>
              ) : (
                <p className="text-gray-500 dark:text-gray-400 text-center py-8">
                  No attachments uploaded yet.
                </p>
              )}
            </div>
          </div>

          {/* Notes and Event Log Section - Side by Side */}
          <div className="grid grid-cols-1 lg:grid-cols-2 gap-6">
            {/* Notes */}
            <div className="bg-white dark:bg-gray-800 rounded-lg shadow-md border border-gray-200 dark:border-gray-700">
              <div className="bg-gray-100 dark:bg-gray-700 px-6 py-4 border-b border-gray-200 dark:border-gray-600 flex justify-between items-center">
                <h3 className="text-xl font-bold text-gray-900 dark:text-gray-100">
                  Quote Notes
                </h3>
                {!isAddingNote && !isQuoteLocked && (
                  <Button size="sm" onClick={() => setIsAddingNote(true)}>
                    Add Note
                  </Button>
                )}
              </div>
              <div className="p-6">
                <Notes
                  entityType="quote"
                  entityId={quote.id.toString()}
                  initialNotes={notes}
                  currentUserId={user.id}
                  currentUserName={userDetails?.name || user.email}
                  showHeader={false}
                  onAddNoteClick={() => setIsAddingNote(false)}
                  isAddingNote={isAddingNote}
                  externalControl={true}
                  readOnly={isQuoteLocked}
                />
              </div>
            </div>

            {/* Event Log */}
            <EventTimeline
              entityType="quote"
              entityId={quote.id.toString()}
              entityName={quote.quoteNumber}
              initialEvents={events}
            />
          </div>
        </div>
      </div>

      {/* File Viewer Modal */}
      {selectedFile && (
        <FileViewerModal
          isOpen={isFileViewerOpen}
          onClose={() => {
            setIsFileViewerOpen(false);
            setSelectedFile(null);
          }}
          fileUrl={selectedFile.url}
          fileName={selectedFile.fileName}
          contentType={selectedFile.contentType}
          fileSize={selectedFile.fileSize}
        />
      )}

      {/* Quote Parts Modal */}
      {quote.parts && quote.parts.length > 0 && (
        <QuotePartsModal
          isOpen={isPartsModalOpen}
          onClose={() => setIsPartsModalOpen(false)}
          parts={quote.parts}
          quoteId={quote.id}
          bananaEnabled={bananaEnabled}
          bananaModelUrl={bananaModelUrl || undefined}
        />
      )}

      {/* 3D Viewer Modal */}
      {selectedPart3D && (
        <Part3DViewerModal
          isOpen={part3DModalOpen}
          onClose={() => {
            setPart3DModalOpen(false);
            setSelectedPart3D(null);
          }}
          partName={selectedPart3D.partName}
          modelUrl={selectedPart3D.modelUrl}
          solidModelUrl={selectedPart3D.solidModelUrl}
          partId={selectedPart3D.partId}
          quotePartId={selectedPart3D.quotePartId}
          onThumbnailUpdate={() => {
            revalidator.revalidate();
          }}
          autoGenerateThumbnail={true}
          existingThumbnailUrl={selectedPart3D.thumbnailUrl}
          isQuotePart={true}
          cadFileUrl={selectedPart3D.cadFileUrl}
          canRevise={canRevise}
          onRevisionComplete={() => {
            // Close the modal after revision - the mesh is being converted
            // and the old modelUrl is no longer valid
            setPart3DModalOpen(false);
            setSelectedPart3D(null);
            revalidator.revalidate();
          }}
          bananaEnabled={bananaEnabled}
          bananaModelUrl={bananaModelUrl || undefined}
        />
      )}

      {/* Hidden Thumbnail Generators for parts without thumbnails */}
      {quote.parts?.map(
        (part: {
          id: string;
          signedMeshUrl?: string;
          thumbnailUrl?: string | null;
          conversionStatus: string | null;
        }) => {
          if (
            part.signedMeshUrl &&
            part.conversionStatus === "completed" &&
            !part.thumbnailUrl
          ) {
            return (
              <HiddenThumbnailGenerator
                key={part.id}
                modelUrl={part.signedMeshUrl}
                partId={part.id}
                entityType="quote-part"
                onComplete={() => {
                  revalidator.revalidate();
                }}
              />
            );
          }
          return null;
        }
      )}

      {/* Add Line Item Modal */}
      <AddQuoteLineItemModal
        isOpen={isAddLineItemModalOpen}
        onClose={() => setIsAddLineItemModalOpen(false)}
        onSubmit={handleAddLineItemSubmit}
      />

      {canAccessPriceCalculator && (
        <QuotePriceCalculatorModal
          isOpen={isCalculatorOpen && canAccessPriceCalculator}
          onClose={() => setIsCalculatorOpen(false)}
          quoteParts={quote.parts || []}
          quoteLineItems={quote.lineItems || []}
          quoteId={quote.id}
          onSave={handleSaveCalculation}
          currentPartIndex={currentCalculatorPartIndex}
          onPartChange={setCurrentCalculatorPartIndex}
          existingCalculations={priceCalculations || []}
        />
      )}

      <GenerateQuotePdfModal
        isOpen={isGeneratePdfModalOpen}
        onClose={() => setIsGeneratePdfModalOpen(false)}
        quote={quote}
        autoDownload={pdfAutoDownload}
      />

      <GenerateInvoicePdfModal
        isOpen={isInvoiceModalOpen}
        onClose={() => setIsInvoiceModalOpen(false)}
        entity={quote}
        lineItems={quote.lineItems || []}
        parts={quote.parts || []}
        autoDownload={pdfAutoDownload}
      />

      {canSendEmail && (
        <SendEmailModal
          isOpen={isSendEmailModalOpen}
          onClose={() => setIsSendEmailModalOpen(false)}
          quoteNumber={quote.quoteNumber}
          customerEmail={customer?.email || undefined}
          sendAsAddresses={sendAsAddresses}
        />
      )}

      <Modal
        isOpen={isRejectModalOpen}
        onClose={handleRejectModalClose}
        title="Reject Quote"
        size="md"
      >
        <div className="space-y-4">
          <p className="text-sm text-gray-700 dark:text-gray-300">
            Are you sure you want to reject this quote?
            {rejectionReasonRequired && (
              <span className="font-medium">
                {" "}
                A rejection reason is required.
              </span>
            )}
          </p>
          <div>
            <label
              htmlFor="rejectionReason"
              className="block text-sm font-medium text-gray-700 dark:text-gray-300 mb-2"
            >
              Rejection Reason{" "}
              {rejectionReasonRequired && (
                <span className="text-red-500">*</span>
              )}
              {!rejectionReasonRequired && (
                <span className="text-gray-500 font-normal">(Optional)</span>
              )}
            </label>
            <textarea
              id="rejectionReason"
              value={rejectionReason}
              onChange={(e) => setRejectionReason(e.target.value)}
              className="w-full px-3 py-2 border border-gray-300 dark:border-gray-600 rounded-md shadow-sm focus:outline-none focus:ring-2 focus:ring-blue-500 focus:border-blue-500 dark:bg-gray-700 dark:text-white"
              rows={4}
              placeholder="Enter the reason for rejecting this quote..."
              required={rejectionReasonRequired}
            />
          </div>
          <div className="flex justify-end gap-3 pt-4">
            <Button onClick={handleRejectModalClose} variant="secondary">
              Cancel
            </Button>
            <Button onClick={handleRejectQuoteConfirm} variant="danger">
              Reject Quote
            </Button>
          </div>
        </div>
      </Modal>
    </div>
  );
}

export function ErrorBoundary() {
  const error = useRouteError();

  if (isRouteErrorResponse(error)) {
    return (
      <div className="min-h-screen bg-gray-50 dark:bg-gray-900 flex items-center justify-center px-4">
        <div className="max-w-md w-full bg-white dark:bg-gray-800 rounded-lg shadow-lg p-6">
          <h1 className="text-2xl font-bold text-red-600 dark:text-red-400 mb-2">
            {error.status} {error.statusText}
          </h1>
          <p className="text-gray-600 dark:text-gray-400 mb-4">
            {error.data || "An error occurred while loading the quote."}
          </p>
          <div className="flex gap-4">
            <a
              href="/quotes"
              className="inline-block px-4 py-2 bg-gray-600 text-white rounded hover:bg-gray-700"
            >
              Back to Quotes
            </a>
            <button
              onClick={() => window.location.reload()}
              className="inline-block px-4 py-2 bg-blue-600 text-white rounded hover:bg-blue-700"
            >
              Retry
            </button>
          </div>
        </div>
      </div>
    );
  }

  return (
    <div className="min-h-screen bg-gray-50 dark:bg-gray-900 flex items-center justify-center px-4">
      <div className="max-w-md w-full bg-white dark:bg-gray-800 rounded-lg shadow-lg p-6">
        <h1 className="text-2xl font-bold text-red-600 dark:text-red-400 mb-2">
          Unexpected Error
        </h1>
        <p className="text-gray-600 dark:text-gray-400 mb-4">
          {error instanceof Error
            ? error.message
            : "An unexpected error occurred while loading the quote."}
        </p>
        <div className="flex gap-4">
          <a
            href="/quotes"
            className="inline-block px-4 py-2 bg-gray-600 text-white rounded hover:bg-gray-700"
          >
            Back to Quotes
          </a>
          <button
            onClick={() => window.location.reload()}
            className="inline-block px-4 py-2 bg-blue-600 text-white rounded hover:bg-blue-700"
          >
            Retry
          </button>
        </div>
      </div>
    </div>
  );
}
<|MERGE_RESOLUTION|>--- conflicted
+++ resolved
@@ -1,3743 +1,3738 @@
-import {
-  json,
-  LoaderFunctionArgs,
-  ActionFunctionArgs,
-  redirect,
-  unstable_parseMultipartFormData,
-  unstable_createMemoryUploadHandler,
-} from "@remix-run/node";
-import {
-  useLoaderData,
-  useFetcher,
-  useRevalidator,
-  useRouteError,
-  isRouteErrorResponse,
-} from "@remix-run/react";
-import { useState, useRef, useCallback, useEffect } from "react";
-import {
-  getQuote,
-  updateQuote,
-  archiveQuote,
-  restoreQuote,
-  convertQuoteToOrder,
-} from "~/lib/quotes";
-import type { QuoteEventContext } from "~/lib/quotes";
-import { getCustomer, getCustomers } from "~/lib/customers";
-import { getVendor, getVendors } from "~/lib/vendors";
-import { getOrder } from "~/lib/orders";
-import {
-  getAttachment,
-  createAttachment,
-  deleteAttachment,
-  type AttachmentEventContext,
-} from "~/lib/attachments";
-import { requireAuth, withAuthHeaders } from "~/lib/auth.server";
-import { getAppConfig } from "~/lib/config.server";
-import {
-  shouldShowEventsInNav,
-  shouldShowVersionInHeader,
-  canUserAccessPriceCalculator,
-<<<<<<< HEAD
-  canUserUploadCadRevision,
-=======
-  canUserSendEmail,
->>>>>>> bbf4209b
-  isFeatureEnabled,
-  FEATURE_FLAGS,
-} from "~/lib/featureFlags";
-import {
-  uploadFile,
-  generateFileKey,
-  deleteFile,
-  getDownloadUrl,
-} from "~/lib/s3.server";
-import { getBananaModelUrls } from "~/lib/developerSettings";
-import { generateDocumentPdf } from "~/lib/pdf-service.server";
-import {
-  getNotes,
-  createNote,
-  updateNote,
-  archiveNote,
-  type NoteEventContext,
-} from "~/lib/notes";
-import { getEventsByEntity, createEvent } from "~/lib/events";
-import { db } from "~/lib/db";
-import {
-  quoteAttachments,
-  attachments,
-  quotes,
-  quotePartDrawings,
-} from "~/lib/db/schema";
-import { eq } from "drizzle-orm";
-
-import Navbar from "~/components/Navbar";
-import Button from "~/components/shared/Button";
-import Breadcrumbs from "~/components/Breadcrumbs";
-import FileViewerModal from "~/components/shared/FileViewerModal";
-import Modal from "~/components/shared/Modal";
-import { Notes } from "~/components/shared/Notes";
-import { EventTimeline } from "~/components/EventTimeline";
-import { QuotePartsModal } from "~/components/quotes/QuotePartsModal";
-import AddQuoteLineItemModal from "~/components/quotes/AddQuoteLineItemModal";
-import QuoteActionsDropdown from "~/components/quotes/QuoteActionsDropdown";
-import QuotePriceCalculatorModal from "~/components/quotes/QuotePriceCalculatorModal";
-import GenerateQuotePdfModal from "~/components/quotes/GenerateQuotePdfModal";
-import GenerateInvoicePdfModal from "~/components/orders/GenerateInvoicePdfModal";
-import SendEmailModal from "~/components/quotes/SendEmailModal";
-import { HiddenThumbnailGenerator } from "~/components/HiddenThumbnailGenerator";
-import { Part3DViewerModal } from "~/components/shared/Part3DViewerModal";
-import { tableStyles } from "~/utils/tw-styles";
-import { isViewableFile, getFileType, formatFileSize } from "~/lib/file-utils";
-import {
-  createPriceCalculation,
-  getLatestCalculationsForQuote,
-} from "~/lib/quotePriceCalculations";
-
-export async function loader({ request, params }: LoaderFunctionArgs) {
-  const { user, userDetails, headers } = await requireAuth(request);
-  const appConfig = getAppConfig();
-
-  const quoteId = params.quoteId;
-  if (!quoteId) {
-    throw new Response("Quote ID is required", { status: 400 });
-  }
-
-  const quote = await getQuote(parseInt(quoteId));
-  if (!quote) {
-    throw new Response("Quote not found", { status: 404 });
-  }
-
-  // Fetch customer and vendor details, plus all customers and vendors for editing
-  const [customer, vendor, customers, vendors] = await Promise.all([
-    quote.customerId ? getCustomer(quote.customerId) : null,
-    quote.vendorId ? getVendor(quote.vendorId) : null,
-    getCustomers(),
-    getVendors(),
-  ]);
-
-  // Generate signed URLs for quote parts with meshes, solid files, thumbnails, and drawings
-  const partsWithSignedUrls = await Promise.all(
-    (quote.parts || []).map(async (part) => {
-      let signedMeshUrl = undefined;
-      let signedFileUrl = undefined;
-      let signedThumbnailUrl = undefined;
-
-      // Get signed mesh URL
-      if (part.partMeshUrl && part.conversionStatus === "completed") {
-        const { getQuotePartMeshUrl } = await import(
-          "~/lib/quote-part-mesh-converter.server"
-        );
-        const result = await getQuotePartMeshUrl(part.id);
-        if ("url" in result) {
-          signedMeshUrl = result.url;
-        }
-      }
-
-      // Get signed solid file URL (STEP, BREP, SLDPRT, etc.)
-      if (part.partFileUrl) {
-        try {
-          // Extract S3 key from the URL
-          let key: string;
-          if (part.partFileUrl.includes("quote-parts/")) {
-            const urlParts = part.partFileUrl.split("/");
-            const quotePartsIndex = urlParts.findIndex(
-              (p) => p === "quote-parts"
-            );
-            if (quotePartsIndex >= 0) {
-              key = urlParts.slice(quotePartsIndex).join("/");
-            } else {
-              key = part.partFileUrl;
-            }
-          } else {
-            key = part.partFileUrl;
-          }
-          signedFileUrl = await getDownloadUrl(key, 3600);
-        } catch (error) {
-          console.error(
-            "Error getting signed file URL for part",
-            part.id,
-            ":",
-            error
-          );
-        }
-      }
-
-      // Get signed thumbnail URL
-      // thumbnailUrl is stored as just the S3 key (e.g., "quote-parts/abc-123/thumbnails/...")
-      if (part.thumbnailUrl) {
-        try {
-          signedThumbnailUrl = await getDownloadUrl(part.thumbnailUrl, 3600);
-        } catch (error) {
-          console.error(
-            "Error getting signed thumbnail URL for part",
-            part.id,
-            ":",
-            error
-          );
-        }
-      }
-
-      // Fetch technical drawings for this part
-      const drawingRecords = await db
-        .select({
-          drawing: quotePartDrawings,
-          attachment: attachments,
-        })
-        .from(quotePartDrawings)
-        .leftJoin(
-          attachments,
-          eq(quotePartDrawings.attachmentId, attachments.id)
-        )
-        .where(eq(quotePartDrawings.quotePartId, part.id));
-
-      const drawings = await Promise.all(
-        drawingRecords
-          .filter((record) => record.attachment !== null)
-          .map(async (record) => {
-            const attachment = record.attachment!;
-            try {
-              const signedUrl = await getDownloadUrl(attachment.s3Key, 3600);
-              return {
-                id: attachment.id,
-                fileName: attachment.fileName,
-                contentType: attachment.contentType,
-                fileSize: attachment.fileSize,
-                signedUrl,
-              };
-            } catch (error) {
-              console.error(
-                "Error getting signed URL for drawing",
-                attachment.id,
-                ":",
-                error
-              );
-              return null;
-            }
-          })
-      );
-
-      return {
-        ...part,
-        signedMeshUrl,
-        signedFileUrl,
-        signedThumbnailUrl,
-        drawings: drawings.filter((d) => d !== null),
-      };
-    })
-  );
-
-  // Update quote with signed URLs
-  const quoteWithSignedUrls = { ...quote, parts: partsWithSignedUrls };
-
-  // Fetch notes for this quote
-  const notes = await getNotes("quote", quote.id.toString());
-
-  // Fetch attachments for this quote
-  const quoteAttachmentRecords = await db
-    .select({
-      attachment: attachments,
-    })
-    .from(quoteAttachments)
-    .leftJoin(attachments, eq(quoteAttachments.attachmentId, attachments.id))
-    .where(eq(quoteAttachments.quoteId, quote.id));
-
-  const attachmentList = quoteAttachmentRecords
-    .map((record) => record.attachment)
-    .filter(
-      (attachment): attachment is NonNullable<typeof attachment> =>
-        attachment !== null
-    );
-
-  // Generate download URLs for attachments
-  const attachmentsWithUrls = await Promise.all(
-    attachmentList.map(async (attachment) => ({
-      ...attachment,
-      downloadUrl: await getDownloadUrl(attachment.s3Key),
-    }))
-  );
-
-  // Get feature flags and events
-<<<<<<< HEAD
-  const [showEventsLink, canAccessPriceCalculator, pdfAutoDownload, rejectionReasonRequired, events, canRevise, bananaEnabled] = await Promise.all([
-=======
-  const [
-    showEventsLink,
-    showVersionInHeader,
-    canAccessPriceCalculator,
-    canSendEmail,
-    pdfAutoDownload,
-    rejectionReasonRequired,
-    events,
-  ] = await Promise.all([
->>>>>>> bbf4209b
-    shouldShowEventsInNav(),
-    shouldShowVersionInHeader(),
-    canUserAccessPriceCalculator(userDetails?.role),
-    canUserSendEmail(userDetails?.role),
-    isFeatureEnabled(FEATURE_FLAGS.PDF_AUTO_DOWNLOAD),
-    isFeatureEnabled(FEATURE_FLAGS.QUOTE_REJECTION_REASON_REQUIRED),
-    getEventsByEntity("quote", quote.id.toString(), 10),
-    canUserUploadCadRevision(userDetails?.role),
-    isFeatureEnabled(FEATURE_FLAGS.BANANA_FOR_SCALE),
-  ]);
-
-  // Get banana model URL if feature is enabled
-  let bananaModelUrl: string | null = null;
-  if (bananaEnabled) {
-    const bananaUrls = await getBananaModelUrls();
-    if (bananaUrls.meshUrl && bananaUrls.conversionStatus === "completed") {
-      bananaModelUrl = await getDownloadUrl(bananaUrls.meshUrl);
-    }
-  }
-
-  // Fetch converted order if exists
-  const convertedOrder = quote.convertedToOrderId
-    ? await getOrder(quote.convertedToOrderId)
-    : null;
-
-  // Fetch existing price calculations for the quote
-  const priceCalculations = await getLatestCalculationsForQuote(quote.id);
-
-  // Get available "Send As" addresses for email (only if user can send emails)
-  let sendAsAddresses: { email: string; label: string }[] = [];
-  if (canSendEmail) {
-    const { getSendAsAddresses } = await import("~/lib/gmail/config");
-    sendAsAddresses = await getSendAsAddresses();
-  }
-
-  return withAuthHeaders(
-    json({
-      quote: quoteWithSignedUrls,
-      customer,
-      vendor,
-      customers,
-      vendors,
-      notes,
-      attachments: attachmentsWithUrls,
-      user,
-      userDetails,
-      priceCalculations,
-      appConfig,
-      showEventsLink,
-      showVersionInHeader,
-      canAccessPriceCalculator,
-      canSendEmail,
-      sendAsAddresses,
-      pdfAutoDownload,
-      rejectionReasonRequired,
-      events,
-      convertedOrder,
-      canRevise,
-      bananaEnabled,
-      bananaModelUrl,
-    }),
-    headers
-  );
-}
-
-const MAX_FILE_SIZE = 10 * 1024 * 1024; // 10MB
-
-export async function action({ request, params }: ActionFunctionArgs) {
-  const { user, userDetails, headers } = await requireAuth(request);
-
-  const quoteId = params.quoteId;
-  if (!quoteId) {
-    return json({ error: "Quote ID is required" }, { status: 400 });
-  }
-
-  const quote = await getQuote(parseInt(quoteId));
-  if (!quote) {
-    return json({ error: "Quote not found" }, { status: 404 });
-  }
-
-  // Create event context for all operations
-  const eventContext: QuoteEventContext = {
-    userId: user?.id,
-    userEmail: user?.email || userDetails?.name || undefined,
-  };
-
-  // Helper function to auto-convert RFQ to Draft when editing starts
-  const autoConvertRFQToDraft = async () => {
-    if (quote.status === "RFQ") {
-      await updateQuote(quote.id, { status: "Draft" }, eventContext);
-    }
-  };
-
-  // Parse form data once
-  let formData: FormData;
-
-  // Handle file uploads separately
-  if (request.headers.get("content-type")?.includes("multipart/form-data")) {
-    const uploadHandler = unstable_createMemoryUploadHandler({
-      maxPartSize: MAX_FILE_SIZE,
-    });
-
-    formData = await unstable_parseMultipartFormData(request, uploadHandler);
-    const intent = formData.get("intent");
-
-    // Handle add line item with file upload
-    if (intent === "addLineItem") {
-      // Auto-convert RFQ to Draft when editing starts
-      await autoConvertRFQToDraft();
-
-      const name = formData.get("name") as string;
-      const description = formData.get("description") as string;
-      const notes = formData.get("notes") as string;
-      const quantity = formData.get("quantity") as string;
-      const unitPrice = formData.get("unitPrice") as string;
-      const file = formData.get("file") as File | null;
-
-      if (!name || !quantity || !unitPrice) {
-        return json({ error: "Missing required fields" }, { status: 400 });
-      }
-
-      try {
-        let quotePartId: string | null = null;
-
-        // If a file was uploaded, create a quote part
-        if (file && file.size > 0) {
-          const { quoteParts } = await import("~/lib/db/schema");
-          const { triggerQuotePartMeshConversion } = await import(
-            "~/lib/quote-part-mesh-converter.server"
-          );
-          const crypto = await import("crypto");
-
-          // Convert File to Buffer
-          const arrayBuffer = await file.arrayBuffer();
-          const buffer = Buffer.from(arrayBuffer);
-
-          // Generate unique part number
-          const partNumber = `QP-${Date.now()}-${crypto
-            .randomBytes(4)
-            .toString("hex")}`;
-
-          // Sanitize filename for S3 (replace spaces and special chars)
-          const sanitizedFileName = file.name
-            .replace(/\s+/g, "-") // Replace spaces with hyphens
-            .replace(/[^a-zA-Z0-9._-]/g, ""); // Remove any other special characters
-
-          // Generate S3 key for the uploaded file
-          const fileKey = `quote-parts/${crypto.randomUUID()}/source/${sanitizedFileName}`;
-
-          // Upload to S3
-          const uploadResult = await uploadFile({
-            key: fileKey,
-            buffer,
-            contentType: file.type || "application/octet-stream",
-            fileName: sanitizedFileName,
-          });
-
-          // Create quote part record
-          const [newQuotePart] = await db
-            .insert(quoteParts)
-            .values({
-              quoteId: quote.id,
-              partNumber,
-              partName: name,
-              partFileUrl: uploadResult.key,
-              conversionStatus: "pending",
-            })
-            .returning();
-
-          quotePartId = newQuotePart.id;
-
-          // Trigger mesh conversion asynchronously
-          triggerQuotePartMeshConversion(
-            newQuotePart.id,
-            uploadResult.key
-          ).catch(async (error) => {
-            console.error(
-              `Failed to trigger mesh conversion for quote part ${newQuotePart.id}:`,
-              error
-            );
-            // Log error event for tracking
-            const { createEvent } = await import("~/lib/events");
-            await createEvent({
-              entityType: "quote",
-              entityId: quoteId,
-              eventType: "mesh_conversion_failed",
-              eventCategory: "system",
-              title: "Mesh Conversion Failed",
-              description: `Failed to trigger mesh conversion for part ${newQuotePart.partName}`,
-              metadata: {
-                quotePartId: newQuotePart.id,
-                error: error instanceof Error ? error.message : String(error),
-              },
-              userId: eventContext?.userId,
-              userEmail: eventContext?.userEmail,
-            }).catch((err) => console.error("Failed to log event:", err));
-          });
-
-          // Handle technical drawings if provided
-          const drawingCount =
-            parseInt(formData.get("drawingCount") as string) || 0;
-          if (drawingCount > 0) {
-            const { attachments, quotePartDrawings } = await import(
-              "~/lib/db/schema"
-            );
-
-            for (let i = 0; i < drawingCount; i++) {
-              const drawing = formData.get(`drawing_${i}`) as File | null;
-              if (drawing && drawing.size > 0) {
-                // Convert drawing File to Buffer
-                const drawingArrayBuffer = await drawing.arrayBuffer();
-                const drawingBuffer = Buffer.from(drawingArrayBuffer);
-
-                // Sanitize drawing filename
-                const sanitizedDrawingName = drawing.name
-                  .replace(/\s+/g, "-")
-                  .replace(/[^a-zA-Z0-9._-]/g, "");
-
-                // Upload drawing to S3
-                const drawingKey = `quote-parts/${
-                  newQuotePart.id
-                }/drawings/${Date.now()}-${i}-${sanitizedDrawingName}`;
-                const drawingUploadResult = await uploadFile({
-                  key: drawingKey,
-                  buffer: drawingBuffer,
-                  contentType: drawing.type || "application/pdf",
-                  fileName: sanitizedDrawingName,
-                });
-
-                // Create attachment record
-                const [attachment] = await db
-                  .insert(attachments)
-                  .values({
-                    s3Bucket: process.env.S3_BUCKET || "default-bucket",
-                    s3Key: drawingUploadResult.key,
-                    fileName: drawing.name,
-                    contentType: drawing.type || "application/pdf",
-                    fileSize: drawing.size,
-                  })
-                  .returning();
-
-                // Link attachment to quote part
-                await db.insert(quotePartDrawings).values({
-                  quotePartId: newQuotePart.id,
-                  attachmentId: attachment.id,
-                  version: 1,
-                });
-              }
-            }
-          }
-        }
-
-        // Create quote line item with event context
-        const { createQuoteLineItem } = await import("~/lib/quotes");
-        await createQuoteLineItem(
-          quote.id,
-          {
-            quotePartId: quotePartId || undefined,
-            name: name || undefined,
-            quantity: parseInt(quantity),
-            unitPrice: parseFloat(unitPrice),
-            description: description || undefined,
-            notes: notes || undefined,
-          },
-          eventContext
-        );
-
-        // Recalculate totals
-        const { calculateQuoteTotals } = await import("~/lib/quotes");
-        await calculateQuoteTotals(quote.id);
-
-        return redirect(`/quotes/${quoteId}`);
-      } catch (error) {
-        console.error("Error adding line item:", error);
-        return json({ error: "Failed to add line item" }, { status: 500 });
-      }
-    }
-
-    // Handle add drawing to existing part
-    if (intent === "addDrawingToExistingPart") {
-      const quotePartId = formData.get("quotePartId") as string;
-      const drawingCount =
-        parseInt(formData.get("drawingCount") as string) || 0;
-
-      if (!quotePartId || drawingCount === 0) {
-        return json(
-          { error: "Missing quote part ID or drawings" },
-          { status: 400 }
-        );
-      }
-
-      try {
-        const { attachments, quotePartDrawings } = await import(
-          "~/lib/db/schema"
-        );
-
-        for (let i = 0; i < drawingCount; i++) {
-          const drawing = formData.get(`drawing_${i}`) as File | null;
-          if (drawing && drawing.size > 0) {
-            // Convert drawing File to Buffer
-            const drawingArrayBuffer = await drawing.arrayBuffer();
-            const drawingBuffer = Buffer.from(drawingArrayBuffer);
-
-            // Sanitize drawing filename
-            const sanitizedDrawingName = drawing.name
-              .replace(/\s+/g, "-")
-              .replace(/[^a-zA-Z0-9._-]/g, "");
-
-            // Upload drawing to S3
-            const drawingKey = `quote-parts/${quotePartId}/drawings/${Date.now()}-${i}-${sanitizedDrawingName}`;
-            const drawingUploadResult = await uploadFile({
-              key: drawingKey,
-              buffer: drawingBuffer,
-              contentType: drawing.type || "application/pdf",
-              fileName: sanitizedDrawingName,
-            });
-
-            // Create attachment record
-            const [attachment] = await db
-              .insert(attachments)
-              .values({
-                s3Bucket: process.env.S3_BUCKET || "default-bucket",
-                s3Key: drawingUploadResult.key,
-                fileName: drawing.name,
-                contentType: drawing.type || "application/pdf",
-                fileSize: drawing.size,
-              })
-              .returning();
-
-            // Link attachment to quote part
-            await db.insert(quotePartDrawings).values({
-              quotePartId: quotePartId,
-              attachmentId: attachment.id,
-              version: 1,
-            });
-          }
-        }
-
-        return redirect(`/quotes/${quoteId}`);
-      } catch (error) {
-        console.error("Error adding drawings to existing part:", error);
-        return json({ error: "Failed to add drawings" }, { status: 500 });
-      }
-    }
-
-    // Handle regular file attachment upload (for quote attachments, not technical drawings)
-    if (intent === "uploadAttachment" || !intent) {
-      const file = formData.get("file") as File;
-
-      if (!file) {
-        return json({ error: "No file provided" }, { status: 400 });
-      }
-
-      if (file.size > MAX_FILE_SIZE) {
-        return json({ error: "File size exceeds 10MB limit" }, { status: 400 });
-      }
-
-      try {
-        // Convert File to Buffer
-        const arrayBuffer = await file.arrayBuffer();
-        const buffer = Buffer.from(arrayBuffer);
-
-        // Generate S3 key
-        const key = generateFileKey(quote.id, file.name);
-
-        // Upload to S3
-        const uploadResult = await uploadFile({
-          key,
-          buffer,
-          contentType: file.type || "application/octet-stream",
-          fileName: file.name,
-        });
-
-        // Create attachment record
-        const attachment = await createAttachment(
-          {
-            s3Bucket: uploadResult.bucket,
-            s3Key: uploadResult.key,
-            fileName: uploadResult.fileName,
-            contentType: uploadResult.contentType,
-            fileSize: uploadResult.size,
-          },
-          eventContext
-        );
-
-        // Link to quote
-        await db.insert(quoteAttachments).values({
-          quoteId: quote.id,
-          attachmentId: attachment.id,
-        });
-
-        // Return a redirect to refresh the page
-        return redirect(`/quotes/${quoteId}`);
-      } catch (error) {
-        console.error("Upload error:", error);
-        return json({ error: "Failed to upload file" }, { status: 500 });
-      }
-    }
-
-    // If we get here with multipart data but unhandled intent, check if it's a PDF generation
-    // PDF generation uses FormData but doesn't include files, so let it fall through
-    const pdfGenerationIntents = ["generateQuote", "generateInvoice"];
-    if (!pdfGenerationIntents.includes(intent as string)) {
-      return json({ error: "Invalid multipart request" }, { status: 400 });
-    }
-    // Fall through to regular form handling for PDF generation
-  } else {
-    // Not multipart, parse as regular FormData
-    formData = await request.formData();
-  }
-
-  // Handle form submissions
-  const intent = formData.get("intent");
-
-  try {
-    switch (intent) {
-      case "updateStatus": {
-        const status = formData.get("status") as
-          | "RFQ"
-          | "Draft"
-          | "Sent"
-          | "Accepted"
-          | "Rejected"
-          | "Dropped"
-          | "Expired";
-        const rejectionReason = formData.get("rejectionReason") as string;
-
-        // If status is Accepted, validate and convert to order BEFORE updating status
-        if (status === "Accepted") {
-          // Validate quote before conversion
-          const validationErrors = [];
-
-          // Check quote has valid pricing
-          const quoteTotal = parseFloat(quote.total || "0");
-          if (quoteTotal <= 0) {
-            validationErrors.push(
-              "Quote must have a valid total greater than $0. Please add pricing to line items."
-            );
-          }
-
-          // Check quote has line items
-          if (!quote.lineItems || quote.lineItems.length === 0) {
-            validationErrors.push("Quote must have at least one line item.");
-          }
-
-          // Check for pending mesh conversions
-          if (quote.parts && quote.parts.length > 0) {
-            const pendingConversions = quote.parts.filter(
-              (part) =>
-                part.conversionStatus === "in_progress" ||
-                part.conversionStatus === "queued" ||
-                (part.conversionStatus === "pending" && part.partFileUrl)
-            );
-            if (pendingConversions.length > 0) {
-              validationErrors.push(
-                `Cannot accept quote while ${pendingConversions.length} part(s) have pending mesh conversions.`
-              );
-            }
-          }
-
-          // If validation fails, return errors without changing status
-          if (validationErrors.length > 0) {
-            return json(
-              {
-                error: "Cannot accept quote",
-                validationErrors,
-              },
-              { status: 400 }
-            );
-          }
-
-          // Attempt conversion
-          const result = await convertQuoteToOrder(quote.id, eventContext);
-          if (result.success && result.orderNumber) {
-            // Conversion succeeded, redirect to order
-            return redirect(`/orders/${result.orderNumber}`);
-          }
-          // Conversion failed, return error without changing status
-          return json(
-            { error: result.error || "Failed to convert quote to order" },
-            { status: 400 }
-          );
-        }
-
-        // For all other status changes, update normally
-        await updateQuote(
-          quote.id,
-          {
-            status,
-            rejectionReason: status === "Rejected" ? rejectionReason : null,
-          },
-          eventContext
-        );
-
-        return redirect(`/quotes/${quoteId}`);
-      }
-
-      case "updateQuote": {
-        // Auto-convert RFQ to Draft when editing starts
-        await autoConvertRFQToDraft();
-
-        const expirationDays = formData.get("expirationDays");
-
-        const updates: { expirationDays?: number } = {};
-        if (expirationDays !== null) {
-          const days = parseInt(expirationDays as string);
-
-          // Validate expiration days: must be between 1 and 365 days
-          if (isNaN(days) || days < 1 || days > 365) {
-            return json(
-              { error: "Expiration days must be between 1 and 365" },
-              { status: 400 }
-            );
-          }
-
-          updates.expirationDays = days;
-        }
-
-        await updateQuote(quote.id, updates, eventContext);
-        return json({ success: true });
-      }
-
-      case "updateCustomer": {
-        // Auto-convert RFQ to Draft when editing starts
-        await autoConvertRFQToDraft();
-
-        const customerId = formData.get("customerId") as string;
-        if (!customerId) {
-          return json({ error: "Customer ID is required" }, { status: 400 });
-        }
-
-        await updateQuote(
-          quote.id,
-          { customerId: parseInt(customerId) },
-          eventContext
-        );
-        return json({ success: true });
-      }
-
-      case "updateVendor": {
-        // Auto-convert RFQ to Draft when editing starts
-        await autoConvertRFQToDraft();
-
-        const vendorId = formData.get("vendorId") as string;
-        await updateQuote(
-          quote.id,
-          {
-            vendorId: vendorId ? parseInt(vendorId) : null,
-          },
-          eventContext
-        );
-        return json({ success: true });
-      }
-
-      case "updateValidUntil": {
-        // Auto-convert RFQ to Draft when editing starts
-        await autoConvertRFQToDraft();
-
-        const validUntil = formData.get("validUntil") as string;
-
-        if (!validUntil) {
-          return json(
-            { error: "Valid until date is required" },
-            { status: 400 }
-          );
-        }
-
-        await updateQuote(
-          quote.id,
-          { validUntil: new Date(validUntil) },
-          eventContext
-        );
-        return json({ success: true });
-      }
-
-      case "convertToOrder": {
-        const result = await convertQuoteToOrder(quote.id, eventContext);
-        if (result.success && result.orderNumber) {
-          return redirect(`/orders/${result.orderNumber}`);
-        }
-        return json(
-          { error: result.error || "Failed to convert quote" },
-          { status: 400 }
-        );
-      }
-
-      case "reviseQuote": {
-        // Check if quote can be revised (Accepted quotes cannot be revised)
-        const revisableStatuses = ["Sent", "Dropped", "Rejected", "Expired"];
-        if (!revisableStatuses.includes(quote.status)) {
-          return json(
-            {
-              error:
-                "Only sent, dropped, rejected, or expired quotes can be revised. Accepted quotes are immutable.",
-            },
-            { status: 400 }
-          );
-        }
-
-        // Store old status before updating
-        const oldStatus = quote.status;
-
-        // Manually update quote status to Draft without triggering automatic status change event
-        await db
-          .update(quotes)
-          .set({
-            status: "Draft",
-            updatedAt: new Date(),
-          })
-          .where(eq(quotes.id, quote.id));
-
-        // Create custom revision event
-        await createEvent({
-          entityType: "quote",
-          entityId: quote.id.toString(),
-          eventType: "quote_revised",
-          eventCategory: "status",
-          title: "Quote Revised",
-          description: `Quote was revised and reverted to Draft status from ${oldStatus}`,
-          metadata: {
-            oldStatus,
-            newStatus: "Draft",
-            quoteNumber: quote.quoteNumber,
-          },
-          userId: eventContext.userId,
-          userEmail: eventContext.userEmail,
-        });
-
-        return redirect(`/quotes/${quoteId}`);
-      }
-
-      case "updateLineItem": {
-        // Auto-convert RFQ to Draft when editing starts
-        await autoConvertRFQToDraft();
-
-        const lineItemId = formData.get("lineItemId") as string;
-
-        if (!lineItemId) {
-          return json({ error: "Missing line item ID" }, { status: 400 });
-        }
-
-        const { updateQuoteLineItem } = await import("~/lib/quotes");
-
-        const updateData: {
-          quantity?: number;
-          unitPrice?: number;
-          description?: string;
-          notes?: string;
-        } = {};
-
-        // Get all possible updated fields
-        const quantity = formData.get("quantity") as string | null;
-        const unitPrice = formData.get("unitPrice") as string | null;
-        const description = formData.get("description") as string | null;
-        const notes = formData.get("notes") as string | null;
-
-        // Only add fields that were provided (totalPrice is calculated automatically)
-        if (quantity !== null) {
-          updateData.quantity = parseInt(quantity);
-        }
-        if (unitPrice !== null) {
-          updateData.unitPrice = parseFloat(unitPrice);
-        }
-        if (description !== null) {
-          updateData.description = description || "";
-        }
-        if (notes !== null) {
-          updateData.notes = notes || "";
-        }
-
-        await updateQuoteLineItem(
-          parseInt(lineItemId),
-          updateData,
-          eventContext
-        );
-
-        // Totals are already recalculated by updateQuoteLineItem
-        const { calculateQuoteTotals } = await import("~/lib/quotes");
-        const updatedTotals = await calculateQuoteTotals(quote.id);
-
-        // Return JSON response for fetcher to handle without navigation
-        return json({ success: true, totals: updatedTotals });
-      }
-
-      case "archiveQuote": {
-        await archiveQuote(quote.id, eventContext);
-        return redirect("/quotes");
-      }
-
-      case "restoreQuote": {
-        await restoreQuote(quote.id, eventContext);
-        return redirect(`/quotes/${quote.id}`);
-      }
-
-      case "getNotes": {
-        const notes = await getNotes("quote", quote.id.toString());
-        return withAuthHeaders(json({ notes }), headers);
-      }
-
-      case "createNote": {
-        const content = formData.get("content") as string;
-        const createdBy = formData.get("createdBy") as string;
-
-        if (!content || !createdBy) {
-          return json({ error: "Missing required fields" }, { status: 400 });
-        }
-
-        const noteEventContext: NoteEventContext = {
-          userId: user?.id,
-          userEmail: user?.email || userDetails?.name || undefined,
-        };
-
-        const note = await createNote(
-          {
-            entityType: "quote",
-            entityId: quote.id.toString(),
-            content,
-            createdBy,
-          },
-          noteEventContext
-        );
-
-        return withAuthHeaders(json({ note }), headers);
-      }
-
-      case "updateNote": {
-        const noteId = formData.get("noteId") as string;
-        const content = formData.get("content") as string;
-
-        if (!noteId || !content) {
-          return json({ error: "Missing required fields" }, { status: 400 });
-        }
-
-        const noteEventContext: NoteEventContext = {
-          userId: user?.id,
-          userEmail: user?.email || userDetails?.name || undefined,
-        };
-
-        const note = await updateNote(noteId, content, noteEventContext);
-        return withAuthHeaders(json({ note }), headers);
-      }
-
-      case "deleteNote": {
-        const noteId = formData.get("noteId") as string;
-
-        if (!noteId) {
-          return json({ error: "Missing note ID" }, { status: 400 });
-        }
-
-        const noteEventContext: NoteEventContext = {
-          userId: user?.id,
-          userEmail: user?.email || userDetails?.name || undefined,
-        };
-
-        await archiveNote(noteId, noteEventContext);
-        return withAuthHeaders(json({ success: true }), headers);
-      }
-
-      case "deleteAttachment": {
-        const attachmentId = formData.get("attachmentId") as string;
-
-        if (!attachmentId) {
-          return json({ error: "Missing attachment ID" }, { status: 400 });
-        }
-
-        // Unlink from quote
-        await db
-          .delete(quoteAttachments)
-          .where(eq(quoteAttachments.attachmentId, attachmentId));
-
-        // Get attachment to delete S3 file
-        const attachment = await getAttachment(attachmentId);
-        if (attachment) {
-          await deleteFile(attachment.s3Key);
-
-          const eventContext: AttachmentEventContext = {
-            userId: user?.id,
-            userEmail: user?.email || userDetails?.name || undefined,
-          };
-
-          await deleteAttachment(attachmentId, eventContext);
-        }
-
-        return redirect(`/quotes/${quoteId}`);
-      }
-
-      case "deleteDrawing": {
-        const drawingId = formData.get("drawingId") as string;
-        const quotePartId = formData.get("quotePartId") as string;
-
-        if (!drawingId || !quotePartId) {
-          return json(
-            { error: "Missing drawing or quote part ID" },
-            { status: 400 }
-          );
-        }
-
-        // Unlink drawing from quote part
-        await db
-          .delete(quotePartDrawings)
-          .where(eq(quotePartDrawings.attachmentId, drawingId));
-
-        // Get attachment to delete S3 file
-        const attachment = await getAttachment(drawingId);
-        if (attachment) {
-          await deleteFile(attachment.s3Key);
-
-          const eventContext: AttachmentEventContext = {
-            userId: user?.id,
-            userEmail: user?.email || userDetails?.name || undefined,
-          };
-
-          await deleteAttachment(drawingId, eventContext);
-        }
-
-        return redirect(`/quotes/${quoteId}`);
-      }
-
-      case "deleteLineItem": {
-        // Auto-convert RFQ to Draft when editing starts
-        await autoConvertRFQToDraft();
-
-        const lineItemId = formData.get("lineItemId") as string;
-        const quotePartId = formData.get("quotePartId") as string;
-
-        if (!lineItemId) {
-          return json({ error: "Missing line item ID" }, { status: 400 });
-        }
-
-        try {
-          // Helper function to sanitize S3 keys (same as upload logic)
-          const sanitizeS3Key = (key: string): string => {
-            return key
-              .replace(/\s+/g, "-") // Replace spaces with hyphens
-              .replace(/[^a-zA-Z0-9._/-]/g, ""); // Remove any other special characters except slashes
-          };
-
-          let quotePart = null;
-          const filesToDelete: string[] = [];
-
-          // If there's an associated quote part, get its details first
-          if (quotePartId) {
-            const { quoteParts } = await import("~/lib/db/schema");
-
-            // Get the quote part details to find S3 files
-            const [part] = await db
-              .select()
-              .from(quoteParts)
-              .where(eq(quoteParts.id, quotePartId))
-              .limit(1);
-
-            quotePart = part;
-
-            // Collect all S3 file keys to delete
-            if (quotePart) {
-              // Add source file (sanitize the key)
-              if (quotePart.partFileUrl) {
-                filesToDelete.push(sanitizeS3Key(quotePart.partFileUrl));
-              }
-
-              // Add mesh file
-              if (quotePart.partMeshUrl) {
-                const meshUrl = quotePart.partMeshUrl;
-                if (meshUrl.includes("quote-parts/")) {
-                  const urlParts = meshUrl.split("/");
-                  const quotePartsIndex = urlParts.findIndex(
-                    (p) => p === "quote-parts"
-                  );
-                  if (quotePartsIndex >= 0) {
-                    const meshKey = urlParts.slice(quotePartsIndex).join("/");
-                    filesToDelete.push(meshKey);
-                  }
-                }
-              }
-
-              // Add thumbnail file
-              if (quotePart.thumbnailUrl) {
-                filesToDelete.push(quotePart.thumbnailUrl);
-              }
-            }
-          }
-
-          // Step 1: Delete database records in transaction (atomic operation)
-          await db.transaction(async (tx) => {
-            const { deleteQuoteLineItem } = await import("~/lib/quotes");
-            await deleteQuoteLineItem(parseInt(lineItemId), eventContext);
-
-            // Delete quote part from database if it exists
-            if (quotePart && quotePartId) {
-              const { quoteParts } = await import("~/lib/db/schema");
-              await tx.delete(quoteParts).where(eq(quoteParts.id, quotePartId));
-            }
-          });
-
-          // Step 2: Delete S3 files AFTER successful database operations
-          // If this fails, files become orphaned but database is consistent
-          for (const fileKey of filesToDelete) {
-            try {
-              await deleteFile(fileKey);
-              console.log(`Deleted S3 file: ${fileKey}`);
-            } catch (error: unknown) {
-              // Log but don't fail - database is already consistent
-              const err = error as { Code?: string; name?: string };
-              if (err?.Code === "NoSuchKey" || err?.name === "NoSuchKey") {
-                console.log(`S3 file not found (already deleted?): ${fileKey}`);
-              } else {
-                console.error(`Error deleting S3 file ${fileKey}:`, error);
-                // TODO: Add to cleanup queue for retry
-              }
-            }
-          }
-
-          // Recalculate quote totals
-          const { calculateQuoteTotals } = await import("~/lib/quotes");
-          await calculateQuoteTotals(quote.id);
-
-          return redirect(`/quotes/${quoteId}`);
-        } catch (error) {
-          console.error("Error deleting line item:", error);
-          return json({ error: "Failed to delete line item" }, { status: 500 });
-        }
-      }
-
-      case "regenerateMesh": {
-        const partId = formData.get("partId") as string;
-        if (!partId) {
-          return json({ error: "Part ID is required" }, { status: 400 });
-        }
-
-        // Get the quote part
-        const { quoteParts } = await import("~/lib/db/schema");
-        const [quotePart] = await db
-          .select()
-          .from(quoteParts)
-          .where(eq(quoteParts.id, partId))
-          .limit(1);
-
-        if (!quotePart) {
-          return json({ error: "Quote part not found" }, { status: 404 });
-        }
-
-        if (!quotePart.partFileUrl) {
-          return json(
-            { error: "No source file available for conversion" },
-            { status: 400 }
-          );
-        }
-
-        // Trigger mesh conversion
-        const { triggerQuotePartMeshConversion } = await import(
-          "~/lib/quote-part-mesh-converter.server"
-        );
-
-        // Reset conversion status to pending
-        await db
-          .update(quoteParts)
-          .set({
-            conversionStatus: "pending",
-            meshConversionError: null,
-            updatedAt: new Date(),
-          })
-          .where(eq(quoteParts.id, partId));
-
-        // Trigger conversion asynchronously
-        triggerQuotePartMeshConversion(
-          quotePart.id,
-          quotePart.partFileUrl
-        ).catch(async (error) => {
-          console.error(
-            `Failed to regenerate mesh for quote part ${quotePart.id}:`,
-            error
-          );
-          // Log error event for tracking
-          const { createEvent } = await import("~/lib/events");
-          await createEvent({
-            entityType: "quote",
-            entityId: quoteId,
-            eventType: "mesh_conversion_failed",
-            eventCategory: "system",
-            title: "Mesh Regeneration Failed",
-            description: `Failed to regenerate mesh for part ${quotePart.partName}`,
-            metadata: {
-              quotePartId: quotePart.id,
-              error: error instanceof Error ? error.message : String(error),
-            },
-            userId: eventContext?.userId,
-            userEmail: eventContext?.userEmail,
-          }).catch((err) => console.error("Failed to log event:", err));
-        });
-
-        return json({ success: true });
-      }
-
-      case "savePriceCalculation": {
-        // Auto-convert RFQ to Draft when editing starts
-        await autoConvertRFQToDraft();
-
-        const calculationDataStr = formData.get("calculationData") as string;
-
-        if (!calculationDataStr) {
-          return json({ error: "Missing calculation data" }, { status: 400 });
-        }
-
-        const calculationData = JSON.parse(calculationDataStr);
-
-        // Create the price calculation record
-        await createPriceCalculation(
-          calculationData,
-          user?.id || userDetails?.id
-        );
-
-        return json({ success: true });
-      }
-
-      case "generateQuote": {
-        const htmlContent = formData.get("htmlContent") as string;
-
-        if (!htmlContent) {
-          return json({ error: "Missing HTML content" }, { status: 400 });
-        }
-
-        try {
-          const { attachmentId } = await generateDocumentPdf({
-            entityType: "quote",
-            entityId: quote.id,
-            htmlContent,
-            filename: `Quote-${quote.quoteNumber}.pdf`,
-            userId: user?.id,
-            userEmail: user?.email || userDetails?.name || undefined,
-          });
-
-          // Get the attachment record to get the S3 key
-          const attachment = await db
-            .select()
-            .from(attachments)
-            .where(eq(attachments.id, attachmentId))
-            .limit(1);
-
-          if (!attachment[0]) {
-            throw new Error("Failed to create attachment");
-          }
-
-          // Generate a signed download URL
-          const downloadUrl = await getDownloadUrl(attachment[0].s3Key, 3600); // 1 hour expiry
-
-          return json({
-            success: true,
-            downloadUrl,
-            attachmentId,
-            filename: `Quote-${quote.quoteNumber}.pdf`,
-          });
-        } catch (pdfError) {
-          console.error("PDF generation failed:", pdfError);
-          return json(
-            {
-              error:
-                pdfError instanceof Error
-                  ? pdfError.message
-                  : "Failed to generate PDF",
-            },
-            { status: 500 }
-          );
-        }
-      }
-
-      case "generateInvoice": {
-        const htmlContent = formData.get("htmlContent") as string;
-
-        if (!htmlContent) {
-          return json({ error: "Missing HTML content" }, { status: 400 });
-        }
-
-        try {
-          const { attachmentId } = await generateDocumentPdf({
-            entityType: "quote",
-            entityId: quote.id,
-            htmlContent,
-            filename: `Invoice-${quote.quoteNumber}.pdf`,
-            userId: user?.id,
-            userEmail: user?.email || userDetails?.name || undefined,
-          });
-
-          // Get the attachment record to get the S3 key
-          const attachment = await db
-            .select()
-            .from(attachments)
-            .where(eq(attachments.id, attachmentId))
-            .limit(1);
-
-          if (!attachment[0]) {
-            throw new Error("Failed to create attachment");
-          }
-
-          // Generate a signed download URL
-          const downloadUrl = await getDownloadUrl(attachment[0].s3Key, 3600); // 1 hour expiry
-
-          return json({
-            success: true,
-            downloadUrl,
-            attachmentId,
-            filename: `Invoice-${quote.quoteNumber}.pdf`,
-          });
-        } catch (pdfError) {
-          console.error("PDF generation failed:", pdfError);
-          return json(
-            {
-              error:
-                pdfError instanceof Error
-                  ? pdfError.message
-                  : "Failed to generate PDF",
-            },
-            { status: 500 }
-          );
-        }
-      }
-
-      case "sendEmail": {
-        // Check if user has permission to send emails
-        const canSendEmailFlag = await canUserSendEmail(userDetails?.role);
-        if (!canSendEmailFlag) {
-          return json(
-            { error: "You do not have permission to send emails" },
-            { status: 403 }
-          );
-        }
-
-        const from = formData.get("from") as string | null;
-        const to = formData.get("to") as string;
-        const subject = formData.get("subject") as string;
-        const body = formData.get("body") as string;
-
-        if (!to || !subject || !body) {
-          return json(
-            { error: "Missing required fields: to, subject, and body" },
-            { status: 400 }
-          );
-        }
-
-        try {
-          const { sendEmail } = await import("~/lib/gmail/gmail-client.server");
-          const result = await sendEmail({
-            to,
-            subject,
-            body,
-            from: from || undefined,
-          });
-
-          if (result.success) {
-            // Log the email send event
-            await createEvent({
-              entityType: "quote",
-              entityId: quote.id.toString(),
-              eventType: "email_sent",
-              eventCategory: "communication",
-              title: "Email Sent",
-              description: `Email sent to ${to}${from ? ` from ${from}` : ""}`,
-              metadata: {
-                from: from || undefined,
-                to,
-                subject,
-                messageId: result.messageId,
-                quoteNumber: quote.quoteNumber,
-              },
-              userId: eventContext.userId,
-              userEmail: eventContext.userEmail,
-            });
-
-            return json({ success: true, messageId: result.messageId });
-          } else {
-            return json(
-              { error: result.error || "Failed to send email" },
-              { status: 500 }
-            );
-          }
-        } catch (emailError) {
-          console.error("Email sending failed:", emailError);
-          return json(
-            {
-              error:
-                emailError instanceof Error
-                  ? emailError.message
-                  : "Failed to send email",
-            },
-            { status: 500 }
-          );
-        }
-      }
-
-      default:
-        return json({ error: "Invalid action" }, { status: 400 });
-    }
-  } catch (error) {
-    console.error("Action error:", error);
-    return json({ error: "An error occurred" }, { status: 500 });
-  }
-}
-
-export default function QuoteDetail() {
-  const {
-    quote,
-    customer,
-    vendor,
-    customers,
-    vendors,
-    notes,
-    attachments,
-    user,
-    userDetails,
-    priceCalculations,
-    appConfig,
-    showEventsLink,
-    showVersionInHeader,
-    canAccessPriceCalculator,
-    canSendEmail,
-    sendAsAddresses,
-    pdfAutoDownload,
-    rejectionReasonRequired,
-    events,
-    convertedOrder,
-    canRevise,
-    bananaEnabled,
-    bananaModelUrl,
-  } = useLoaderData<typeof loader>();
-  const fetcher = useFetcher();
-  const revalidator = useRevalidator();
-  const [selectedFile, setSelectedFile] = useState<{
-    url: string;
-    type: string;
-    fileName: string;
-    contentType?: string;
-    fileSize?: number;
-  } | null>(null);
-  const [isFileViewerOpen, setIsFileViewerOpen] = useState(false);
-  const [isAddingNote, setIsAddingNote] = useState(false);
-  const pollIntervalRef = useRef<NodeJS.Timeout | null>(null);
-  const [pollCount, setPollCount] = useState(0);
-  const [isPartsModalOpen, setIsPartsModalOpen] = useState(false);
-  const [isAddLineItemModalOpen, setIsAddLineItemModalOpen] = useState(false);
-  const [isRejectModalOpen, setIsRejectModalOpen] = useState(false);
-  const [rejectionReason, setRejectionReason] = useState("");
-  const [editingCustomer, setEditingCustomer] = useState(false);
-  const [editingVendor, setEditingVendor] = useState(false);
-  const [isSendEmailModalOpen, setIsSendEmailModalOpen] = useState(false);
-  // Define the line item type
-  type LineItem = {
-    id: number;
-    quotePartId: string | null;
-    name: string | null;
-    quantity: number;
-    unitPrice: string;
-    totalPrice: string;
-    leadTimeDays: number | null;
-    description: string | null;
-    notes: string | null;
-  };
-
-  const [editingLineItem, setEditingLineItem] = useState<{
-    id: number;
-    field: "quantity" | "unitPrice" | "totalPrice" | "description" | "notes";
-    value: string;
-  } | null>(null);
-  const [optimisticLineItems, setOptimisticLineItems] = useState<
-    LineItem[] | undefined
-  >(quote.lineItems as LineItem[] | undefined);
-  const [optimisticTotal, setOptimisticTotal] = useState(quote.total || "0.00");
-  const [editingExpirationDays, setEditingExpirationDays] = useState(false);
-  const [expirationDaysValue, setExpirationDaysValue] = useState(
-    (quote.expirationDays || 14).toString()
-  );
-  const [editingValidUntil, setEditingValidUntil] = useState(false);
-  const [validUntilValue, setValidUntilValue] = useState(
-    quote.validUntil
-      ? new Date(quote.validUntil).toISOString().split("T")[0]
-      : ""
-  );
-  const fileInputRef = useRef<HTMLInputElement>(null);
-  const editInputRef = useRef<HTMLInputElement>(null);
-  const lineItemFetcher = useFetcher();
-  const [isActionsDropdownOpen, setIsActionsDropdownOpen] = useState(false);
-  const actionsButtonRef = useRef<HTMLButtonElement>(null);
-  const [isCalculatorOpen, setIsCalculatorOpen] = useState(false);
-  const [currentCalculatorPartIndex, setCurrentCalculatorPartIndex] =
-    useState(0);
-  const calculatorFetcher = useFetcher();
-  const [isDownloading, setIsDownloading] = useState(false);
-  const [isGeneratePdfModalOpen, setIsGeneratePdfModalOpen] = useState(false);
-  const [isInvoiceModalOpen, setIsInvoiceModalOpen] = useState(false);
-  const [part3DModalOpen, setPart3DModalOpen] = useState(false);
-  const [selectedPart3D, setSelectedPart3D] = useState<{
-    partId: string;
-    quotePartId: string;
-    partName: string;
-    modelUrl?: string;
-    solidModelUrl?: string;
-    cadFileUrl?: string;
-    thumbnailUrl?: string;
-  } | null>(null);
-
-  // Check if quote is in a locked state (sent or beyond)
-  const isQuoteLocked = ["Sent", "Accepted", "Rejected", "Expired"].includes(
-    quote.status
-  );
-
-  // Check if any parts are currently converting
-  const hasConvertingParts = quote.parts?.some(
-    (part: { conversionStatus: string | null }) =>
-      part.conversionStatus === "in_progress" ||
-      part.conversionStatus === "queued" ||
-      part.conversionStatus === "pending"
-  );
-
-  // Set up polling for parts conversion status
-  // Using a ref for the interval to avoid stale closure issues in cleanup
-  useEffect(() => {
-    const MAX_POLL_COUNT = 120; // Max 10 minutes (120 * 5 seconds)
-
-    if (hasConvertingParts && !pollIntervalRef.current && pollCount < MAX_POLL_COUNT) {
-      pollIntervalRef.current = setInterval(() => {
-        setPollCount((prev) => prev + 1);
-        // Revalidate the page data to get updated conversion status
-        revalidator.revalidate();
-      }, 5000); // Poll every 5 seconds
-    } else if (!hasConvertingParts && pollIntervalRef.current) {
-      // Conversion completed - clear interval and reset count
-      clearInterval(pollIntervalRef.current);
-      pollIntervalRef.current = null;
-      setPollCount(0);
-    } else if (pollCount >= MAX_POLL_COUNT && pollIntervalRef.current) {
-      // Timeout reached - stop polling
-      console.warn("Mesh conversion polling timeout reached (10 minutes)");
-      clearInterval(pollIntervalRef.current);
-      pollIntervalRef.current = null;
-      setPollCount(0);
-    }
-
-    return () => {
-      if (pollIntervalRef.current) {
-        clearInterval(pollIntervalRef.current);
-        pollIntervalRef.current = null;
-      }
-    };
-  }, [hasConvertingParts, pollCount, revalidator]);
-
-  // Update optimistic line items when the actual data changes
-  useEffect(() => {
-    setOptimisticLineItems(quote.lineItems as LineItem[] | undefined);
-    setOptimisticTotal(quote.total || "0.00");
-  }, [quote.lineItems, quote.total]);
-
-  // Calculate optimistic total whenever line items change
-  useEffect(() => {
-    if (optimisticLineItems && optimisticLineItems.length > 0) {
-      const total = optimisticLineItems.reduce(
-        (sum: number, item: LineItem) => {
-          const itemTotal = parseFloat(item.totalPrice) || 0;
-          return sum + itemTotal;
-        },
-        0
-      );
-      setOptimisticTotal(total.toFixed(2));
-    }
-  }, [optimisticLineItems]);
-
-  const handleFileUpload = useCallback(
-    async (event: React.ChangeEvent<HTMLInputElement>) => {
-      const file = event.target.files?.[0];
-      if (!file) return;
-
-      const formData = new FormData();
-      formData.append("file", file);
-
-      fetcher.submit(formData, {
-        method: "post",
-        encType: "multipart/form-data",
-      });
-    },
-    [fetcher]
-  );
-
-  const handleViewFile = (attachment: {
-    downloadUrl: string;
-    fileName: string;
-    id: string;
-    contentType?: string;
-    fileSize?: number;
-  }) => {
-    if (isViewableFile(attachment.fileName)) {
-      setSelectedFile({
-        url: attachment.downloadUrl,
-        type: getFileType(attachment.fileName).type,
-        fileName: attachment.fileName,
-        contentType: attachment.contentType,
-        fileSize: attachment.fileSize,
-      });
-      setIsFileViewerOpen(true);
-    } else {
-      // Download non-viewable files
-      window.open(attachment.downloadUrl, "_blank");
-    }
-  };
-
-  const handleDeleteAttachment = (attachmentId: string) => {
-    if (confirm("Are you sure you want to delete this attachment?")) {
-      fetcher.submit(
-        { intent: "deleteAttachment", attachmentId },
-        { method: "post" }
-      );
-    }
-  };
-
-  const handleView3DModel = (part: {
-    id: string;
-    partName: string;
-    signedMeshUrl?: string;
-    signedFileUrl?: string;
-    signedThumbnailUrl?: string;
-    partFileUrl?: string | null;
-  }) => {
-    // Open modal if mesh is available OR if CAD file is available (for download/revision)
-    if (part.signedMeshUrl || part.signedFileUrl || part.partFileUrl) {
-      setSelectedPart3D({
-        partId: part.id,
-        quotePartId: part.id,
-        partName: part.partName,
-        modelUrl: part.signedMeshUrl,
-        solidModelUrl: part.signedFileUrl,
-        cadFileUrl: part.partFileUrl || part.signedFileUrl,
-        thumbnailUrl: part.signedThumbnailUrl,
-      });
-      setPart3DModalOpen(true);
-    }
-  };
-
-  const handleReviseQuote = () => {
-    if (
-      confirm(
-        "Are you sure you want to revise this quote? This will revert the quote to Draft status and allow editing again."
-      )
-    ) {
-      fetcher.submit({ intent: "reviseQuote" }, { method: "post" });
-    }
-  };
-
-  const handleSendQuote = () => {
-    if (
-      confirm(
-        "Are you sure you want to send this quote? Once sent, the quote will be locked and line items cannot be modified."
-      )
-    ) {
-      fetcher.submit(
-        {
-          intent: "updateStatus",
-          status: "Sent",
-          rejectionReason: "",
-        },
-        { method: "post" }
-      );
-    }
-  };
-
-  const handleMarkAsAccepted = () => {
-    if (
-      confirm(
-        "Are you sure you want to mark this quote as accepted? This will automatically convert the quote to an order and the quote will become permanently immutable."
-      )
-    ) {
-      fetcher.submit(
-        {
-          intent: "updateStatus",
-          status: "Accepted",
-          rejectionReason: "",
-        },
-        { method: "post" }
-      );
-    }
-  };
-
-  const handleRejectQuote = () => {
-    setIsRejectModalOpen(true);
-  };
-
-  const handleRejectQuoteConfirm = () => {
-    if (rejectionReasonRequired && !rejectionReason.trim()) {
-      alert("Rejection reason is required.");
-      return;
-    }
-
-    fetcher.submit(
-      {
-        intent: "updateStatus",
-        status: "Rejected",
-        rejectionReason: rejectionReason.trim(),
-      },
-      { method: "post" }
-    );
-    setIsRejectModalOpen(false);
-    setRejectionReason("");
-  };
-
-  const handleRejectModalClose = () => {
-    setIsRejectModalOpen(false);
-    setRejectionReason("");
-  };
-
-  const handleAddLineItem = () => {
-    setIsAddLineItemModalOpen(true);
-  };
-
-  const handleAddLineItemSubmit = (formData: FormData) => {
-    formData.append("intent", "addLineItem");
-    fetcher.submit(formData, {
-      method: "post",
-      encType: "multipart/form-data",
-    });
-  };
-
-  const handleOpenCalculator = () => {
-    if (!canAccessPriceCalculator) return;
-    setIsCalculatorOpen(true);
-    setCurrentCalculatorPartIndex(0);
-  };
-
-  const handleGeneratePdf = () => {
-    setIsGeneratePdfModalOpen(true);
-  };
-
-  const handleGenerateInvoice = () => {
-    setIsInvoiceModalOpen(true);
-  };
-
-  const handleOpenCalculatorForPart = (partId: string) => {
-    if (!canAccessPriceCalculator) return;
-    // Find the index of the part in the quote.parts array
-    const partIndex =
-      quote.parts?.findIndex((p: { id: string }) => p.id === partId) ?? 0;
-    setCurrentCalculatorPartIndex(partIndex);
-    setIsCalculatorOpen(true);
-  };
-
-  const handleDownloadFiles = async () => {
-    setIsDownloading(true);
-
-    try {
-      const downloadUrl = `/quotes/${quote.id}/download`;
-      const response = await fetch(downloadUrl);
-
-      if (!response.ok) {
-        throw new Error("Failed to download files");
-      }
-
-      // Get the blob from the response
-      const blob = await response.blob();
-
-      // Get filename from Content-Disposition header or use default
-      const contentDisposition = response.headers.get("Content-Disposition");
-      let filename = `Quote-${quote.quoteNumber}-Files.zip`;
-      if (contentDisposition) {
-        const filenameMatch = contentDisposition.match(/filename="?([^"]+)"?/);
-        if (filenameMatch) {
-          filename = filenameMatch[1];
-        }
-      }
-
-      // Create a download link and trigger it
-      const blobUrl = window.URL.createObjectURL(blob);
-      const a = document.createElement("a");
-      a.href = blobUrl;
-      a.download = filename;
-      document.body.appendChild(a);
-      a.click();
-      window.URL.revokeObjectURL(blobUrl);
-      document.body.removeChild(a);
-    } catch (error) {
-      console.error("Download error:", error);
-      alert("Failed to download files. Please try again.");
-    } finally {
-      setIsDownloading(false);
-    }
-  };
-
-  const handleSaveCalculation = (calculationData: Record<string, unknown>) => {
-    const formData = new FormData();
-    formData.append("intent", "savePriceCalculation");
-    formData.append("calculationData", JSON.stringify(calculationData));
-
-    calculatorFetcher.submit(formData, {
-      method: "post",
-    });
-
-    // If this is the last part, close the modal
-    if (currentCalculatorPartIndex >= (quote.parts?.length || 1) - 1) {
-      setIsCalculatorOpen(false);
-      // Revalidate to get the updated prices
-      revalidator.revalidate();
-    }
-  };
-
-  const handleDeleteLineItem = (lineItemId: number, quotePartId?: string) => {
-    if (
-      confirm(
-        "Are you sure you want to delete this line item? This will also delete any associated files and cannot be undone."
-      )
-    ) {
-      fetcher.submit(
-        {
-          intent: "deleteLineItem",
-          lineItemId: lineItemId.toString(),
-          quotePartId: quotePartId || "",
-        },
-        { method: "post" }
-      );
-    }
-  };
-
-  const startEditingLineItem = (
-    itemId: number,
-    field: "quantity" | "unitPrice" | "totalPrice" | "description" | "notes",
-    currentValue: string | number | null
-  ) => {
-    const value =
-      field === "notes" || field === "description"
-        ? (currentValue || "").toString()
-        : field === "quantity"
-        ? currentValue?.toString() || ""
-        : currentValue?.toString().replace(/[^0-9.]/g, "") || "";
-    setEditingLineItem({ id: itemId, field, value });
-    setTimeout(() => {
-      if (editInputRef.current) {
-        editInputRef.current.focus();
-        if (field !== "notes" && field !== "description") {
-          editInputRef.current.select();
-        }
-      }
-    }, 0);
-  };
-
-  const cancelEditingLineItem = () => {
-    setEditingLineItem(null);
-  };
-
-  const saveLineItemEdit = () => {
-    if (!editingLineItem) return;
-
-    // Find the current item
-    const currentItem = optimisticLineItems?.find(
-      (item) => item.id === editingLineItem.id
-    );
-    if (!currentItem) return;
-
-    // Validate and calculate related values
-    const updatedItem: Partial<LineItem> = {};
-
-    if (editingLineItem.field === "description") {
-      // Update description (no validation needed)
-      updatedItem.description = editingLineItem.value || null;
-    } else if (editingLineItem.field === "notes") {
-      // Update notes (no validation needed)
-      updatedItem.notes = editingLineItem.value || null;
-    } else if (editingLineItem.field === "quantity") {
-      const qty = parseInt(editingLineItem.value);
-      if (isNaN(qty) || qty <= 0) {
-        alert("Please enter a valid quantity");
-        return;
-      }
-
-      // Update quantity and recalculate total based on unit price
-      updatedItem.quantity = qty;
-      const unitPrice = parseFloat(currentItem.unitPrice);
-      if (!isNaN(unitPrice)) {
-        updatedItem.totalPrice = (qty * unitPrice).toFixed(2);
-      }
-    } else if (editingLineItem.field === "unitPrice") {
-      const unitPrice = parseFloat(editingLineItem.value);
-      if (isNaN(unitPrice) || unitPrice < 0) {
-        alert("Please enter a valid price");
-        return;
-      }
-
-      // Update unit price and recalculate total based on quantity
-      updatedItem.unitPrice = unitPrice.toFixed(2);
-      updatedItem.totalPrice = (currentItem.quantity * unitPrice).toFixed(2);
-    } else if (editingLineItem.field === "totalPrice") {
-      const totalPrice = parseFloat(editingLineItem.value);
-      if (isNaN(totalPrice) || totalPrice < 0) {
-        alert("Please enter a valid price");
-        return;
-      }
-
-      // Update total price and recalculate unit price based on quantity
-      updatedItem.totalPrice = totalPrice.toFixed(2);
-      if (currentItem.quantity > 0) {
-        updatedItem.unitPrice = (totalPrice / currentItem.quantity).toFixed(2);
-      }
-    }
-
-    // Optimistically update the line items with all calculated values
-    setOptimisticLineItems((prevItems) =>
-      prevItems?.map((item) =>
-        item.id === editingLineItem.id ? { ...item, ...updatedItem } : item
-      )
-    );
-
-    // Submit all updated values to the backend
-    const formData = new FormData();
-    formData.append("intent", "updateLineItem");
-    formData.append("lineItemId", editingLineItem.id.toString());
-
-    // Send all updated fields to the backend
-    if (updatedItem.description !== undefined) {
-      formData.append("description", updatedItem.description || "");
-    }
-    if (updatedItem.notes !== undefined) {
-      formData.append("notes", updatedItem.notes || "");
-    }
-    if (updatedItem.quantity !== undefined) {
-      formData.append("quantity", updatedItem.quantity.toString());
-    }
-    if (updatedItem.unitPrice !== undefined) {
-      formData.append("unitPrice", updatedItem.unitPrice);
-    }
-    if (updatedItem.totalPrice !== undefined) {
-      formData.append("totalPrice", updatedItem.totalPrice);
-    }
-
-    lineItemFetcher.submit(formData, { method: "post" });
-    setEditingLineItem(null);
-  };
-
-  const handleLineItemKeyDown = (e: React.KeyboardEvent) => {
-    if (e.key === "Enter") {
-      e.preventDefault();
-      saveLineItemEdit();
-    } else if (e.key === "Escape") {
-      e.preventDefault();
-      cancelEditingLineItem();
-    }
-  };
-
-  // Format currency
-  const formatCurrency = (amount: string | null) => {
-    if (!amount) return "$0.00";
-    return `$${parseFloat(amount).toFixed(2)}`;
-  };
-
-  // Format date
-  const formatDate = (date: Date | string | null) => {
-    if (!date) return "--";
-    const dateObj = typeof date === "string" ? new Date(date) : date;
-    return dateObj.toLocaleDateString("en-US", {
-      year: "numeric",
-      month: "numeric",
-      day: "numeric",
-    });
-  };
-
-  // Format date and time in local timezone
-  const formatDateTime = (date: Date | string | null) => {
-    if (!date) return "--";
-    const dateObj = typeof date === "string" ? new Date(date) : date;
-    return dateObj.toLocaleString("en-US", {
-      year: "numeric",
-      month: "numeric",
-      day: "numeric",
-      hour: "numeric",
-      minute: "2-digit",
-      hour12: true,
-    });
-  };
-
-  // Calculate days until expiry
-  const validUntil = quote.validUntil ? new Date(quote.validUntil) : null;
-  const today = new Date();
-  const daysUntilExpiry = validUntil
-    ? Math.ceil(
-        (validUntil.getTime() - today.getTime()) / (1000 * 60 * 60 * 24)
-      )
-    : null;
-
-  // Get status color classes
-  const getStatusClasses = (status: string) => {
-    switch (status.toLowerCase()) {
-      case "rfq":
-        return "bg-gray-100 text-gray-700 dark:bg-gray-700 dark:text-gray-300";
-      case "draft":
-        return "bg-blue-100 text-blue-700 dark:bg-blue-900 dark:text-blue-300";
-      case "sent":
-        return "bg-yellow-100 text-yellow-700 dark:bg-yellow-900 dark:text-yellow-300";
-      case "accepted":
-        return "bg-green-100 text-green-700 dark:bg-green-900 dark:text-green-300";
-      case "rejected":
-        return "bg-red-100 text-red-700 dark:bg-red-900 dark:text-red-300";
-      case "dropped":
-        return "bg-gray-100 text-gray-700 dark:bg-gray-700 dark:text-gray-300";
-      case "expired":
-        return "bg-orange-100 text-orange-700 dark:bg-orange-900 dark:text-orange-300";
-      default:
-        return "bg-gray-100 text-gray-700 dark:bg-gray-700 dark:text-gray-300";
-    }
-  };
-
-  return (
-    <div className="min-h-screen bg-gray-50 dark:bg-gray-900">
-      <Navbar
-        userName={userDetails?.name || user.email}
-        userEmail={user.email}
-        userInitials={
-          userDetails?.name?.charAt(0).toUpperCase() ||
-          user.email.charAt(0).toUpperCase()
-        }
-        version={appConfig.version}
-        showVersion={showVersionInHeader}
-        showEventsLink={showEventsLink}
-      />
-
-      <div className="max-w-[1920px] mx-auto">
-        {/* Custom breadcrumb bar with buttons */}
-        <div className="flex justify-between items-center px-10 py-2.5">
-          <Breadcrumbs
-            items={[
-              { label: "Dashboard", href: "/" },
-              { label: "Quotes", href: "/quotes" },
-              { label: quote.quoteNumber },
-            ]}
-          />
-          <div className="flex flex-wrap gap-3">
-            {!quote.isArchived && (
-              <>
-                <div className="relative">
-                  <Button
-                    ref={actionsButtonRef}
-                    onClick={() =>
-                      setIsActionsDropdownOpen(!isActionsDropdownOpen)
-                    }
-                    variant="secondary"
-                  >
-                    Actions
-                  </Button>
-                  <QuoteActionsDropdown
-                    isOpen={isActionsDropdownOpen}
-                    onClose={() => setIsActionsDropdownOpen(false)}
-                    excludeRef={actionsButtonRef}
-                    quoteStatus={quote.status}
-                    onReviseQuote={handleReviseQuote}
-                    onCalculatePricing={
-                      canAccessPriceCalculator
-                        ? handleOpenCalculator
-                        : undefined
-                    }
-                    onDownloadFiles={handleDownloadFiles}
-                    onGeneratePdf={handleGeneratePdf}
-                    onGenerateInvoice={handleGenerateInvoice}
-                    onSendEmail={
-                      canSendEmail
-                        ? () => setIsSendEmailModalOpen(true)
-                        : undefined
-                    }
-                    isDownloading={isDownloading}
-                    hasCustomer={!!quote.customerId}
-                  />
-                </div>
-                {(quote.status === "RFQ" || quote.status === "Draft") && (
-                  <Button onClick={handleSendQuote} variant="primary">
-                    Send Quote
-                  </Button>
-                )}
-                {quote.status === "Sent" && !quote.convertedToOrderId && (
-                  <>
-                    <Button onClick={handleMarkAsAccepted} variant="primary">
-                      Mark as Accepted
-                    </Button>
-                    <Button onClick={handleRejectQuote} variant="danger">
-                      Reject Quote
-                    </Button>
-                  </>
-                )}
-              </>
-            )}
-            {/* No action buttons for archived quotes - restore button is in the banner */}
-          </div>
-        </div>
-
-        <div className="px-4 sm:px-6 lg:px-10 py-6 space-y-6">
-          {/* Error Banner */}
-          {fetcher.data &&
-            typeof fetcher.data === "object" &&
-            "error" in fetcher.data &&
-            fetcher.data.error && (
-              <div className="relative bg-red-50 dark:bg-red-900/20 border-2 border-red-300 dark:border-red-700 rounded-lg p-4">
-                <div className="flex items-start gap-3">
-                  <svg
-                    className="w-6 h-6 flex-shrink-0 text-red-600 dark:text-red-400"
-                    fill="none"
-                    stroke="currentColor"
-                    viewBox="0 0 24 24"
-                  >
-                    <path
-                      strokeLinecap="round"
-                      strokeLinejoin="round"
-                      strokeWidth={2}
-                      d="M12 9v2m0 4h.01m-6.938 4h13.856c1.54 0 2.502-1.667 1.732-3L13.732 4c-.77-1.333-2.694-1.333-3.464 0L3.34 16c-.77 1.333.192 3 1.732 3z"
-                    />
-                  </svg>
-                  <div className="flex-1">
-                    <p className="font-semibold text-red-800 dark:text-red-200">
-                      {(fetcher.data as { error: string }).error}
-                    </p>
-                    {"validationErrors" in fetcher.data &&
-                      Array.isArray(fetcher.data.validationErrors) &&
-                      fetcher.data.validationErrors.length > 0 && (
-                        <ul className="mt-2 text-sm text-red-700 dark:text-red-300 list-disc list-inside space-y-1">
-                          {(fetcher.data.validationErrors as string[]).map(
-                            (error: string, index: number) => (
-                              <li key={index}>{error}</li>
-                            )
-                          )}
-                        </ul>
-                      )}
-                  </div>
-                </div>
-              </div>
-            )}
-
-          {/* Archived Quote Banner */}
-          {quote.isArchived && (
-            <div className="relative bg-gray-900 dark:bg-gray-950 border-2 border-gray-700 dark:border-gray-800 rounded-lg p-4">
-              <div className="flex items-center gap-3">
-                <svg
-                  className="w-6 h-6 text-gray-400"
-                  fill="none"
-                  stroke="currentColor"
-                  viewBox="0 0 24 24"
-                >
-                  <path
-                    strokeLinecap="round"
-                    strokeLinejoin="round"
-                    strokeWidth={2}
-                    d="M5 8h14M5 8a2 2 0 110-4h14a2 2 0 110 4M5 8v10a2 2 0 002 2h10a2 2 0 002-2V8m-9 4h4"
-                  />
-                </svg>
-                <div>
-                  <p className="font-semibold text-gray-100">
-                    This quote has been archived
-                  </p>
-                </div>
-              </div>
-            </div>
-          )}
-
-          {/* Locked Quote Banner */}
-          {(quote.status === "Sent" || quote.status === "Accepted") &&
-            !quote.isArchived && (
-              <div
-                className={`relative border-2 rounded-lg p-4 ${
-                  quote.status === "Accepted"
-                    ? "bg-green-50 dark:bg-green-900/20 border-green-300 dark:border-green-700"
-                    : "bg-blue-50 dark:bg-blue-900/20 border-blue-300 dark:border-blue-700"
-                }`}
-              >
-                <div className="flex items-start gap-3">
-                  <svg
-                    className={`w-6 h-6 flex-shrink-0 ${
-                      quote.status === "Accepted"
-                        ? "text-green-600 dark:text-green-400"
-                        : "text-blue-600 dark:text-blue-400"
-                    }`}
-                    fill="none"
-                    stroke="currentColor"
-                    viewBox="0 0 24 24"
-                  >
-                    <path
-                      strokeLinecap="round"
-                      strokeLinejoin="round"
-                      strokeWidth={2}
-                      d="M12 15v2m-6 4h12a2 2 0 002-2v-6a2 2 0 00-2-2H6a2 2 0 00-2 2v6a2 2 0 002 2zm10-10V7a4 4 0 00-8 0v4h8z"
-                    />
-                  </svg>
-                  <div className="flex-1">
-                    <p
-                      className={`font-semibold ${
-                        quote.status === "Accepted"
-                          ? "text-green-800 dark:text-green-200"
-                          : "text-blue-800 dark:text-blue-200"
-                      }`}
-                    >
-                      {quote.status === "Accepted"
-                        ? "Quote Accepted"
-                        : "Quote Sent"}
-                    </p>
-                    <p
-                      className={`text-sm mt-1 ${
-                        quote.status === "Accepted"
-                          ? "text-green-700 dark:text-green-300"
-                          : "text-blue-700 dark:text-blue-300"
-                      }`}
-                    >
-                      {quote.status === "Accepted"
-                        ? "Accepted quotes are immutable."
-                        : "Sent Quotes are locked from editing. To make revisions, use the Revise Action."}
-                    </p>
-                  </div>
-                </div>
-              </div>
-            )}
-
-          {/* Expiry Notice Bar */}
-          {daysUntilExpiry &&
-            daysUntilExpiry > 0 &&
-            daysUntilExpiry <= 7 &&
-            quote.status === "Sent" &&
-            !quote.isArchived && (
-              <div className="relative bg-yellow-100 dark:bg-yellow-900/50 border-2 border-yellow-300 dark:border-yellow-700 rounded-lg p-4">
-                <p className="font-semibold text-yellow-800 dark:text-yellow-200">
-                  Attention: This quote expires in {daysUntilExpiry} days
-                </p>
-              </div>
-            )}
-
-          {/* Status Cards - Always at top */}
-          <div className="grid grid-cols-1 sm:grid-cols-2 lg:grid-cols-4 gap-4 md:gap-6">
-            {/* Quote Status Card */}
-            <div className="bg-white dark:bg-gray-800 rounded-lg shadow-md border border-gray-200 dark:border-gray-700 p-6">
-              <h3 className="text-lg font-semibold text-gray-900 dark:text-gray-100 mb-4">
-                Quote Status
-              </h3>
-              <div
-                className={`px-4 py-3 rounded-full text-center font-semibold ${
-                  quote.isArchived
-                    ? "bg-gray-900 text-gray-100 dark:bg-gray-950 dark:text-gray-300"
-                    : getStatusClasses(quote.status)
-                }`}
-              >
-                {quote.isArchived
-                  ? "Archived"
-                  : quote.status.charAt(0).toUpperCase() +
-                    quote.status.slice(1)}
-              </div>
-            </div>
-
-            {/* Valid Until / Expiration Days / Accepted Date Card */}
-            <div className="bg-white dark:bg-gray-800 rounded-lg shadow-md border border-gray-200 dark:border-gray-700 p-6">
-              {quote.status === "Accepted" ? (
-                <>
-                  <h3 className="text-lg font-semibold text-gray-900 dark:text-gray-100 mb-4">
-                    Accepted
-                  </h3>
-                  <div className="relative">
-                    <p className="text-2xl font-bold text-gray-900 dark:text-gray-100">
-                      {quote.acceptedAt
-                        ? new Date(quote.acceptedAt).toLocaleString("en-US", {
-                            month: "short",
-                            day: "numeric",
-                            year: "numeric",
-                            hour: "numeric",
-                            minute: "2-digit",
-                            hour12: true,
-                          })
-                        : "--"}
-                    </p>
-                    {quote.acceptedAt &&
-                      (() => {
-                        const acceptedDate = new Date(quote.acceptedAt);
-                        const now = new Date();
-                        const diffMs = now.getTime() - acceptedDate.getTime();
-                        const diffHours = Math.floor(diffMs / (1000 * 60 * 60));
-                        const diffDays = Math.floor(diffHours / 24);
-                        const remainingHours = diffHours % 24;
-
-                        let timeElapsed = "";
-                        if (diffDays > 0) {
-                          timeElapsed = `${diffDays} day${
-                            diffDays > 1 ? "s" : ""
-                          }${
-                            remainingHours > 0
-                              ? `, ${remainingHours} hour${
-                                  remainingHours > 1 ? "s" : ""
-                                }`
-                              : ""
-                          } ago`;
-                        } else if (diffHours > 0) {
-                          timeElapsed = `${diffHours} hour${
-                            diffHours > 1 ? "s" : ""
-                          } ago`;
-                        } else {
-                          const diffMins = Math.floor(diffMs / (1000 * 60));
-                          timeElapsed =
-                            diffMins > 0
-                              ? `${diffMins} minute${
-                                  diffMins > 1 ? "s" : ""
-                                } ago`
-                              : "Just now";
-                        }
-
-                        return (
-                          <p className="text-sm text-gray-600 dark:text-gray-400 mt-1">
-                            {timeElapsed}
-                          </p>
-                        );
-                      })()}
-                  </div>
-                </>
-              ) : quote.status === "Sent" ||
-                quote.status === "Rejected" ||
-                quote.status === "Dropped" ||
-                quote.status === "Expired" ? (
-                <>
-                  <h3 className="text-lg font-semibold text-gray-900 dark:text-gray-100 mb-4">
-                    Valid Until
-                  </h3>
-                  <div className="relative">
-                    {editingValidUntil ? (
-                      <input
-                        ref={(input) => {
-                          if (input && editingValidUntil) {
-                            input.focus();
-                          }
-                        }}
-                        type="date"
-                        className="w-full px-3 py-2 border border-blue-500 rounded focus:outline-none focus:ring-2 focus:ring-blue-500 bg-white dark:bg-gray-700 dark:text-white"
-                        value={validUntilValue}
-                        onChange={(e) => setValidUntilValue(e.target.value)}
-                        onBlur={() => {
-                          if (validUntilValue) {
-                            fetcher.submit(
-                              {
-                                intent: "updateValidUntil",
-                                validUntil: validUntilValue,
-                              },
-                              { method: "post" }
-                            );
-                          }
-                          setEditingValidUntil(false);
-                        }}
-                        onKeyDown={(e) => {
-                          if (e.key === "Enter") {
-                            e.preventDefault();
-                            if (validUntilValue) {
-                              fetcher.submit(
-                                {
-                                  intent: "updateValidUntil",
-                                  validUntil: validUntilValue,
-                                },
-                                { method: "post" }
-                              );
-                            }
-                            setEditingValidUntil(false);
-                          } else if (e.key === "Escape") {
-                            e.preventDefault();
-                            setValidUntilValue(
-                              quote.validUntil
-                                ? new Date(quote.validUntil)
-                                    .toISOString()
-                                    .split("T")[0]
-                                : ""
-                            );
-                            setEditingValidUntil(false);
-                          }
-                        }}
-                      />
-                    ) : (
-                      <>
-                        <p className="text-2xl font-bold text-gray-900 dark:text-gray-100">
-                          {formatDate(quote.validUntil)}
-                        </p>
-                        {daysUntilExpiry !== null && (
-                          <p className="text-sm text-gray-600 dark:text-gray-400 mt-1">
-                            {daysUntilExpiry > 0
-                              ? `${daysUntilExpiry} days remaining`
-                              : "Expired"}
-                          </p>
-                        )}
-                        <button
-                          onClick={() => setEditingValidUntil(true)}
-                          className="absolute -top-2 -right-2 p-2 text-gray-500 hover:text-gray-700 dark:text-gray-400 dark:hover:text-gray-200 transition-colors"
-                          aria-label="Edit expiration date"
-                        >
-                          <svg
-                            xmlns="http://www.w3.org/2000/svg"
-                            className="h-5 w-5"
-                            viewBox="0 0 20 20"
-                            fill="currentColor"
-                          >
-                            <path
-                              fillRule="evenodd"
-                              d="M6 2a1 1 0 00-1 1v1H4a2 2 0 00-2 2v10a2 2 0 002 2h12a2 2 0 002-2V6a2 2 0 00-2-2h-1V3a1 1 0 10-2 0v1H7V3a1 1 0 00-1-1zM4 8h12v8H4V8z"
-                              clipRule="evenodd"
-                            />
-                          </svg>
-                        </button>
-                      </>
-                    )}
-                  </div>
-                </>
-              ) : (
-                <>
-                  <h3 className="text-lg font-semibold text-gray-900 dark:text-gray-100 mb-4">
-                    Expiration Days
-                  </h3>
-                  <div className="relative">
-                    <div
-                      className="cursor-pointer hover:bg-gray-100 dark:hover:bg-gray-700 rounded px-2 py-1 -mx-2 transition-colors"
-                      onClick={() => {
-                        setEditingExpirationDays(true);
-                        setTimeout(() => {
-                          const input = document.getElementById(
-                            "expiration-days-input-chip"
-                          );
-                          if (input) {
-                            (input as HTMLInputElement).focus();
-                            (input as HTMLInputElement).select();
-                          }
-                        }, 0);
-                      }}
-                      onKeyDown={(e) => {
-                        if (e.key === "Enter" || e.key === " ") {
-                          e.preventDefault();
-                          setEditingExpirationDays(true);
-                          setTimeout(() => {
-                            const input = document.getElementById(
-                              "expiration-days-input-chip"
-                            );
-                            if (input) {
-                              (input as HTMLInputElement).focus();
-                              (input as HTMLInputElement).select();
-                            }
-                          }, 0);
-                        }
-                      }}
-                      role="button"
-                      tabIndex={0}
-                    >
-                      {editingExpirationDays ? (
-                        <div className="flex items-center gap-2">
-                          <input
-                            id="expiration-days-input-chip"
-                            type="number"
-                            className="w-20 px-2 py-1 border border-blue-500 rounded focus:outline-none focus:ring-2 focus:ring-blue-500 bg-white dark:bg-gray-700 dark:text-white"
-                            value={expirationDaysValue}
-                            onChange={(e) =>
-                              setExpirationDaysValue(e.target.value)
-                            }
-                            onKeyDown={(e) => {
-                              if (e.key === "Enter") {
-                                e.preventDefault();
-                                const days = parseInt(expirationDaysValue);
-                                if (!isNaN(days) && days > 0) {
-                                  fetcher.submit(
-                                    {
-                                      intent: "updateQuote",
-                                      expirationDays: expirationDaysValue,
-                                    },
-                                    { method: "post" }
-                                  );
-                                  setEditingExpirationDays(false);
-                                }
-                              } else if (e.key === "Escape") {
-                                e.preventDefault();
-                                setExpirationDaysValue(
-                                  (quote.expirationDays || 14).toString()
-                                );
-                                setEditingExpirationDays(false);
-                              }
-                            }}
-                            onBlur={() => {
-                              const days = parseInt(expirationDaysValue);
-                              if (
-                                !isNaN(days) &&
-                                days > 0 &&
-                                days !== (quote.expirationDays || 14)
-                              ) {
-                                fetcher.submit(
-                                  {
-                                    intent: "updateQuote",
-                                    expirationDays: expirationDaysValue,
-                                  },
-                                  { method: "post" }
-                                );
-                              } else {
-                                setExpirationDaysValue(
-                                  (quote.expirationDays || 14).toString()
-                                );
-                              }
-                              setEditingExpirationDays(false);
-                            }}
-                            onClick={(e) => e.stopPropagation()}
-                            min="1"
-                          />
-                          <span className="text-base font-medium text-gray-900 dark:text-gray-100">
-                            days
-                          </span>
-                        </div>
-                      ) : (
-                        <>
-                          <p className="text-2xl font-bold text-gray-900 dark:text-gray-100">
-                            {quote.expirationDays || 14} days
-                          </p>
-                        </>
-                      )}
-                    </div>
-                  </div>
-                </>
-              )}
-            </div>
-
-            {/* Quote Value Card */}
-            <div className="bg-white dark:bg-gray-800 rounded-lg shadow-md border border-gray-200 dark:border-gray-700 p-6">
-              <h3 className="text-lg font-semibold text-gray-900 dark:text-gray-100 mb-4">
-                Quote Value
-              </h3>
-              <p className="text-3xl font-bold text-gray-900 dark:text-gray-100">
-                {formatCurrency(optimisticTotal)}
-              </p>
-            </div>
-
-            {/* Customer Card */}
-            <div className="bg-white dark:bg-gray-800 rounded-lg shadow-md border border-gray-200 dark:border-gray-700 p-6">
-              <h3 className="text-lg font-semibold text-gray-900 dark:text-gray-100 mb-4">
-                Customer
-              </h3>
-              {!isQuoteLocked ? (
-                <div>
-                  {editingCustomer ? (
-                    <select
-                      value={quote.customerId?.toString() || ""}
-                      onChange={(e) => {
-                        const customerId = e.target.value;
-                        if (customerId) {
-                          fetcher.submit(
-                            { intent: "updateCustomer", customerId },
-                            { method: "post" }
-                          );
-                          setEditingCustomer(false);
-                        }
-                      }}
-                      onBlur={() => setEditingCustomer(false)}
-                      className="w-full px-3 py-2 border border-blue-500 rounded focus:outline-none focus:ring-2 focus:ring-blue-500 bg-white dark:bg-gray-700 dark:text-white"
-                    >
-                      {customers.map(
-                        (c: { id: number; displayName: string }) => (
-                          <option key={c.id} value={c.id}>
-                            {c.displayName}
-                          </option>
-                        )
-                      )}
-                    </select>
-                  ) : (
-                    <div
-                      onClick={() => setEditingCustomer(true)}
-                      className="cursor-pointer hover:bg-gray-100 dark:hover:bg-gray-700 rounded px-2 py-1 -mx-2 transition-colors"
-                      role="button"
-                      tabIndex={0}
-                      onKeyDown={(e) => {
-                        if (e.key === "Enter" || e.key === " ") {
-                          e.preventDefault();
-                          setEditingCustomer(true);
-                        }
-                      }}
-                    >
-                      <p className="text-lg font-medium text-gray-900 dark:text-gray-100">
-                        {customer?.displayName || "N/A"}
-                      </p>
-                      {customer?.email && (
-                        <p className="text-sm text-gray-600 dark:text-gray-400 mt-1">
-                          {customer.email}
-                        </p>
-                      )}
-                    </div>
-                  )}
-                </div>
-              ) : (
-                <div>
-                  <p className="text-lg font-medium text-gray-900 dark:text-gray-100">
-                    {customer?.displayName || "N/A"}
-                  </p>
-                  {customer?.email && (
-                    <p className="text-sm text-gray-600 dark:text-gray-400 mt-1">
-                      {customer.email}
-                    </p>
-                  )}
-                </div>
-              )}
-            </div>
-          </div>
-
-          {/* Quote Details Card */}
-          <div className="bg-white dark:bg-gray-800 rounded-lg shadow-md border border-gray-200 dark:border-gray-700">
-            <div className="bg-gray-100 dark:bg-gray-700 px-6 py-4 border-b border-gray-200 dark:border-gray-600">
-              <h3 className="text-xl font-bold text-gray-900 dark:text-gray-100">
-                Quote Details
-              </h3>
-            </div>
-            <div className="p-6">
-              <div className="grid grid-cols-1 md:grid-cols-2 lg:grid-cols-3 gap-6">
-                <div>
-                  <p className="text-sm text-gray-500 dark:text-gray-400">
-                    Quote Number
-                  </p>
-                  <p className="text-base font-medium text-gray-900 dark:text-gray-100">
-                    {quote.quoteNumber}
-                  </p>
-                </div>
-                <div>
-                  <p className="text-sm text-gray-500 dark:text-gray-400">
-                    Created Date
-                  </p>
-                  <p className="text-base font-medium text-gray-900 dark:text-gray-100">
-                    {formatDateTime(quote.createdAt)}
-                  </p>
-                </div>
-                <div>
-                  <p className="text-sm text-gray-500 dark:text-gray-400">
-                    Expiration Days
-                  </p>
-                  {!isQuoteLocked ? (
-                    <div
-                      className="cursor-pointer hover:bg-gray-100 dark:hover:bg-gray-700 rounded px-2 py-1 -mx-2 transition-colors"
-                      onClick={() => {
-                        setEditingExpirationDays(true);
-                        setTimeout(() => {
-                          const input = document.getElementById(
-                            "expiration-days-input"
-                          );
-                          if (input) {
-                            (input as HTMLInputElement).focus();
-                            (input as HTMLInputElement).select();
-                          }
-                        }, 0);
-                      }}
-                      onKeyDown={(e) => {
-                        if (e.key === "Enter" || e.key === " ") {
-                          e.preventDefault();
-                          setEditingExpirationDays(true);
-                          setTimeout(() => {
-                            const input = document.getElementById(
-                              "expiration-days-input"
-                            );
-                            if (input) {
-                              (input as HTMLInputElement).focus();
-                              (input as HTMLInputElement).select();
-                            }
-                          }, 0);
-                        }
-                      }}
-                      role="button"
-                      tabIndex={0}
-                    >
-                      {editingExpirationDays ? (
-                        <div className="flex items-center gap-2">
-                          <input
-                            id="expiration-days-input"
-                            type="number"
-                            className="w-20 px-2 py-1 border border-blue-500 rounded focus:outline-none focus:ring-2 focus:ring-blue-500 bg-white dark:bg-gray-700 dark:text-white"
-                            value={expirationDaysValue}
-                            onChange={(e) =>
-                              setExpirationDaysValue(e.target.value)
-                            }
-                            onKeyDown={(e) => {
-                              if (e.key === "Enter") {
-                                e.preventDefault();
-                                const days = parseInt(expirationDaysValue);
-                                if (!isNaN(days) && days > 0) {
-                                  fetcher.submit(
-                                    {
-                                      intent: "updateQuote",
-                                      expirationDays: expirationDaysValue,
-                                    },
-                                    { method: "post" }
-                                  );
-                                  setEditingExpirationDays(false);
-                                }
-                              } else if (e.key === "Escape") {
-                                e.preventDefault();
-                                setExpirationDaysValue(
-                                  (quote.expirationDays || 14).toString()
-                                );
-                                setEditingExpirationDays(false);
-                              }
-                            }}
-                            onBlur={() => {
-                              const days = parseInt(expirationDaysValue);
-                              if (
-                                !isNaN(days) &&
-                                days > 0 &&
-                                days !== (quote.expirationDays || 14)
-                              ) {
-                                fetcher.submit(
-                                  {
-                                    intent: "updateQuote",
-                                    expirationDays: expirationDaysValue,
-                                  },
-                                  { method: "post" }
-                                );
-                              } else {
-                                setExpirationDaysValue(
-                                  (quote.expirationDays || 14).toString()
-                                );
-                              }
-                              setEditingExpirationDays(false);
-                            }}
-                            onClick={(e) => e.stopPropagation()}
-                            min="1"
-                          />
-                          <span className="text-base font-medium text-gray-900 dark:text-gray-100">
-                            days
-                          </span>
-                        </div>
-                      ) : (
-                        <p className="text-base font-medium text-gray-900 dark:text-gray-100">
-                          {quote.expirationDays || 14} days
-                        </p>
-                      )}
-                    </div>
-                  ) : (
-                    <p className="text-base font-medium text-gray-900 dark:text-gray-100">
-                      {quote.expirationDays || 14} days
-                    </p>
-                  )}
-                </div>
-                <div>
-                  <p className="text-sm text-gray-500 dark:text-gray-400">
-                    Vendor
-                  </p>
-                  {!isQuoteLocked ? (
-                    editingVendor ? (
-                      <select
-                        value={quote.vendorId?.toString() || ""}
-                        onChange={(e) => {
-                          const vendorId = e.target.value;
-                          fetcher.submit(
-                            { intent: "updateVendor", vendorId },
-                            { method: "post" }
-                          );
-                          setEditingVendor(false);
-                        }}
-                        onBlur={() => setEditingVendor(false)}
-                        className="w-full px-3 py-2 border border-blue-500 rounded focus:outline-none focus:ring-2 focus:ring-blue-500 bg-white dark:bg-gray-700 dark:text-white"
-                      >
-                        <option value="">No Vendor</option>
-                        {vendors.map(
-                          (v: { id: number; displayName: string }) => (
-                            <option key={v.id} value={v.id}>
-                              {v.displayName}
-                            </option>
-                          )
-                        )}
-                      </select>
-                    ) : (
-                      <div
-                        onClick={() => setEditingVendor(true)}
-                        className="cursor-pointer hover:bg-gray-100 dark:hover:bg-gray-700 rounded px-2 py-1 -mx-2 transition-colors"
-                        role="button"
-                        tabIndex={0}
-                        onKeyDown={(e) => {
-                          if (e.key === "Enter" || e.key === " ") {
-                            e.preventDefault();
-                            setEditingVendor(true);
-                          }
-                        }}
-                      >
-                        <p className="text-base font-medium text-gray-900 dark:text-gray-100">
-                          {vendor?.displayName || "None"}
-                        </p>
-                      </div>
-                    )
-                  ) : (
-                    <p className="text-base font-medium text-gray-900 dark:text-gray-100">
-                      {vendor?.displayName || "None"}
-                    </p>
-                  )}
-                </div>
-                {quote.sentAt && (
-                  <div>
-                    <p className="text-sm text-gray-500 dark:text-gray-400">
-                      Sent Date
-                    </p>
-                    <p className="text-base font-medium text-gray-900 dark:text-gray-100">
-                      {formatDateTime(quote.sentAt)}
-                    </p>
-                  </div>
-                )}
-                {quote.acceptedAt && (
-                  <div>
-                    <p className="text-sm text-gray-500 dark:text-gray-400">
-                      Accepted Date
-                    </p>
-                    <p className="text-base font-medium text-gray-900 dark:text-gray-100">
-                      {formatDateTime(quote.acceptedAt)}
-                    </p>
-                  </div>
-                )}
-                {quote.convertedToOrderId && convertedOrder && (
-                  <div>
-                    <p className="text-sm text-gray-500 dark:text-gray-400">
-                      Converted to Order
-                    </p>
-                    <button
-                      onClick={(e) => {
-                        e.stopPropagation();
-                        window.location.href = `/orders/${convertedOrder.orderNumber}`;
-                      }}
-                      className="text-base font-medium text-blue-600 hover:text-blue-800 dark:text-blue-400 dark:hover:text-blue-300 hover:underline text-left"
-                    >
-                      {convertedOrder.orderNumber}
-                    </button>
-                  </div>
-                )}
-                {quote.rejectionReason && (
-                  <div className="md:col-span-2">
-                    <p className="text-sm text-gray-500 dark:text-gray-400">
-                      Rejection Reason
-                    </p>
-                    <p className="text-base font-medium text-gray-900 dark:text-gray-100">
-                      {quote.rejectionReason}
-                    </p>
-                  </div>
-                )}
-              </div>
-            </div>
-          </div>
-
-          {/* Line Items Section */}
-          <div className="bg-white dark:bg-gray-800 rounded-lg shadow-md border border-gray-200 dark:border-gray-700">
-            <div className="bg-gray-100 dark:bg-gray-700 px-6 py-4 border-b border-gray-200 dark:border-gray-600 flex justify-between items-center">
-              <h3 className="text-xl font-bold text-gray-900 dark:text-gray-100">
-                Line Items
-              </h3>
-              <div className="flex gap-2">
-                {quote.parts && quote.parts.length > 0 && (
-                  <Button
-                    size="sm"
-                    variant="secondary"
-                    onClick={() => setIsPartsModalOpen(true)}
-                  >
-                    View Parts ({quote.parts.length})
-                  </Button>
-                )}
-                {!isQuoteLocked && (
-                  <Button size="sm" onClick={handleAddLineItem}>
-                    Add Line Item
-                  </Button>
-                )}
-              </div>
-            </div>
-            <div className="p-6">
-              {optimisticLineItems && optimisticLineItems.length > 0 ? (
-                <table className={tableStyles.container}>
-                  <thead className={tableStyles.header}>
-                    <tr>
-                      <th className={tableStyles.headerCell}>Name</th>
-                      <th className={tableStyles.headerCell}>Description</th>
-                      <th className={tableStyles.headerCell}>Notes</th>
-                      <th className={tableStyles.headerCell}>Quantity</th>
-                      <th className={tableStyles.headerCell}>Unit Price</th>
-                      <th className={tableStyles.headerCell}>Total Price</th>
-                    </tr>
-                  </thead>
-                  <tbody>
-                    {optimisticLineItems.map((item) => {
-                      const part = quote.parts?.find(
-                        (p: {
-                          id: string;
-                          partName: string;
-                          signedThumbnailUrl?: string;
-                          thumbnailUrl?: string | null;
-                          conversionStatus?: string | null;
-                          partFileUrl?: string | null;
-                        }) => p.id === item.quotePartId
-                      );
-
-                      // Show spinner if:
-                      // 1. Conversion is in progress
-                      // 2. Conversion completed but thumbnail not generated yet
-                      // 3. Thumbnail exists but signed URL not loaded yet
-                      const isProcessing =
-                        part &&
-                        (part.conversionStatus === "in_progress" ||
-                          part.conversionStatus === "queued" ||
-                          part.conversionStatus === "pending" ||
-                          (part.conversionStatus === "completed" &&
-                            !part.thumbnailUrl) ||
-                          (part.thumbnailUrl && !part.signedThumbnailUrl) ||
-                          (part.partFileUrl && !part.conversionStatus));
-
-                      return (
-                        <tr
-                          key={item.id}
-                          className={`${tableStyles.row} group`}
-                        >
-                          <td className={tableStyles.cell}>
-                            <div className="flex items-center gap-3">
-                              {part && (
-                                <>
-                                  {part.signedThumbnailUrl ? (
-                                    <button
-                                      type="button"
-                                      onClick={() =>
-                                        handleView3DModel(
-                                          part as {
-                                            id: string;
-                                            partName: string;
-                                            signedMeshUrl?: string;
-                                            signedFileUrl?: string;
-                                            signedThumbnailUrl?: string;
-                                          }
-                                        )
-                                      }
-                                      className="p-0 border-0 bg-transparent cursor-pointer"
-                                      title="Click to view 3D model"
-                                    >
-                                      <img
-                                        src={part.signedThumbnailUrl}
-                                        alt={part.partName}
-                                        className="w-12 h-12 object-cover rounded bg-gray-100 dark:bg-gray-800 flex-shrink-0 hover:opacity-80 transition-opacity"
-                                      />
-                                    </button>
-                                  ) : (
-                                    <div className="w-12 h-12 bg-gray-100 dark:bg-gray-800 rounded flex items-center justify-center flex-shrink-0 relative">
-                                      {isProcessing ? (
-                                        <div className="animate-spin rounded-full h-6 w-6 border-b-2 border-blue-500"></div>
-                                      ) : (
-                                        <svg
-                                          className="w-6 h-6 text-gray-400"
-                                          fill="none"
-                                          stroke="currentColor"
-                                          viewBox="0 0 24 24"
-                                        >
-                                          <path
-                                            strokeLinecap="round"
-                                            strokeLinejoin="round"
-                                            strokeWidth={2}
-                                            d="M20 7l-8-4-8 4m16 0l-8 4m8-4v10l-8 4m0-10L4 7m8 4v10M4 7v10l8 4"
-                                          />
-                                        </svg>
-                                      )}
-                                    </div>
-                                  )}
-                                </>
-                              )}
-                              <span>
-                                {part?.partName ||
-                                  item.name ||
-                                  item.description ||
-                                  "Line Item"}
-                              </span>
-                            </div>
-                          </td>
-                          <td
-                            className={`${tableStyles.cell} ${
-                              !isQuoteLocked
-                                ? "cursor-pointer hover:bg-gray-100 dark:hover:bg-gray-700 transition-colors"
-                                : ""
-                            }`}
-                            onClick={() =>
-                              !isQuoteLocked &&
-                              startEditingLineItem(
-                                item.id,
-                                "description",
-                                item.description
-                              )
-                            }
-                          >
-                            {editingLineItem?.id === item.id &&
-                            editingLineItem?.field === "description" ? (
-                              <textarea
-                                className="w-full px-2 py-1 border border-blue-500 rounded focus:outline-none focus:ring-2 focus:ring-blue-500 bg-white dark:bg-gray-700 dark:text-white resize-none"
-                                value={editingLineItem.value}
-                                onChange={(e) =>
-                                  setEditingLineItem({
-                                    ...editingLineItem,
-                                    value: e.target.value,
-                                  })
-                                }
-                                onKeyDown={(e) => {
-                                  if (e.key === "Enter" && e.ctrlKey) {
-                                    e.preventDefault();
-                                    saveLineItemEdit();
-                                  } else if (e.key === "Escape") {
-                                    e.preventDefault();
-                                    cancelEditingLineItem();
-                                  }
-                                }}
-                                onBlur={saveLineItemEdit}
-                                onClick={(e) => e.stopPropagation()}
-                                rows={2}
-                                placeholder="Add description... (Ctrl+Enter to save, Esc to cancel)"
-                              />
-                            ) : (
-                              <span
-                                className="block truncate max-w-xs"
-                                title={item.description || ""}
-                              >
-                                {item.description || "—"}
-                              </span>
-                            )}
-                          </td>
-                          <td
-                            className={`${tableStyles.cell} ${
-                              !isQuoteLocked
-                                ? "cursor-pointer hover:bg-gray-100 dark:hover:bg-gray-700 transition-colors"
-                                : ""
-                            }`}
-                            onClick={() =>
-                              !isQuoteLocked &&
-                              startEditingLineItem(item.id, "notes", item.notes)
-                            }
-                          >
-                            {editingLineItem?.id === item.id &&
-                            editingLineItem?.field === "notes" ? (
-                              <textarea
-                                className="w-full px-2 py-1 border border-blue-500 rounded focus:outline-none focus:ring-2 focus:ring-blue-500 bg-white dark:bg-gray-700 dark:text-white resize-none"
-                                value={editingLineItem.value}
-                                onChange={(e) =>
-                                  setEditingLineItem({
-                                    ...editingLineItem,
-                                    value: e.target.value,
-                                  })
-                                }
-                                onKeyDown={(e) => {
-                                  if (e.key === "Enter" && e.ctrlKey) {
-                                    e.preventDefault();
-                                    saveLineItemEdit();
-                                  } else if (e.key === "Escape") {
-                                    e.preventDefault();
-                                    cancelEditingLineItem();
-                                  }
-                                }}
-                                onBlur={saveLineItemEdit}
-                                onClick={(e) => e.stopPropagation()}
-                                rows={2}
-                                placeholder="Add notes... (Ctrl+Enter to save, Esc to cancel)"
-                              />
-                            ) : (
-                              <span
-                                className="block truncate max-w-xs"
-                                title={item.notes || ""}
-                              >
-                                {item.notes || "—"}
-                              </span>
-                            )}
-                          </td>
-                          <td
-                            className={`${tableStyles.cell} ${
-                              !isQuoteLocked
-                                ? "cursor-pointer hover:bg-gray-100 dark:hover:bg-gray-700 transition-colors"
-                                : ""
-                            }`}
-                            onClick={() =>
-                              !isQuoteLocked &&
-                              startEditingLineItem(
-                                item.id,
-                                "quantity",
-                                item.quantity
-                              )
-                            }
-                          >
-                            {editingLineItem?.id === item.id &&
-                            editingLineItem?.field === "quantity" ? (
-                              <input
-                                ref={editInputRef}
-                                type="number"
-                                className="w-20 px-2 py-1 border border-blue-500 rounded focus:outline-none focus:ring-2 focus:ring-blue-500 bg-white dark:bg-gray-700 dark:text-white"
-                                value={editingLineItem.value}
-                                onChange={(e) =>
-                                  setEditingLineItem({
-                                    ...editingLineItem,
-                                    value: e.target.value,
-                                  })
-                                }
-                                onKeyDown={handleLineItemKeyDown}
-                                onBlur={cancelEditingLineItem}
-                                onClick={(e) => e.stopPropagation()}
-                                min="1"
-                              />
-                            ) : (
-                              item.quantity
-                            )}
-                          </td>
-                          <td
-                            className={`${tableStyles.cell} ${
-                              !isQuoteLocked
-                                ? "cursor-pointer hover:bg-gray-100 dark:hover:bg-gray-700 transition-colors"
-                                : ""
-                            }`}
-                            onClick={() =>
-                              !isQuoteLocked &&
-                              startEditingLineItem(
-                                item.id,
-                                "unitPrice",
-                                item.unitPrice
-                              )
-                            }
-                          >
-                            {editingLineItem?.id === item.id &&
-                            editingLineItem?.field === "unitPrice" ? (
-                              <div className="flex items-center">
-                                <span className="mr-1">$</span>
-                                <input
-                                  ref={editInputRef}
-                                  type="text"
-                                  className="w-24 px-2 py-1 border border-blue-500 rounded focus:outline-none focus:ring-2 focus:ring-blue-500 bg-white dark:bg-gray-700 dark:text-white"
-                                  value={editingLineItem.value}
-                                  onChange={(e) =>
-                                    setEditingLineItem({
-                                      ...editingLineItem,
-                                      value: e.target.value,
-                                    })
-                                  }
-                                  onKeyDown={handleLineItemKeyDown}
-                                  onBlur={cancelEditingLineItem}
-                                  onClick={(e) => e.stopPropagation()}
-                                />
-                              </div>
-                            ) : (
-                              `$${item.unitPrice}`
-                            )}
-                          </td>
-                          <td
-                            className={`${tableStyles.cell} ${
-                              !isQuoteLocked
-                                ? "cursor-pointer hover:bg-gray-100 dark:hover:bg-gray-700 transition-colors"
-                                : ""
-                            }`}
-                            onClick={() =>
-                              !isQuoteLocked &&
-                              startEditingLineItem(
-                                item.id,
-                                "totalPrice",
-                                item.totalPrice
-                              )
-                            }
-                          >
-                            <div className="flex items-center justify-between gap-3">
-                              <div className="flex items-center">
-                                {editingLineItem?.id === item.id &&
-                                editingLineItem?.field === "totalPrice" ? (
-                                  <>
-                                    <span className="mr-1">$</span>
-                                    <input
-                                      ref={editInputRef}
-                                      type="text"
-                                      className="w-24 px-2 py-1 border border-blue-500 rounded focus:outline-none focus:ring-2 focus:ring-blue-500 bg-white dark:bg-gray-700 dark:text-white"
-                                      value={editingLineItem.value}
-                                      onChange={(e) =>
-                                        setEditingLineItem({
-                                          ...editingLineItem,
-                                          value: e.target.value,
-                                        })
-                                      }
-                                      onKeyDown={handleLineItemKeyDown}
-                                      onBlur={cancelEditingLineItem}
-                                      onClick={(e) => e.stopPropagation()}
-                                    />
-                                  </>
-                                ) : (
-                                  `$${item.totalPrice}`
-                                )}
-                              </div>
-                              {!isQuoteLocked && (
-                                <div className="flex items-center gap-2">
-                                  {part && canAccessPriceCalculator && (
-                                    <button
-                                      onClick={(e) => {
-                                        e.stopPropagation();
-                                        handleOpenCalculatorForPart(part.id);
-                                        // Remove focus after click
-                                        (e.target as HTMLButtonElement).blur();
-                                      }}
-                                      className="opacity-0 group-hover:opacity-100 text-gray-400 hover:text-blue-600 dark:hover:text-blue-400 transition-all outline-none focus:outline-none"
-                                      title="Calculate price for this part"
-                                    >
-                                      <svg
-                                        className="w-4 h-4"
-                                        fill="none"
-                                        stroke="currentColor"
-                                        viewBox="0 0 24 24"
-                                      >
-                                        <path
-                                          strokeLinecap="round"
-                                          strokeLinejoin="round"
-                                          strokeWidth={2}
-                                          d="M9 7h6m0 10v-3m-3 3h.01M9 17h.01M9 14h.01M12 14h.01M15 11h.01M12 11h.01M9 11h.01M7 21h10a2 2 0 002-2V5a2 2 0 00-2-2H7a2 2 0 00-2 2v14a2 2 0 002 2z"
-                                        />
-                                      </svg>
-                                    </button>
-                                  )}
-                                  <button
-                                    onClick={(e) => {
-                                      e.stopPropagation();
-                                      handleDeleteLineItem(item.id, part?.id);
-                                      // Remove focus after click
-                                      (e.target as HTMLButtonElement).blur();
-                                    }}
-                                    className="opacity-0 group-hover:opacity-100 text-gray-400 hover:text-red-600 dark:hover:text-red-400 transition-all outline-none focus:outline-none"
-                                    title="Delete line item"
-                                  >
-                                    <svg
-                                      className="w-4 h-4"
-                                      fill="none"
-                                      stroke="currentColor"
-                                      viewBox="0 0 24 24"
-                                    >
-                                      <path
-                                        strokeLinecap="round"
-                                        strokeLinejoin="round"
-                                        strokeWidth={2}
-                                        d="M19 7l-.867 12.142A2 2 0 0116.138 21H7.862a2 2 0 01-1.995-1.858L5 7m5 4v6m4-6v6m1-10V4a1 1 0 00-1-1h-4a1 1 0 00-1 1v3M4 7h16"
-                                      />
-                                    </svg>
-                                  </button>
-                                </div>
-                              )}
-                            </div>
-                          </td>
-                        </tr>
-                      );
-                    })}
-                  </tbody>
-                  <tfoot>
-                    <tr>
-                      <td
-                        colSpan={6}
-                        className="px-4 py-3 text-right font-bold text-gray-700 dark:text-gray-300"
-                      >
-                        Total: ${optimisticTotal}
-                      </td>
-                    </tr>
-                  </tfoot>
-                </table>
-              ) : (
-                <p className="text-gray-500 dark:text-gray-400 text-center py-8">
-                  No line items added yet.
-                </p>
-              )}
-            </div>
-          </div>
-
-          {/* Attachments Section */}
-          <div className="bg-white dark:bg-gray-800 rounded-lg shadow-md border border-gray-200 dark:border-gray-700">
-            <div className="bg-gray-100 dark:bg-gray-700 px-6 py-4 border-b border-gray-200 dark:border-gray-600 flex justify-between items-center">
-              <h3 className="text-xl font-bold text-gray-900 dark:text-gray-100">
-                Attachments
-              </h3>
-              <div>
-                <input
-                  ref={fileInputRef}
-                  type="file"
-                  onChange={handleFileUpload}
-                  className="hidden"
-                />
-                {!isQuoteLocked && (
-                  <Button
-                    onClick={() => fileInputRef.current?.click()}
-                    size="sm"
-                  >
-                    Upload File
-                  </Button>
-                )}
-              </div>
-            </div>
-            <div className="p-6">
-              {attachments && attachments.length > 0 ? (
-                <div className="grid grid-cols-1 md:grid-cols-2 gap-3">
-                  {attachments.map(
-                    (attachment: {
-                      id: string;
-                      fileName: string;
-                      fileSize?: number;
-                      contentType?: string;
-                      downloadUrl?: string;
-                    }) => (
-                      <div
-                        key={attachment.id}
-                        className={`
-                      relative p-4 rounded-lg border-2 border-gray-200 dark:border-gray-600 transition-all
-                      ${
-                        isViewableFile(attachment.fileName)
-                          ? "bg-gray-50 dark:bg-gray-700 hover:bg-gray-100 dark:hover:bg-gray-600 cursor-pointer hover:scale-[1.02] hover:shadow-md focus:ring-2 focus:ring-purple-500 focus:ring-offset-2 focus:outline-none"
-                          : "bg-gray-50 dark:bg-gray-700"
-                      }
-                    `}
-                        onClick={
-                          isViewableFile(attachment.fileName) &&
-                          attachment.downloadUrl
-                            ? () =>
-                                handleViewFile(
-                                  attachment as {
-                                    downloadUrl: string;
-                                    fileName: string;
-                                    id: string;
-                                    contentType?: string;
-                                    fileSize?: number;
-                                  }
-                                )
-                            : undefined
-                        }
-                        onKeyDown={
-                          isViewableFile(attachment.fileName) &&
-                          attachment.downloadUrl
-                            ? (e) => {
-                                if (e.key === "Enter" || e.key === " ") {
-                                  e.preventDefault();
-                                  handleViewFile(
-                                    attachment as {
-                                      downloadUrl: string;
-                                      fileName: string;
-                                      id: string;
-                                      contentType?: string;
-                                      fileSize?: number;
-                                    }
-                                  );
-                                }
-                              }
-                            : undefined
-                        }
-                        role={
-                          isViewableFile(attachment.fileName)
-                            ? "button"
-                            : undefined
-                        }
-                        tabIndex={
-                          isViewableFile(attachment.fileName) ? 0 : undefined
-                        }
-                      >
-                        <div className="flex-1 pointer-events-none">
-                          <div className="flex items-center gap-2">
-                            <p className="text-sm font-medium text-gray-900 dark:text-gray-100">
-                              {attachment.fileName}
-                            </p>
-                            {isViewableFile(attachment.fileName) && (
-                              <span className="text-xs bg-purple-100 dark:bg-purple-900/50 text-purple-700 dark:text-purple-300 px-2 py-0.5 rounded-full">
-                                {getFileType(
-                                  attachment.fileName
-                                ).type.toUpperCase()}
-                              </span>
-                            )}
-                          </div>
-                          <p className="text-xs text-gray-500 dark:text-gray-400">
-                            {formatFileSize(attachment.fileSize || 0)}
-                          </p>
-                        </div>
-                        <div
-                          className="absolute top-4 right-4 flex gap-2 pointer-events-auto"
-                          onClick={(e) => e.stopPropagation()}
-                          onKeyDown={(e) => e.stopPropagation()}
-                          role="presentation"
-                        >
-                          {!isViewableFile(attachment.fileName) && (
-                            <Button
-                              onClick={() =>
-                                window.open(attachment.downloadUrl, "_blank")
-                              }
-                              variant="secondary"
-                              size="sm"
-                            >
-                              Download
-                            </Button>
-                          )}
-                          {!isQuoteLocked && (
-                            <Button
-                              onClick={() =>
-                                handleDeleteAttachment(attachment.id)
-                              }
-                              variant="danger"
-                              size="sm"
-                            >
-                              Delete
-                            </Button>
-                          )}
-                        </div>
-                      </div>
-                    )
-                  )}
-                </div>
-              ) : (
-                <p className="text-gray-500 dark:text-gray-400 text-center py-8">
-                  No attachments uploaded yet.
-                </p>
-              )}
-            </div>
-          </div>
-
-          {/* Notes and Event Log Section - Side by Side */}
-          <div className="grid grid-cols-1 lg:grid-cols-2 gap-6">
-            {/* Notes */}
-            <div className="bg-white dark:bg-gray-800 rounded-lg shadow-md border border-gray-200 dark:border-gray-700">
-              <div className="bg-gray-100 dark:bg-gray-700 px-6 py-4 border-b border-gray-200 dark:border-gray-600 flex justify-between items-center">
-                <h3 className="text-xl font-bold text-gray-900 dark:text-gray-100">
-                  Quote Notes
-                </h3>
-                {!isAddingNote && !isQuoteLocked && (
-                  <Button size="sm" onClick={() => setIsAddingNote(true)}>
-                    Add Note
-                  </Button>
-                )}
-              </div>
-              <div className="p-6">
-                <Notes
-                  entityType="quote"
-                  entityId={quote.id.toString()}
-                  initialNotes={notes}
-                  currentUserId={user.id}
-                  currentUserName={userDetails?.name || user.email}
-                  showHeader={false}
-                  onAddNoteClick={() => setIsAddingNote(false)}
-                  isAddingNote={isAddingNote}
-                  externalControl={true}
-                  readOnly={isQuoteLocked}
-                />
-              </div>
-            </div>
-
-            {/* Event Log */}
-            <EventTimeline
-              entityType="quote"
-              entityId={quote.id.toString()}
-              entityName={quote.quoteNumber}
-              initialEvents={events}
-            />
-          </div>
-        </div>
-      </div>
-
-      {/* File Viewer Modal */}
-      {selectedFile && (
-        <FileViewerModal
-          isOpen={isFileViewerOpen}
-          onClose={() => {
-            setIsFileViewerOpen(false);
-            setSelectedFile(null);
-          }}
-          fileUrl={selectedFile.url}
-          fileName={selectedFile.fileName}
-          contentType={selectedFile.contentType}
-          fileSize={selectedFile.fileSize}
-        />
-      )}
-
-      {/* Quote Parts Modal */}
-      {quote.parts && quote.parts.length > 0 && (
-        <QuotePartsModal
-          isOpen={isPartsModalOpen}
-          onClose={() => setIsPartsModalOpen(false)}
-          parts={quote.parts}
-          quoteId={quote.id}
-          bananaEnabled={bananaEnabled}
-          bananaModelUrl={bananaModelUrl || undefined}
-        />
-      )}
-
-      {/* 3D Viewer Modal */}
-      {selectedPart3D && (
-        <Part3DViewerModal
-          isOpen={part3DModalOpen}
-          onClose={() => {
-            setPart3DModalOpen(false);
-            setSelectedPart3D(null);
-          }}
-          partName={selectedPart3D.partName}
-          modelUrl={selectedPart3D.modelUrl}
-          solidModelUrl={selectedPart3D.solidModelUrl}
-          partId={selectedPart3D.partId}
-          quotePartId={selectedPart3D.quotePartId}
-          onThumbnailUpdate={() => {
-            revalidator.revalidate();
-          }}
-          autoGenerateThumbnail={true}
-          existingThumbnailUrl={selectedPart3D.thumbnailUrl}
-          isQuotePart={true}
-          cadFileUrl={selectedPart3D.cadFileUrl}
-          canRevise={canRevise}
-          onRevisionComplete={() => {
-            // Close the modal after revision - the mesh is being converted
-            // and the old modelUrl is no longer valid
-            setPart3DModalOpen(false);
-            setSelectedPart3D(null);
-            revalidator.revalidate();
-          }}
-          bananaEnabled={bananaEnabled}
-          bananaModelUrl={bananaModelUrl || undefined}
-        />
-      )}
-
-      {/* Hidden Thumbnail Generators for parts without thumbnails */}
-      {quote.parts?.map(
-        (part: {
-          id: string;
-          signedMeshUrl?: string;
-          thumbnailUrl?: string | null;
-          conversionStatus: string | null;
-        }) => {
-          if (
-            part.signedMeshUrl &&
-            part.conversionStatus === "completed" &&
-            !part.thumbnailUrl
-          ) {
-            return (
-              <HiddenThumbnailGenerator
-                key={part.id}
-                modelUrl={part.signedMeshUrl}
-                partId={part.id}
-                entityType="quote-part"
-                onComplete={() => {
-                  revalidator.revalidate();
-                }}
-              />
-            );
-          }
-          return null;
-        }
-      )}
-
-      {/* Add Line Item Modal */}
-      <AddQuoteLineItemModal
-        isOpen={isAddLineItemModalOpen}
-        onClose={() => setIsAddLineItemModalOpen(false)}
-        onSubmit={handleAddLineItemSubmit}
-      />
-
-      {canAccessPriceCalculator && (
-        <QuotePriceCalculatorModal
-          isOpen={isCalculatorOpen && canAccessPriceCalculator}
-          onClose={() => setIsCalculatorOpen(false)}
-          quoteParts={quote.parts || []}
-          quoteLineItems={quote.lineItems || []}
-          quoteId={quote.id}
-          onSave={handleSaveCalculation}
-          currentPartIndex={currentCalculatorPartIndex}
-          onPartChange={setCurrentCalculatorPartIndex}
-          existingCalculations={priceCalculations || []}
-        />
-      )}
-
-      <GenerateQuotePdfModal
-        isOpen={isGeneratePdfModalOpen}
-        onClose={() => setIsGeneratePdfModalOpen(false)}
-        quote={quote}
-        autoDownload={pdfAutoDownload}
-      />
-
-      <GenerateInvoicePdfModal
-        isOpen={isInvoiceModalOpen}
-        onClose={() => setIsInvoiceModalOpen(false)}
-        entity={quote}
-        lineItems={quote.lineItems || []}
-        parts={quote.parts || []}
-        autoDownload={pdfAutoDownload}
-      />
-
-      {canSendEmail && (
-        <SendEmailModal
-          isOpen={isSendEmailModalOpen}
-          onClose={() => setIsSendEmailModalOpen(false)}
-          quoteNumber={quote.quoteNumber}
-          customerEmail={customer?.email || undefined}
-          sendAsAddresses={sendAsAddresses}
-        />
-      )}
-
-      <Modal
-        isOpen={isRejectModalOpen}
-        onClose={handleRejectModalClose}
-        title="Reject Quote"
-        size="md"
-      >
-        <div className="space-y-4">
-          <p className="text-sm text-gray-700 dark:text-gray-300">
-            Are you sure you want to reject this quote?
-            {rejectionReasonRequired && (
-              <span className="font-medium">
-                {" "}
-                A rejection reason is required.
-              </span>
-            )}
-          </p>
-          <div>
-            <label
-              htmlFor="rejectionReason"
-              className="block text-sm font-medium text-gray-700 dark:text-gray-300 mb-2"
-            >
-              Rejection Reason{" "}
-              {rejectionReasonRequired && (
-                <span className="text-red-500">*</span>
-              )}
-              {!rejectionReasonRequired && (
-                <span className="text-gray-500 font-normal">(Optional)</span>
-              )}
-            </label>
-            <textarea
-              id="rejectionReason"
-              value={rejectionReason}
-              onChange={(e) => setRejectionReason(e.target.value)}
-              className="w-full px-3 py-2 border border-gray-300 dark:border-gray-600 rounded-md shadow-sm focus:outline-none focus:ring-2 focus:ring-blue-500 focus:border-blue-500 dark:bg-gray-700 dark:text-white"
-              rows={4}
-              placeholder="Enter the reason for rejecting this quote..."
-              required={rejectionReasonRequired}
-            />
-          </div>
-          <div className="flex justify-end gap-3 pt-4">
-            <Button onClick={handleRejectModalClose} variant="secondary">
-              Cancel
-            </Button>
-            <Button onClick={handleRejectQuoteConfirm} variant="danger">
-              Reject Quote
-            </Button>
-          </div>
-        </div>
-      </Modal>
-    </div>
-  );
-}
-
-export function ErrorBoundary() {
-  const error = useRouteError();
-
-  if (isRouteErrorResponse(error)) {
-    return (
-      <div className="min-h-screen bg-gray-50 dark:bg-gray-900 flex items-center justify-center px-4">
-        <div className="max-w-md w-full bg-white dark:bg-gray-800 rounded-lg shadow-lg p-6">
-          <h1 className="text-2xl font-bold text-red-600 dark:text-red-400 mb-2">
-            {error.status} {error.statusText}
-          </h1>
-          <p className="text-gray-600 dark:text-gray-400 mb-4">
-            {error.data || "An error occurred while loading the quote."}
-          </p>
-          <div className="flex gap-4">
-            <a
-              href="/quotes"
-              className="inline-block px-4 py-2 bg-gray-600 text-white rounded hover:bg-gray-700"
-            >
-              Back to Quotes
-            </a>
-            <button
-              onClick={() => window.location.reload()}
-              className="inline-block px-4 py-2 bg-blue-600 text-white rounded hover:bg-blue-700"
-            >
-              Retry
-            </button>
-          </div>
-        </div>
-      </div>
-    );
-  }
-
-  return (
-    <div className="min-h-screen bg-gray-50 dark:bg-gray-900 flex items-center justify-center px-4">
-      <div className="max-w-md w-full bg-white dark:bg-gray-800 rounded-lg shadow-lg p-6">
-        <h1 className="text-2xl font-bold text-red-600 dark:text-red-400 mb-2">
-          Unexpected Error
-        </h1>
-        <p className="text-gray-600 dark:text-gray-400 mb-4">
-          {error instanceof Error
-            ? error.message
-            : "An unexpected error occurred while loading the quote."}
-        </p>
-        <div className="flex gap-4">
-          <a
-            href="/quotes"
-            className="inline-block px-4 py-2 bg-gray-600 text-white rounded hover:bg-gray-700"
-          >
-            Back to Quotes
-          </a>
-          <button
-            onClick={() => window.location.reload()}
-            className="inline-block px-4 py-2 bg-blue-600 text-white rounded hover:bg-blue-700"
-          >
-            Retry
-          </button>
-        </div>
-      </div>
-    </div>
-  );
-}
+import {
+  json,
+  LoaderFunctionArgs,
+  ActionFunctionArgs,
+  redirect,
+  unstable_parseMultipartFormData,
+  unstable_createMemoryUploadHandler,
+} from "@remix-run/node";
+import {
+  useLoaderData,
+  useFetcher,
+  useRevalidator,
+  useRouteError,
+  isRouteErrorResponse,
+} from "@remix-run/react";
+import { useState, useRef, useCallback, useEffect } from "react";
+import {
+  getQuote,
+  updateQuote,
+  archiveQuote,
+  restoreQuote,
+  convertQuoteToOrder,
+} from "~/lib/quotes";
+import type { QuoteEventContext } from "~/lib/quotes";
+import { getCustomer, getCustomers } from "~/lib/customers";
+import { getVendor, getVendors } from "~/lib/vendors";
+import { getOrder } from "~/lib/orders";
+import {
+  getAttachment,
+  createAttachment,
+  deleteAttachment,
+  type AttachmentEventContext,
+} from "~/lib/attachments";
+import { requireAuth, withAuthHeaders } from "~/lib/auth.server";
+import { getAppConfig } from "~/lib/config.server";
+import {
+  shouldShowEventsInNav,
+  shouldShowVersionInHeader,
+  canUserAccessPriceCalculator,
+  canUserUploadCadRevision,
+  canUserSendEmail,
+  isFeatureEnabled,
+  FEATURE_FLAGS,
+} from "~/lib/featureFlags";
+import {
+  uploadFile,
+  generateFileKey,
+  deleteFile,
+  getDownloadUrl,
+} from "~/lib/s3.server";
+import { getBananaModelUrls } from "~/lib/developerSettings";
+import { generateDocumentPdf } from "~/lib/pdf-service.server";
+import {
+  getNotes,
+  createNote,
+  updateNote,
+  archiveNote,
+  type NoteEventContext,
+} from "~/lib/notes";
+import { getEventsByEntity, createEvent } from "~/lib/events";
+import { db } from "~/lib/db";
+import {
+  quoteAttachments,
+  attachments,
+  quotes,
+  quotePartDrawings,
+} from "~/lib/db/schema";
+import { eq } from "drizzle-orm";
+
+import Navbar from "~/components/Navbar";
+import Button from "~/components/shared/Button";
+import Breadcrumbs from "~/components/Breadcrumbs";
+import FileViewerModal from "~/components/shared/FileViewerModal";
+import Modal from "~/components/shared/Modal";
+import { Notes } from "~/components/shared/Notes";
+import { EventTimeline } from "~/components/EventTimeline";
+import { QuotePartsModal } from "~/components/quotes/QuotePartsModal";
+import AddQuoteLineItemModal from "~/components/quotes/AddQuoteLineItemModal";
+import QuoteActionsDropdown from "~/components/quotes/QuoteActionsDropdown";
+import QuotePriceCalculatorModal from "~/components/quotes/QuotePriceCalculatorModal";
+import GenerateQuotePdfModal from "~/components/quotes/GenerateQuotePdfModal";
+import GenerateInvoicePdfModal from "~/components/orders/GenerateInvoicePdfModal";
+import SendEmailModal from "~/components/quotes/SendEmailModal";
+import { HiddenThumbnailGenerator } from "~/components/HiddenThumbnailGenerator";
+import { Part3DViewerModal } from "~/components/shared/Part3DViewerModal";
+import { tableStyles } from "~/utils/tw-styles";
+import { isViewableFile, getFileType, formatFileSize } from "~/lib/file-utils";
+import {
+  createPriceCalculation,
+  getLatestCalculationsForQuote,
+} from "~/lib/quotePriceCalculations";
+
+export async function loader({ request, params }: LoaderFunctionArgs) {
+  const { user, userDetails, headers } = await requireAuth(request);
+  const appConfig = getAppConfig();
+
+  const quoteId = params.quoteId;
+  if (!quoteId) {
+    throw new Response("Quote ID is required", { status: 400 });
+  }
+
+  const quote = await getQuote(parseInt(quoteId));
+  if (!quote) {
+    throw new Response("Quote not found", { status: 404 });
+  }
+
+  // Fetch customer and vendor details, plus all customers and vendors for editing
+  const [customer, vendor, customers, vendors] = await Promise.all([
+    quote.customerId ? getCustomer(quote.customerId) : null,
+    quote.vendorId ? getVendor(quote.vendorId) : null,
+    getCustomers(),
+    getVendors(),
+  ]);
+
+  // Generate signed URLs for quote parts with meshes, solid files, thumbnails, and drawings
+  const partsWithSignedUrls = await Promise.all(
+    (quote.parts || []).map(async (part) => {
+      let signedMeshUrl = undefined;
+      let signedFileUrl = undefined;
+      let signedThumbnailUrl = undefined;
+
+      // Get signed mesh URL
+      if (part.partMeshUrl && part.conversionStatus === "completed") {
+        const { getQuotePartMeshUrl } = await import(
+          "~/lib/quote-part-mesh-converter.server"
+        );
+        const result = await getQuotePartMeshUrl(part.id);
+        if ("url" in result) {
+          signedMeshUrl = result.url;
+        }
+      }
+
+      // Get signed solid file URL (STEP, BREP, SLDPRT, etc.)
+      if (part.partFileUrl) {
+        try {
+          // Extract S3 key from the URL
+          let key: string;
+          if (part.partFileUrl.includes("quote-parts/")) {
+            const urlParts = part.partFileUrl.split("/");
+            const quotePartsIndex = urlParts.findIndex(
+              (p) => p === "quote-parts"
+            );
+            if (quotePartsIndex >= 0) {
+              key = urlParts.slice(quotePartsIndex).join("/");
+            } else {
+              key = part.partFileUrl;
+            }
+          } else {
+            key = part.partFileUrl;
+          }
+          signedFileUrl = await getDownloadUrl(key, 3600);
+        } catch (error) {
+          console.error(
+            "Error getting signed file URL for part",
+            part.id,
+            ":",
+            error
+          );
+        }
+      }
+
+      // Get signed thumbnail URL
+      // thumbnailUrl is stored as just the S3 key (e.g., "quote-parts/abc-123/thumbnails/...")
+      if (part.thumbnailUrl) {
+        try {
+          signedThumbnailUrl = await getDownloadUrl(part.thumbnailUrl, 3600);
+        } catch (error) {
+          console.error(
+            "Error getting signed thumbnail URL for part",
+            part.id,
+            ":",
+            error
+          );
+        }
+      }
+
+      // Fetch technical drawings for this part
+      const drawingRecords = await db
+        .select({
+          drawing: quotePartDrawings,
+          attachment: attachments,
+        })
+        .from(quotePartDrawings)
+        .leftJoin(
+          attachments,
+          eq(quotePartDrawings.attachmentId, attachments.id)
+        )
+        .where(eq(quotePartDrawings.quotePartId, part.id));
+
+      const drawings = await Promise.all(
+        drawingRecords
+          .filter((record) => record.attachment !== null)
+          .map(async (record) => {
+            const attachment = record.attachment!;
+            try {
+              const signedUrl = await getDownloadUrl(attachment.s3Key, 3600);
+              return {
+                id: attachment.id,
+                fileName: attachment.fileName,
+                contentType: attachment.contentType,
+                fileSize: attachment.fileSize,
+                signedUrl,
+              };
+            } catch (error) {
+              console.error(
+                "Error getting signed URL for drawing",
+                attachment.id,
+                ":",
+                error
+              );
+              return null;
+            }
+          })
+      );
+
+      return {
+        ...part,
+        signedMeshUrl,
+        signedFileUrl,
+        signedThumbnailUrl,
+        drawings: drawings.filter((d) => d !== null),
+      };
+    })
+  );
+
+  // Update quote with signed URLs
+  const quoteWithSignedUrls = { ...quote, parts: partsWithSignedUrls };
+
+  // Fetch notes for this quote
+  const notes = await getNotes("quote", quote.id.toString());
+
+  // Fetch attachments for this quote
+  const quoteAttachmentRecords = await db
+    .select({
+      attachment: attachments,
+    })
+    .from(quoteAttachments)
+    .leftJoin(attachments, eq(quoteAttachments.attachmentId, attachments.id))
+    .where(eq(quoteAttachments.quoteId, quote.id));
+
+  const attachmentList = quoteAttachmentRecords
+    .map((record) => record.attachment)
+    .filter(
+      (attachment): attachment is NonNullable<typeof attachment> =>
+        attachment !== null
+    );
+
+  // Generate download URLs for attachments
+  const attachmentsWithUrls = await Promise.all(
+    attachmentList.map(async (attachment) => ({
+      ...attachment,
+      downloadUrl: await getDownloadUrl(attachment.s3Key),
+    }))
+  );
+
+  // Get feature flags and events
+  const [
+    showEventsLink,
+    showVersionInHeader,
+    canAccessPriceCalculator,
+    canSendEmail,
+    pdfAutoDownload,
+    rejectionReasonRequired,
+    events,
+    canRevise,
+    bananaEnabled,
+  ] = await Promise.all([
+    shouldShowEventsInNav(),
+    shouldShowVersionInHeader(),
+    canUserAccessPriceCalculator(userDetails?.role),
+    canUserSendEmail(userDetails?.role),
+    isFeatureEnabled(FEATURE_FLAGS.PDF_AUTO_DOWNLOAD),
+    isFeatureEnabled(FEATURE_FLAGS.QUOTE_REJECTION_REASON_REQUIRED),
+    getEventsByEntity("quote", quote.id.toString(), 10),
+    canUserUploadCadRevision(userDetails?.role),
+    isFeatureEnabled(FEATURE_FLAGS.BANANA_FOR_SCALE),
+  ]);
+
+  // Get banana model URL if feature is enabled
+  let bananaModelUrl: string | null = null;
+  if (bananaEnabled) {
+    const bananaUrls = await getBananaModelUrls();
+    if (bananaUrls.meshUrl && bananaUrls.conversionStatus === "completed") {
+      bananaModelUrl = await getDownloadUrl(bananaUrls.meshUrl);
+    }
+  }
+
+  // Fetch converted order if exists
+  const convertedOrder = quote.convertedToOrderId
+    ? await getOrder(quote.convertedToOrderId)
+    : null;
+
+  // Fetch existing price calculations for the quote
+  const priceCalculations = await getLatestCalculationsForQuote(quote.id);
+
+  // Get available "Send As" addresses for email (only if user can send emails)
+  let sendAsAddresses: { email: string; label: string }[] = [];
+  if (canSendEmail) {
+    const { getSendAsAddresses } = await import("~/lib/gmail/config");
+    sendAsAddresses = await getSendAsAddresses();
+  }
+
+  return withAuthHeaders(
+    json({
+      quote: quoteWithSignedUrls,
+      customer,
+      vendor,
+      customers,
+      vendors,
+      notes,
+      attachments: attachmentsWithUrls,
+      user,
+      userDetails,
+      priceCalculations,
+      appConfig,
+      showEventsLink,
+      showVersionInHeader,
+      canAccessPriceCalculator,
+      canSendEmail,
+      sendAsAddresses,
+      pdfAutoDownload,
+      rejectionReasonRequired,
+      events,
+      convertedOrder,
+      canRevise,
+      bananaEnabled,
+      bananaModelUrl,
+    }),
+    headers
+  );
+}
+
+const MAX_FILE_SIZE = 10 * 1024 * 1024; // 10MB
+
+export async function action({ request, params }: ActionFunctionArgs) {
+  const { user, userDetails, headers } = await requireAuth(request);
+
+  const quoteId = params.quoteId;
+  if (!quoteId) {
+    return json({ error: "Quote ID is required" }, { status: 400 });
+  }
+
+  const quote = await getQuote(parseInt(quoteId));
+  if (!quote) {
+    return json({ error: "Quote not found" }, { status: 404 });
+  }
+
+  // Create event context for all operations
+  const eventContext: QuoteEventContext = {
+    userId: user?.id,
+    userEmail: user?.email || userDetails?.name || undefined,
+  };
+
+  // Helper function to auto-convert RFQ to Draft when editing starts
+  const autoConvertRFQToDraft = async () => {
+    if (quote.status === "RFQ") {
+      await updateQuote(quote.id, { status: "Draft" }, eventContext);
+    }
+  };
+
+  // Parse form data once
+  let formData: FormData;
+
+  // Handle file uploads separately
+  if (request.headers.get("content-type")?.includes("multipart/form-data")) {
+    const uploadHandler = unstable_createMemoryUploadHandler({
+      maxPartSize: MAX_FILE_SIZE,
+    });
+
+    formData = await unstable_parseMultipartFormData(request, uploadHandler);
+    const intent = formData.get("intent");
+
+    // Handle add line item with file upload
+    if (intent === "addLineItem") {
+      // Auto-convert RFQ to Draft when editing starts
+      await autoConvertRFQToDraft();
+
+      const name = formData.get("name") as string;
+      const description = formData.get("description") as string;
+      const notes = formData.get("notes") as string;
+      const quantity = formData.get("quantity") as string;
+      const unitPrice = formData.get("unitPrice") as string;
+      const file = formData.get("file") as File | null;
+
+      if (!name || !quantity || !unitPrice) {
+        return json({ error: "Missing required fields" }, { status: 400 });
+      }
+
+      try {
+        let quotePartId: string | null = null;
+
+        // If a file was uploaded, create a quote part
+        if (file && file.size > 0) {
+          const { quoteParts } = await import("~/lib/db/schema");
+          const { triggerQuotePartMeshConversion } = await import(
+            "~/lib/quote-part-mesh-converter.server"
+          );
+          const crypto = await import("crypto");
+
+          // Convert File to Buffer
+          const arrayBuffer = await file.arrayBuffer();
+          const buffer = Buffer.from(arrayBuffer);
+
+          // Generate unique part number
+          const partNumber = `QP-${Date.now()}-${crypto
+            .randomBytes(4)
+            .toString("hex")}`;
+
+          // Sanitize filename for S3 (replace spaces and special chars)
+          const sanitizedFileName = file.name
+            .replace(/\s+/g, "-") // Replace spaces with hyphens
+            .replace(/[^a-zA-Z0-9._-]/g, ""); // Remove any other special characters
+
+          // Generate S3 key for the uploaded file
+          const fileKey = `quote-parts/${crypto.randomUUID()}/source/${sanitizedFileName}`;
+
+          // Upload to S3
+          const uploadResult = await uploadFile({
+            key: fileKey,
+            buffer,
+            contentType: file.type || "application/octet-stream",
+            fileName: sanitizedFileName,
+          });
+
+          // Create quote part record
+          const [newQuotePart] = await db
+            .insert(quoteParts)
+            .values({
+              quoteId: quote.id,
+              partNumber,
+              partName: name,
+              partFileUrl: uploadResult.key,
+              conversionStatus: "pending",
+            })
+            .returning();
+
+          quotePartId = newQuotePart.id;
+
+          // Trigger mesh conversion asynchronously
+          triggerQuotePartMeshConversion(
+            newQuotePart.id,
+            uploadResult.key
+          ).catch(async (error) => {
+            console.error(
+              `Failed to trigger mesh conversion for quote part ${newQuotePart.id}:`,
+              error
+            );
+            // Log error event for tracking
+            const { createEvent } = await import("~/lib/events");
+            await createEvent({
+              entityType: "quote",
+              entityId: quoteId,
+              eventType: "mesh_conversion_failed",
+              eventCategory: "system",
+              title: "Mesh Conversion Failed",
+              description: `Failed to trigger mesh conversion for part ${newQuotePart.partName}`,
+              metadata: {
+                quotePartId: newQuotePart.id,
+                error: error instanceof Error ? error.message : String(error),
+              },
+              userId: eventContext?.userId,
+              userEmail: eventContext?.userEmail,
+            }).catch((err) => console.error("Failed to log event:", err));
+          });
+
+          // Handle technical drawings if provided
+          const drawingCount =
+            parseInt(formData.get("drawingCount") as string) || 0;
+          if (drawingCount > 0) {
+            const { attachments, quotePartDrawings } = await import(
+              "~/lib/db/schema"
+            );
+
+            for (let i = 0; i < drawingCount; i++) {
+              const drawing = formData.get(`drawing_${i}`) as File | null;
+              if (drawing && drawing.size > 0) {
+                // Convert drawing File to Buffer
+                const drawingArrayBuffer = await drawing.arrayBuffer();
+                const drawingBuffer = Buffer.from(drawingArrayBuffer);
+
+                // Sanitize drawing filename
+                const sanitizedDrawingName = drawing.name
+                  .replace(/\s+/g, "-")
+                  .replace(/[^a-zA-Z0-9._-]/g, "");
+
+                // Upload drawing to S3
+                const drawingKey = `quote-parts/${
+                  newQuotePart.id
+                }/drawings/${Date.now()}-${i}-${sanitizedDrawingName}`;
+                const drawingUploadResult = await uploadFile({
+                  key: drawingKey,
+                  buffer: drawingBuffer,
+                  contentType: drawing.type || "application/pdf",
+                  fileName: sanitizedDrawingName,
+                });
+
+                // Create attachment record
+                const [attachment] = await db
+                  .insert(attachments)
+                  .values({
+                    s3Bucket: process.env.S3_BUCKET || "default-bucket",
+                    s3Key: drawingUploadResult.key,
+                    fileName: drawing.name,
+                    contentType: drawing.type || "application/pdf",
+                    fileSize: drawing.size,
+                  })
+                  .returning();
+
+                // Link attachment to quote part
+                await db.insert(quotePartDrawings).values({
+                  quotePartId: newQuotePart.id,
+                  attachmentId: attachment.id,
+                  version: 1,
+                });
+              }
+            }
+          }
+        }
+
+        // Create quote line item with event context
+        const { createQuoteLineItem } = await import("~/lib/quotes");
+        await createQuoteLineItem(
+          quote.id,
+          {
+            quotePartId: quotePartId || undefined,
+            name: name || undefined,
+            quantity: parseInt(quantity),
+            unitPrice: parseFloat(unitPrice),
+            description: description || undefined,
+            notes: notes || undefined,
+          },
+          eventContext
+        );
+
+        // Recalculate totals
+        const { calculateQuoteTotals } = await import("~/lib/quotes");
+        await calculateQuoteTotals(quote.id);
+
+        return redirect(`/quotes/${quoteId}`);
+      } catch (error) {
+        console.error("Error adding line item:", error);
+        return json({ error: "Failed to add line item" }, { status: 500 });
+      }
+    }
+
+    // Handle add drawing to existing part
+    if (intent === "addDrawingToExistingPart") {
+      const quotePartId = formData.get("quotePartId") as string;
+      const drawingCount =
+        parseInt(formData.get("drawingCount") as string) || 0;
+
+      if (!quotePartId || drawingCount === 0) {
+        return json(
+          { error: "Missing quote part ID or drawings" },
+          { status: 400 }
+        );
+      }
+
+      try {
+        const { attachments, quotePartDrawings } = await import(
+          "~/lib/db/schema"
+        );
+
+        for (let i = 0; i < drawingCount; i++) {
+          const drawing = formData.get(`drawing_${i}`) as File | null;
+          if (drawing && drawing.size > 0) {
+            // Convert drawing File to Buffer
+            const drawingArrayBuffer = await drawing.arrayBuffer();
+            const drawingBuffer = Buffer.from(drawingArrayBuffer);
+
+            // Sanitize drawing filename
+            const sanitizedDrawingName = drawing.name
+              .replace(/\s+/g, "-")
+              .replace(/[^a-zA-Z0-9._-]/g, "");
+
+            // Upload drawing to S3
+            const drawingKey = `quote-parts/${quotePartId}/drawings/${Date.now()}-${i}-${sanitizedDrawingName}`;
+            const drawingUploadResult = await uploadFile({
+              key: drawingKey,
+              buffer: drawingBuffer,
+              contentType: drawing.type || "application/pdf",
+              fileName: sanitizedDrawingName,
+            });
+
+            // Create attachment record
+            const [attachment] = await db
+              .insert(attachments)
+              .values({
+                s3Bucket: process.env.S3_BUCKET || "default-bucket",
+                s3Key: drawingUploadResult.key,
+                fileName: drawing.name,
+                contentType: drawing.type || "application/pdf",
+                fileSize: drawing.size,
+              })
+              .returning();
+
+            // Link attachment to quote part
+            await db.insert(quotePartDrawings).values({
+              quotePartId: quotePartId,
+              attachmentId: attachment.id,
+              version: 1,
+            });
+          }
+        }
+
+        return redirect(`/quotes/${quoteId}`);
+      } catch (error) {
+        console.error("Error adding drawings to existing part:", error);
+        return json({ error: "Failed to add drawings" }, { status: 500 });
+      }
+    }
+
+    // Handle regular file attachment upload (for quote attachments, not technical drawings)
+    if (intent === "uploadAttachment" || !intent) {
+      const file = formData.get("file") as File;
+
+      if (!file) {
+        return json({ error: "No file provided" }, { status: 400 });
+      }
+
+      if (file.size > MAX_FILE_SIZE) {
+        return json({ error: "File size exceeds 10MB limit" }, { status: 400 });
+      }
+
+      try {
+        // Convert File to Buffer
+        const arrayBuffer = await file.arrayBuffer();
+        const buffer = Buffer.from(arrayBuffer);
+
+        // Generate S3 key
+        const key = generateFileKey(quote.id, file.name);
+
+        // Upload to S3
+        const uploadResult = await uploadFile({
+          key,
+          buffer,
+          contentType: file.type || "application/octet-stream",
+          fileName: file.name,
+        });
+
+        // Create attachment record
+        const attachment = await createAttachment(
+          {
+            s3Bucket: uploadResult.bucket,
+            s3Key: uploadResult.key,
+            fileName: uploadResult.fileName,
+            contentType: uploadResult.contentType,
+            fileSize: uploadResult.size,
+          },
+          eventContext
+        );
+
+        // Link to quote
+        await db.insert(quoteAttachments).values({
+          quoteId: quote.id,
+          attachmentId: attachment.id,
+        });
+
+        // Return a redirect to refresh the page
+        return redirect(`/quotes/${quoteId}`);
+      } catch (error) {
+        console.error("Upload error:", error);
+        return json({ error: "Failed to upload file" }, { status: 500 });
+      }
+    }
+
+    // If we get here with multipart data but unhandled intent, check if it's a PDF generation
+    // PDF generation uses FormData but doesn't include files, so let it fall through
+    const pdfGenerationIntents = ["generateQuote", "generateInvoice"];
+    if (!pdfGenerationIntents.includes(intent as string)) {
+      return json({ error: "Invalid multipart request" }, { status: 400 });
+    }
+    // Fall through to regular form handling for PDF generation
+  } else {
+    // Not multipart, parse as regular FormData
+    formData = await request.formData();
+  }
+
+  // Handle form submissions
+  const intent = formData.get("intent");
+
+  try {
+    switch (intent) {
+      case "updateStatus": {
+        const status = formData.get("status") as
+          | "RFQ"
+          | "Draft"
+          | "Sent"
+          | "Accepted"
+          | "Rejected"
+          | "Dropped"
+          | "Expired";
+        const rejectionReason = formData.get("rejectionReason") as string;
+
+        // If status is Accepted, validate and convert to order BEFORE updating status
+        if (status === "Accepted") {
+          // Validate quote before conversion
+          const validationErrors = [];
+
+          // Check quote has valid pricing
+          const quoteTotal = parseFloat(quote.total || "0");
+          if (quoteTotal <= 0) {
+            validationErrors.push(
+              "Quote must have a valid total greater than $0. Please add pricing to line items."
+            );
+          }
+
+          // Check quote has line items
+          if (!quote.lineItems || quote.lineItems.length === 0) {
+            validationErrors.push("Quote must have at least one line item.");
+          }
+
+          // Check for pending mesh conversions
+          if (quote.parts && quote.parts.length > 0) {
+            const pendingConversions = quote.parts.filter(
+              (part) =>
+                part.conversionStatus === "in_progress" ||
+                part.conversionStatus === "queued" ||
+                (part.conversionStatus === "pending" && part.partFileUrl)
+            );
+            if (pendingConversions.length > 0) {
+              validationErrors.push(
+                `Cannot accept quote while ${pendingConversions.length} part(s) have pending mesh conversions.`
+              );
+            }
+          }
+
+          // If validation fails, return errors without changing status
+          if (validationErrors.length > 0) {
+            return json(
+              {
+                error: "Cannot accept quote",
+                validationErrors,
+              },
+              { status: 400 }
+            );
+          }
+
+          // Attempt conversion
+          const result = await convertQuoteToOrder(quote.id, eventContext);
+          if (result.success && result.orderNumber) {
+            // Conversion succeeded, redirect to order
+            return redirect(`/orders/${result.orderNumber}`);
+          }
+          // Conversion failed, return error without changing status
+          return json(
+            { error: result.error || "Failed to convert quote to order" },
+            { status: 400 }
+          );
+        }
+
+        // For all other status changes, update normally
+        await updateQuote(
+          quote.id,
+          {
+            status,
+            rejectionReason: status === "Rejected" ? rejectionReason : null,
+          },
+          eventContext
+        );
+
+        return redirect(`/quotes/${quoteId}`);
+      }
+
+      case "updateQuote": {
+        // Auto-convert RFQ to Draft when editing starts
+        await autoConvertRFQToDraft();
+
+        const expirationDays = formData.get("expirationDays");
+
+        const updates: { expirationDays?: number } = {};
+        if (expirationDays !== null) {
+          const days = parseInt(expirationDays as string);
+
+          // Validate expiration days: must be between 1 and 365 days
+          if (isNaN(days) || days < 1 || days > 365) {
+            return json(
+              { error: "Expiration days must be between 1 and 365" },
+              { status: 400 }
+            );
+          }
+
+          updates.expirationDays = days;
+        }
+
+        await updateQuote(quote.id, updates, eventContext);
+        return json({ success: true });
+      }
+
+      case "updateCustomer": {
+        // Auto-convert RFQ to Draft when editing starts
+        await autoConvertRFQToDraft();
+
+        const customerId = formData.get("customerId") as string;
+        if (!customerId) {
+          return json({ error: "Customer ID is required" }, { status: 400 });
+        }
+
+        await updateQuote(
+          quote.id,
+          { customerId: parseInt(customerId) },
+          eventContext
+        );
+        return json({ success: true });
+      }
+
+      case "updateVendor": {
+        // Auto-convert RFQ to Draft when editing starts
+        await autoConvertRFQToDraft();
+
+        const vendorId = formData.get("vendorId") as string;
+        await updateQuote(
+          quote.id,
+          {
+            vendorId: vendorId ? parseInt(vendorId) : null,
+          },
+          eventContext
+        );
+        return json({ success: true });
+      }
+
+      case "updateValidUntil": {
+        // Auto-convert RFQ to Draft when editing starts
+        await autoConvertRFQToDraft();
+
+        const validUntil = formData.get("validUntil") as string;
+
+        if (!validUntil) {
+          return json(
+            { error: "Valid until date is required" },
+            { status: 400 }
+          );
+        }
+
+        await updateQuote(
+          quote.id,
+          { validUntil: new Date(validUntil) },
+          eventContext
+        );
+        return json({ success: true });
+      }
+
+      case "convertToOrder": {
+        const result = await convertQuoteToOrder(quote.id, eventContext);
+        if (result.success && result.orderNumber) {
+          return redirect(`/orders/${result.orderNumber}`);
+        }
+        return json(
+          { error: result.error || "Failed to convert quote" },
+          { status: 400 }
+        );
+      }
+
+      case "reviseQuote": {
+        // Check if quote can be revised (Accepted quotes cannot be revised)
+        const revisableStatuses = ["Sent", "Dropped", "Rejected", "Expired"];
+        if (!revisableStatuses.includes(quote.status)) {
+          return json(
+            {
+              error:
+                "Only sent, dropped, rejected, or expired quotes can be revised. Accepted quotes are immutable.",
+            },
+            { status: 400 }
+          );
+        }
+
+        // Store old status before updating
+        const oldStatus = quote.status;
+
+        // Manually update quote status to Draft without triggering automatic status change event
+        await db
+          .update(quotes)
+          .set({
+            status: "Draft",
+            updatedAt: new Date(),
+          })
+          .where(eq(quotes.id, quote.id));
+
+        // Create custom revision event
+        await createEvent({
+          entityType: "quote",
+          entityId: quote.id.toString(),
+          eventType: "quote_revised",
+          eventCategory: "status",
+          title: "Quote Revised",
+          description: `Quote was revised and reverted to Draft status from ${oldStatus}`,
+          metadata: {
+            oldStatus,
+            newStatus: "Draft",
+            quoteNumber: quote.quoteNumber,
+          },
+          userId: eventContext.userId,
+          userEmail: eventContext.userEmail,
+        });
+
+        return redirect(`/quotes/${quoteId}`);
+      }
+
+      case "updateLineItem": {
+        // Auto-convert RFQ to Draft when editing starts
+        await autoConvertRFQToDraft();
+
+        const lineItemId = formData.get("lineItemId") as string;
+
+        if (!lineItemId) {
+          return json({ error: "Missing line item ID" }, { status: 400 });
+        }
+
+        const { updateQuoteLineItem } = await import("~/lib/quotes");
+
+        const updateData: {
+          quantity?: number;
+          unitPrice?: number;
+          description?: string;
+          notes?: string;
+        } = {};
+
+        // Get all possible updated fields
+        const quantity = formData.get("quantity") as string | null;
+        const unitPrice = formData.get("unitPrice") as string | null;
+        const description = formData.get("description") as string | null;
+        const notes = formData.get("notes") as string | null;
+
+        // Only add fields that were provided (totalPrice is calculated automatically)
+        if (quantity !== null) {
+          updateData.quantity = parseInt(quantity);
+        }
+        if (unitPrice !== null) {
+          updateData.unitPrice = parseFloat(unitPrice);
+        }
+        if (description !== null) {
+          updateData.description = description || "";
+        }
+        if (notes !== null) {
+          updateData.notes = notes || "";
+        }
+
+        await updateQuoteLineItem(
+          parseInt(lineItemId),
+          updateData,
+          eventContext
+        );
+
+        // Totals are already recalculated by updateQuoteLineItem
+        const { calculateQuoteTotals } = await import("~/lib/quotes");
+        const updatedTotals = await calculateQuoteTotals(quote.id);
+
+        // Return JSON response for fetcher to handle without navigation
+        return json({ success: true, totals: updatedTotals });
+      }
+
+      case "archiveQuote": {
+        await archiveQuote(quote.id, eventContext);
+        return redirect("/quotes");
+      }
+
+      case "restoreQuote": {
+        await restoreQuote(quote.id, eventContext);
+        return redirect(`/quotes/${quote.id}`);
+      }
+
+      case "getNotes": {
+        const notes = await getNotes("quote", quote.id.toString());
+        return withAuthHeaders(json({ notes }), headers);
+      }
+
+      case "createNote": {
+        const content = formData.get("content") as string;
+        const createdBy = formData.get("createdBy") as string;
+
+        if (!content || !createdBy) {
+          return json({ error: "Missing required fields" }, { status: 400 });
+        }
+
+        const noteEventContext: NoteEventContext = {
+          userId: user?.id,
+          userEmail: user?.email || userDetails?.name || undefined,
+        };
+
+        const note = await createNote(
+          {
+            entityType: "quote",
+            entityId: quote.id.toString(),
+            content,
+            createdBy,
+          },
+          noteEventContext
+        );
+
+        return withAuthHeaders(json({ note }), headers);
+      }
+
+      case "updateNote": {
+        const noteId = formData.get("noteId") as string;
+        const content = formData.get("content") as string;
+
+        if (!noteId || !content) {
+          return json({ error: "Missing required fields" }, { status: 400 });
+        }
+
+        const noteEventContext: NoteEventContext = {
+          userId: user?.id,
+          userEmail: user?.email || userDetails?.name || undefined,
+        };
+
+        const note = await updateNote(noteId, content, noteEventContext);
+        return withAuthHeaders(json({ note }), headers);
+      }
+
+      case "deleteNote": {
+        const noteId = formData.get("noteId") as string;
+
+        if (!noteId) {
+          return json({ error: "Missing note ID" }, { status: 400 });
+        }
+
+        const noteEventContext: NoteEventContext = {
+          userId: user?.id,
+          userEmail: user?.email || userDetails?.name || undefined,
+        };
+
+        await archiveNote(noteId, noteEventContext);
+        return withAuthHeaders(json({ success: true }), headers);
+      }
+
+      case "deleteAttachment": {
+        const attachmentId = formData.get("attachmentId") as string;
+
+        if (!attachmentId) {
+          return json({ error: "Missing attachment ID" }, { status: 400 });
+        }
+
+        // Unlink from quote
+        await db
+          .delete(quoteAttachments)
+          .where(eq(quoteAttachments.attachmentId, attachmentId));
+
+        // Get attachment to delete S3 file
+        const attachment = await getAttachment(attachmentId);
+        if (attachment) {
+          await deleteFile(attachment.s3Key);
+
+          const eventContext: AttachmentEventContext = {
+            userId: user?.id,
+            userEmail: user?.email || userDetails?.name || undefined,
+          };
+
+          await deleteAttachment(attachmentId, eventContext);
+        }
+
+        return redirect(`/quotes/${quoteId}`);
+      }
+
+      case "deleteDrawing": {
+        const drawingId = formData.get("drawingId") as string;
+        const quotePartId = formData.get("quotePartId") as string;
+
+        if (!drawingId || !quotePartId) {
+          return json(
+            { error: "Missing drawing or quote part ID" },
+            { status: 400 }
+          );
+        }
+
+        // Unlink drawing from quote part
+        await db
+          .delete(quotePartDrawings)
+          .where(eq(quotePartDrawings.attachmentId, drawingId));
+
+        // Get attachment to delete S3 file
+        const attachment = await getAttachment(drawingId);
+        if (attachment) {
+          await deleteFile(attachment.s3Key);
+
+          const eventContext: AttachmentEventContext = {
+            userId: user?.id,
+            userEmail: user?.email || userDetails?.name || undefined,
+          };
+
+          await deleteAttachment(drawingId, eventContext);
+        }
+
+        return redirect(`/quotes/${quoteId}`);
+      }
+
+      case "deleteLineItem": {
+        // Auto-convert RFQ to Draft when editing starts
+        await autoConvertRFQToDraft();
+
+        const lineItemId = formData.get("lineItemId") as string;
+        const quotePartId = formData.get("quotePartId") as string;
+
+        if (!lineItemId) {
+          return json({ error: "Missing line item ID" }, { status: 400 });
+        }
+
+        try {
+          // Helper function to sanitize S3 keys (same as upload logic)
+          const sanitizeS3Key = (key: string): string => {
+            return key
+              .replace(/\s+/g, "-") // Replace spaces with hyphens
+              .replace(/[^a-zA-Z0-9._/-]/g, ""); // Remove any other special characters except slashes
+          };
+
+          let quotePart = null;
+          const filesToDelete: string[] = [];
+
+          // If there's an associated quote part, get its details first
+          if (quotePartId) {
+            const { quoteParts } = await import("~/lib/db/schema");
+
+            // Get the quote part details to find S3 files
+            const [part] = await db
+              .select()
+              .from(quoteParts)
+              .where(eq(quoteParts.id, quotePartId))
+              .limit(1);
+
+            quotePart = part;
+
+            // Collect all S3 file keys to delete
+            if (quotePart) {
+              // Add source file (sanitize the key)
+              if (quotePart.partFileUrl) {
+                filesToDelete.push(sanitizeS3Key(quotePart.partFileUrl));
+              }
+
+              // Add mesh file
+              if (quotePart.partMeshUrl) {
+                const meshUrl = quotePart.partMeshUrl;
+                if (meshUrl.includes("quote-parts/")) {
+                  const urlParts = meshUrl.split("/");
+                  const quotePartsIndex = urlParts.findIndex(
+                    (p) => p === "quote-parts"
+                  );
+                  if (quotePartsIndex >= 0) {
+                    const meshKey = urlParts.slice(quotePartsIndex).join("/");
+                    filesToDelete.push(meshKey);
+                  }
+                }
+              }
+
+              // Add thumbnail file
+              if (quotePart.thumbnailUrl) {
+                filesToDelete.push(quotePart.thumbnailUrl);
+              }
+            }
+          }
+
+          // Step 1: Delete database records in transaction (atomic operation)
+          await db.transaction(async (tx) => {
+            const { deleteQuoteLineItem } = await import("~/lib/quotes");
+            await deleteQuoteLineItem(parseInt(lineItemId), eventContext);
+
+            // Delete quote part from database if it exists
+            if (quotePart && quotePartId) {
+              const { quoteParts } = await import("~/lib/db/schema");
+              await tx.delete(quoteParts).where(eq(quoteParts.id, quotePartId));
+            }
+          });
+
+          // Step 2: Delete S3 files AFTER successful database operations
+          // If this fails, files become orphaned but database is consistent
+          for (const fileKey of filesToDelete) {
+            try {
+              await deleteFile(fileKey);
+              console.log(`Deleted S3 file: ${fileKey}`);
+            } catch (error: unknown) {
+              // Log but don't fail - database is already consistent
+              const err = error as { Code?: string; name?: string };
+              if (err?.Code === "NoSuchKey" || err?.name === "NoSuchKey") {
+                console.log(`S3 file not found (already deleted?): ${fileKey}`);
+              } else {
+                console.error(`Error deleting S3 file ${fileKey}:`, error);
+                // TODO: Add to cleanup queue for retry
+              }
+            }
+          }
+
+          // Recalculate quote totals
+          const { calculateQuoteTotals } = await import("~/lib/quotes");
+          await calculateQuoteTotals(quote.id);
+
+          return redirect(`/quotes/${quoteId}`);
+        } catch (error) {
+          console.error("Error deleting line item:", error);
+          return json({ error: "Failed to delete line item" }, { status: 500 });
+        }
+      }
+
+      case "regenerateMesh": {
+        const partId = formData.get("partId") as string;
+        if (!partId) {
+          return json({ error: "Part ID is required" }, { status: 400 });
+        }
+
+        // Get the quote part
+        const { quoteParts } = await import("~/lib/db/schema");
+        const [quotePart] = await db
+          .select()
+          .from(quoteParts)
+          .where(eq(quoteParts.id, partId))
+          .limit(1);
+
+        if (!quotePart) {
+          return json({ error: "Quote part not found" }, { status: 404 });
+        }
+
+        if (!quotePart.partFileUrl) {
+          return json(
+            { error: "No source file available for conversion" },
+            { status: 400 }
+          );
+        }
+
+        // Trigger mesh conversion
+        const { triggerQuotePartMeshConversion } = await import(
+          "~/lib/quote-part-mesh-converter.server"
+        );
+
+        // Reset conversion status to pending
+        await db
+          .update(quoteParts)
+          .set({
+            conversionStatus: "pending",
+            meshConversionError: null,
+            updatedAt: new Date(),
+          })
+          .where(eq(quoteParts.id, partId));
+
+        // Trigger conversion asynchronously
+        triggerQuotePartMeshConversion(
+          quotePart.id,
+          quotePart.partFileUrl
+        ).catch(async (error) => {
+          console.error(
+            `Failed to regenerate mesh for quote part ${quotePart.id}:`,
+            error
+          );
+          // Log error event for tracking
+          const { createEvent } = await import("~/lib/events");
+          await createEvent({
+            entityType: "quote",
+            entityId: quoteId,
+            eventType: "mesh_conversion_failed",
+            eventCategory: "system",
+            title: "Mesh Regeneration Failed",
+            description: `Failed to regenerate mesh for part ${quotePart.partName}`,
+            metadata: {
+              quotePartId: quotePart.id,
+              error: error instanceof Error ? error.message : String(error),
+            },
+            userId: eventContext?.userId,
+            userEmail: eventContext?.userEmail,
+          }).catch((err) => console.error("Failed to log event:", err));
+        });
+
+        return json({ success: true });
+      }
+
+      case "savePriceCalculation": {
+        // Auto-convert RFQ to Draft when editing starts
+        await autoConvertRFQToDraft();
+
+        const calculationDataStr = formData.get("calculationData") as string;
+
+        if (!calculationDataStr) {
+          return json({ error: "Missing calculation data" }, { status: 400 });
+        }
+
+        const calculationData = JSON.parse(calculationDataStr);
+
+        // Create the price calculation record
+        await createPriceCalculation(
+          calculationData,
+          user?.id || userDetails?.id
+        );
+
+        return json({ success: true });
+      }
+
+      case "generateQuote": {
+        const htmlContent = formData.get("htmlContent") as string;
+
+        if (!htmlContent) {
+          return json({ error: "Missing HTML content" }, { status: 400 });
+        }
+
+        try {
+          const { attachmentId } = await generateDocumentPdf({
+            entityType: "quote",
+            entityId: quote.id,
+            htmlContent,
+            filename: `Quote-${quote.quoteNumber}.pdf`,
+            userId: user?.id,
+            userEmail: user?.email || userDetails?.name || undefined,
+          });
+
+          // Get the attachment record to get the S3 key
+          const attachment = await db
+            .select()
+            .from(attachments)
+            .where(eq(attachments.id, attachmentId))
+            .limit(1);
+
+          if (!attachment[0]) {
+            throw new Error("Failed to create attachment");
+          }
+
+          // Generate a signed download URL
+          const downloadUrl = await getDownloadUrl(attachment[0].s3Key, 3600); // 1 hour expiry
+
+          return json({
+            success: true,
+            downloadUrl,
+            attachmentId,
+            filename: `Quote-${quote.quoteNumber}.pdf`,
+          });
+        } catch (pdfError) {
+          console.error("PDF generation failed:", pdfError);
+          return json(
+            {
+              error:
+                pdfError instanceof Error
+                  ? pdfError.message
+                  : "Failed to generate PDF",
+            },
+            { status: 500 }
+          );
+        }
+      }
+
+      case "generateInvoice": {
+        const htmlContent = formData.get("htmlContent") as string;
+
+        if (!htmlContent) {
+          return json({ error: "Missing HTML content" }, { status: 400 });
+        }
+
+        try {
+          const { attachmentId } = await generateDocumentPdf({
+            entityType: "quote",
+            entityId: quote.id,
+            htmlContent,
+            filename: `Invoice-${quote.quoteNumber}.pdf`,
+            userId: user?.id,
+            userEmail: user?.email || userDetails?.name || undefined,
+          });
+
+          // Get the attachment record to get the S3 key
+          const attachment = await db
+            .select()
+            .from(attachments)
+            .where(eq(attachments.id, attachmentId))
+            .limit(1);
+
+          if (!attachment[0]) {
+            throw new Error("Failed to create attachment");
+          }
+
+          // Generate a signed download URL
+          const downloadUrl = await getDownloadUrl(attachment[0].s3Key, 3600); // 1 hour expiry
+
+          return json({
+            success: true,
+            downloadUrl,
+            attachmentId,
+            filename: `Invoice-${quote.quoteNumber}.pdf`,
+          });
+        } catch (pdfError) {
+          console.error("PDF generation failed:", pdfError);
+          return json(
+            {
+              error:
+                pdfError instanceof Error
+                  ? pdfError.message
+                  : "Failed to generate PDF",
+            },
+            { status: 500 }
+          );
+        }
+      }
+
+      case "sendEmail": {
+        // Check if user has permission to send emails
+        const canSendEmailFlag = await canUserSendEmail(userDetails?.role);
+        if (!canSendEmailFlag) {
+          return json(
+            { error: "You do not have permission to send emails" },
+            { status: 403 }
+          );
+        }
+
+        const from = formData.get("from") as string | null;
+        const to = formData.get("to") as string;
+        const subject = formData.get("subject") as string;
+        const body = formData.get("body") as string;
+
+        if (!to || !subject || !body) {
+          return json(
+            { error: "Missing required fields: to, subject, and body" },
+            { status: 400 }
+          );
+        }
+
+        try {
+          const { sendEmail } = await import("~/lib/gmail/gmail-client.server");
+          const result = await sendEmail({
+            to,
+            subject,
+            body,
+            from: from || undefined,
+          });
+
+          if (result.success) {
+            // Log the email send event
+            await createEvent({
+              entityType: "quote",
+              entityId: quote.id.toString(),
+              eventType: "email_sent",
+              eventCategory: "communication",
+              title: "Email Sent",
+              description: `Email sent to ${to}${from ? ` from ${from}` : ""}`,
+              metadata: {
+                from: from || undefined,
+                to,
+                subject,
+                messageId: result.messageId,
+                quoteNumber: quote.quoteNumber,
+              },
+              userId: eventContext.userId,
+              userEmail: eventContext.userEmail,
+            });
+
+            return json({ success: true, messageId: result.messageId });
+          } else {
+            return json(
+              { error: result.error || "Failed to send email" },
+              { status: 500 }
+            );
+          }
+        } catch (emailError) {
+          console.error("Email sending failed:", emailError);
+          return json(
+            {
+              error:
+                emailError instanceof Error
+                  ? emailError.message
+                  : "Failed to send email",
+            },
+            { status: 500 }
+          );
+        }
+      }
+
+      default:
+        return json({ error: "Invalid action" }, { status: 400 });
+    }
+  } catch (error) {
+    console.error("Action error:", error);
+    return json({ error: "An error occurred" }, { status: 500 });
+  }
+}
+
+export default function QuoteDetail() {
+  const {
+    quote,
+    customer,
+    vendor,
+    customers,
+    vendors,
+    notes,
+    attachments,
+    user,
+    userDetails,
+    priceCalculations,
+    appConfig,
+    showEventsLink,
+    showVersionInHeader,
+    canAccessPriceCalculator,
+    canSendEmail,
+    sendAsAddresses,
+    pdfAutoDownload,
+    rejectionReasonRequired,
+    events,
+    convertedOrder,
+    canRevise,
+    bananaEnabled,
+    bananaModelUrl,
+  } = useLoaderData<typeof loader>();
+  const fetcher = useFetcher();
+  const revalidator = useRevalidator();
+  const [selectedFile, setSelectedFile] = useState<{
+    url: string;
+    type: string;
+    fileName: string;
+    contentType?: string;
+    fileSize?: number;
+  } | null>(null);
+  const [isFileViewerOpen, setIsFileViewerOpen] = useState(false);
+  const [isAddingNote, setIsAddingNote] = useState(false);
+  const pollIntervalRef = useRef<NodeJS.Timeout | null>(null);
+  const [pollCount, setPollCount] = useState(0);
+  const [isPartsModalOpen, setIsPartsModalOpen] = useState(false);
+  const [isAddLineItemModalOpen, setIsAddLineItemModalOpen] = useState(false);
+  const [isRejectModalOpen, setIsRejectModalOpen] = useState(false);
+  const [rejectionReason, setRejectionReason] = useState("");
+  const [editingCustomer, setEditingCustomer] = useState(false);
+  const [editingVendor, setEditingVendor] = useState(false);
+  const [isSendEmailModalOpen, setIsSendEmailModalOpen] = useState(false);
+  // Define the line item type
+  type LineItem = {
+    id: number;
+    quotePartId: string | null;
+    name: string | null;
+    quantity: number;
+    unitPrice: string;
+    totalPrice: string;
+    leadTimeDays: number | null;
+    description: string | null;
+    notes: string | null;
+  };
+
+  const [editingLineItem, setEditingLineItem] = useState<{
+    id: number;
+    field: "quantity" | "unitPrice" | "totalPrice" | "description" | "notes";
+    value: string;
+  } | null>(null);
+  const [optimisticLineItems, setOptimisticLineItems] = useState<
+    LineItem[] | undefined
+  >(quote.lineItems as LineItem[] | undefined);
+  const [optimisticTotal, setOptimisticTotal] = useState(quote.total || "0.00");
+  const [editingExpirationDays, setEditingExpirationDays] = useState(false);
+  const [expirationDaysValue, setExpirationDaysValue] = useState(
+    (quote.expirationDays || 14).toString()
+  );
+  const [editingValidUntil, setEditingValidUntil] = useState(false);
+  const [validUntilValue, setValidUntilValue] = useState(
+    quote.validUntil
+      ? new Date(quote.validUntil).toISOString().split("T")[0]
+      : ""
+  );
+  const fileInputRef = useRef<HTMLInputElement>(null);
+  const editInputRef = useRef<HTMLInputElement>(null);
+  const lineItemFetcher = useFetcher();
+  const [isActionsDropdownOpen, setIsActionsDropdownOpen] = useState(false);
+  const actionsButtonRef = useRef<HTMLButtonElement>(null);
+  const [isCalculatorOpen, setIsCalculatorOpen] = useState(false);
+  const [currentCalculatorPartIndex, setCurrentCalculatorPartIndex] =
+    useState(0);
+  const calculatorFetcher = useFetcher();
+  const [isDownloading, setIsDownloading] = useState(false);
+  const [isGeneratePdfModalOpen, setIsGeneratePdfModalOpen] = useState(false);
+  const [isInvoiceModalOpen, setIsInvoiceModalOpen] = useState(false);
+  const [part3DModalOpen, setPart3DModalOpen] = useState(false);
+  const [selectedPart3D, setSelectedPart3D] = useState<{
+    partId: string;
+    quotePartId: string;
+    partName: string;
+    modelUrl?: string;
+    solidModelUrl?: string;
+    cadFileUrl?: string;
+    thumbnailUrl?: string;
+  } | null>(null);
+
+  // Check if quote is in a locked state (sent or beyond)
+  const isQuoteLocked = ["Sent", "Accepted", "Rejected", "Expired"].includes(
+    quote.status
+  );
+
+  // Check if any parts are currently converting
+  const hasConvertingParts = quote.parts?.some(
+    (part: { conversionStatus: string | null }) =>
+      part.conversionStatus === "in_progress" ||
+      part.conversionStatus === "queued" ||
+      part.conversionStatus === "pending"
+  );
+
+  // Set up polling for parts conversion status
+  // Using a ref for the interval to avoid stale closure issues in cleanup
+  useEffect(() => {
+    const MAX_POLL_COUNT = 120; // Max 10 minutes (120 * 5 seconds)
+
+    if (hasConvertingParts && !pollIntervalRef.current && pollCount < MAX_POLL_COUNT) {
+      pollIntervalRef.current = setInterval(() => {
+        setPollCount((prev) => prev + 1);
+        // Revalidate the page data to get updated conversion status
+        revalidator.revalidate();
+      }, 5000); // Poll every 5 seconds
+    } else if (!hasConvertingParts && pollIntervalRef.current) {
+      // Conversion completed - clear interval and reset count
+      clearInterval(pollIntervalRef.current);
+      pollIntervalRef.current = null;
+      setPollCount(0);
+    } else if (pollCount >= MAX_POLL_COUNT && pollIntervalRef.current) {
+      // Timeout reached - stop polling
+      console.warn("Mesh conversion polling timeout reached (10 minutes)");
+      clearInterval(pollIntervalRef.current);
+      pollIntervalRef.current = null;
+      setPollCount(0);
+    }
+
+    return () => {
+      if (pollIntervalRef.current) {
+        clearInterval(pollIntervalRef.current);
+        pollIntervalRef.current = null;
+      }
+    };
+  }, [hasConvertingParts, pollCount, revalidator]);
+
+  // Update optimistic line items when the actual data changes
+  useEffect(() => {
+    setOptimisticLineItems(quote.lineItems as LineItem[] | undefined);
+    setOptimisticTotal(quote.total || "0.00");
+  }, [quote.lineItems, quote.total]);
+
+  // Calculate optimistic total whenever line items change
+  useEffect(() => {
+    if (optimisticLineItems && optimisticLineItems.length > 0) {
+      const total = optimisticLineItems.reduce(
+        (sum: number, item: LineItem) => {
+          const itemTotal = parseFloat(item.totalPrice) || 0;
+          return sum + itemTotal;
+        },
+        0
+      );
+      setOptimisticTotal(total.toFixed(2));
+    }
+  }, [optimisticLineItems]);
+
+  const handleFileUpload = useCallback(
+    async (event: React.ChangeEvent<HTMLInputElement>) => {
+      const file = event.target.files?.[0];
+      if (!file) return;
+
+      const formData = new FormData();
+      formData.append("file", file);
+
+      fetcher.submit(formData, {
+        method: "post",
+        encType: "multipart/form-data",
+      });
+    },
+    [fetcher]
+  );
+
+  const handleViewFile = (attachment: {
+    downloadUrl: string;
+    fileName: string;
+    id: string;
+    contentType?: string;
+    fileSize?: number;
+  }) => {
+    if (isViewableFile(attachment.fileName)) {
+      setSelectedFile({
+        url: attachment.downloadUrl,
+        type: getFileType(attachment.fileName).type,
+        fileName: attachment.fileName,
+        contentType: attachment.contentType,
+        fileSize: attachment.fileSize,
+      });
+      setIsFileViewerOpen(true);
+    } else {
+      // Download non-viewable files
+      window.open(attachment.downloadUrl, "_blank");
+    }
+  };
+
+  const handleDeleteAttachment = (attachmentId: string) => {
+    if (confirm("Are you sure you want to delete this attachment?")) {
+      fetcher.submit(
+        { intent: "deleteAttachment", attachmentId },
+        { method: "post" }
+      );
+    }
+  };
+
+  const handleView3DModel = (part: {
+    id: string;
+    partName: string;
+    signedMeshUrl?: string;
+    signedFileUrl?: string;
+    signedThumbnailUrl?: string;
+    partFileUrl?: string | null;
+  }) => {
+    // Open modal if mesh is available OR if CAD file is available (for download/revision)
+    if (part.signedMeshUrl || part.signedFileUrl || part.partFileUrl) {
+      setSelectedPart3D({
+        partId: part.id,
+        quotePartId: part.id,
+        partName: part.partName,
+        modelUrl: part.signedMeshUrl,
+        solidModelUrl: part.signedFileUrl,
+        cadFileUrl: part.partFileUrl || part.signedFileUrl,
+        thumbnailUrl: part.signedThumbnailUrl,
+      });
+      setPart3DModalOpen(true);
+    }
+  };
+
+  const handleReviseQuote = () => {
+    if (
+      confirm(
+        "Are you sure you want to revise this quote? This will revert the quote to Draft status and allow editing again."
+      )
+    ) {
+      fetcher.submit({ intent: "reviseQuote" }, { method: "post" });
+    }
+  };
+
+  const handleSendQuote = () => {
+    if (
+      confirm(
+        "Are you sure you want to send this quote? Once sent, the quote will be locked and line items cannot be modified."
+      )
+    ) {
+      fetcher.submit(
+        {
+          intent: "updateStatus",
+          status: "Sent",
+          rejectionReason: "",
+        },
+        { method: "post" }
+      );
+    }
+  };
+
+  const handleMarkAsAccepted = () => {
+    if (
+      confirm(
+        "Are you sure you want to mark this quote as accepted? This will automatically convert the quote to an order and the quote will become permanently immutable."
+      )
+    ) {
+      fetcher.submit(
+        {
+          intent: "updateStatus",
+          status: "Accepted",
+          rejectionReason: "",
+        },
+        { method: "post" }
+      );
+    }
+  };
+
+  const handleRejectQuote = () => {
+    setIsRejectModalOpen(true);
+  };
+
+  const handleRejectQuoteConfirm = () => {
+    if (rejectionReasonRequired && !rejectionReason.trim()) {
+      alert("Rejection reason is required.");
+      return;
+    }
+
+    fetcher.submit(
+      {
+        intent: "updateStatus",
+        status: "Rejected",
+        rejectionReason: rejectionReason.trim(),
+      },
+      { method: "post" }
+    );
+    setIsRejectModalOpen(false);
+    setRejectionReason("");
+  };
+
+  const handleRejectModalClose = () => {
+    setIsRejectModalOpen(false);
+    setRejectionReason("");
+  };
+
+  const handleAddLineItem = () => {
+    setIsAddLineItemModalOpen(true);
+  };
+
+  const handleAddLineItemSubmit = (formData: FormData) => {
+    formData.append("intent", "addLineItem");
+    fetcher.submit(formData, {
+      method: "post",
+      encType: "multipart/form-data",
+    });
+  };
+
+  const handleOpenCalculator = () => {
+    if (!canAccessPriceCalculator) return;
+    setIsCalculatorOpen(true);
+    setCurrentCalculatorPartIndex(0);
+  };
+
+  const handleGeneratePdf = () => {
+    setIsGeneratePdfModalOpen(true);
+  };
+
+  const handleGenerateInvoice = () => {
+    setIsInvoiceModalOpen(true);
+  };
+
+  const handleOpenCalculatorForPart = (partId: string) => {
+    if (!canAccessPriceCalculator) return;
+    // Find the index of the part in the quote.parts array
+    const partIndex =
+      quote.parts?.findIndex((p: { id: string }) => p.id === partId) ?? 0;
+    setCurrentCalculatorPartIndex(partIndex);
+    setIsCalculatorOpen(true);
+  };
+
+  const handleDownloadFiles = async () => {
+    setIsDownloading(true);
+
+    try {
+      const downloadUrl = `/quotes/${quote.id}/download`;
+      const response = await fetch(downloadUrl);
+
+      if (!response.ok) {
+        throw new Error("Failed to download files");
+      }
+
+      // Get the blob from the response
+      const blob = await response.blob();
+
+      // Get filename from Content-Disposition header or use default
+      const contentDisposition = response.headers.get("Content-Disposition");
+      let filename = `Quote-${quote.quoteNumber}-Files.zip`;
+      if (contentDisposition) {
+        const filenameMatch = contentDisposition.match(/filename="?([^"]+)"?/);
+        if (filenameMatch) {
+          filename = filenameMatch[1];
+        }
+      }
+
+      // Create a download link and trigger it
+      const blobUrl = window.URL.createObjectURL(blob);
+      const a = document.createElement("a");
+      a.href = blobUrl;
+      a.download = filename;
+      document.body.appendChild(a);
+      a.click();
+      window.URL.revokeObjectURL(blobUrl);
+      document.body.removeChild(a);
+    } catch (error) {
+      console.error("Download error:", error);
+      alert("Failed to download files. Please try again.");
+    } finally {
+      setIsDownloading(false);
+    }
+  };
+
+  const handleSaveCalculation = (calculationData: Record<string, unknown>) => {
+    const formData = new FormData();
+    formData.append("intent", "savePriceCalculation");
+    formData.append("calculationData", JSON.stringify(calculationData));
+
+    calculatorFetcher.submit(formData, {
+      method: "post",
+    });
+
+    // If this is the last part, close the modal
+    if (currentCalculatorPartIndex >= (quote.parts?.length || 1) - 1) {
+      setIsCalculatorOpen(false);
+      // Revalidate to get the updated prices
+      revalidator.revalidate();
+    }
+  };
+
+  const handleDeleteLineItem = (lineItemId: number, quotePartId?: string) => {
+    if (
+      confirm(
+        "Are you sure you want to delete this line item? This will also delete any associated files and cannot be undone."
+      )
+    ) {
+      fetcher.submit(
+        {
+          intent: "deleteLineItem",
+          lineItemId: lineItemId.toString(),
+          quotePartId: quotePartId || "",
+        },
+        { method: "post" }
+      );
+    }
+  };
+
+  const startEditingLineItem = (
+    itemId: number,
+    field: "quantity" | "unitPrice" | "totalPrice" | "description" | "notes",
+    currentValue: string | number | null
+  ) => {
+    const value =
+      field === "notes" || field === "description"
+        ? (currentValue || "").toString()
+        : field === "quantity"
+        ? currentValue?.toString() || ""
+        : currentValue?.toString().replace(/[^0-9.]/g, "") || "";
+    setEditingLineItem({ id: itemId, field, value });
+    setTimeout(() => {
+      if (editInputRef.current) {
+        editInputRef.current.focus();
+        if (field !== "notes" && field !== "description") {
+          editInputRef.current.select();
+        }
+      }
+    }, 0);
+  };
+
+  const cancelEditingLineItem = () => {
+    setEditingLineItem(null);
+  };
+
+  const saveLineItemEdit = () => {
+    if (!editingLineItem) return;
+
+    // Find the current item
+    const currentItem = optimisticLineItems?.find(
+      (item) => item.id === editingLineItem.id
+    );
+    if (!currentItem) return;
+
+    // Validate and calculate related values
+    const updatedItem: Partial<LineItem> = {};
+
+    if (editingLineItem.field === "description") {
+      // Update description (no validation needed)
+      updatedItem.description = editingLineItem.value || null;
+    } else if (editingLineItem.field === "notes") {
+      // Update notes (no validation needed)
+      updatedItem.notes = editingLineItem.value || null;
+    } else if (editingLineItem.field === "quantity") {
+      const qty = parseInt(editingLineItem.value);
+      if (isNaN(qty) || qty <= 0) {
+        alert("Please enter a valid quantity");
+        return;
+      }
+
+      // Update quantity and recalculate total based on unit price
+      updatedItem.quantity = qty;
+      const unitPrice = parseFloat(currentItem.unitPrice);
+      if (!isNaN(unitPrice)) {
+        updatedItem.totalPrice = (qty * unitPrice).toFixed(2);
+      }
+    } else if (editingLineItem.field === "unitPrice") {
+      const unitPrice = parseFloat(editingLineItem.value);
+      if (isNaN(unitPrice) || unitPrice < 0) {
+        alert("Please enter a valid price");
+        return;
+      }
+
+      // Update unit price and recalculate total based on quantity
+      updatedItem.unitPrice = unitPrice.toFixed(2);
+      updatedItem.totalPrice = (currentItem.quantity * unitPrice).toFixed(2);
+    } else if (editingLineItem.field === "totalPrice") {
+      const totalPrice = parseFloat(editingLineItem.value);
+      if (isNaN(totalPrice) || totalPrice < 0) {
+        alert("Please enter a valid price");
+        return;
+      }
+
+      // Update total price and recalculate unit price based on quantity
+      updatedItem.totalPrice = totalPrice.toFixed(2);
+      if (currentItem.quantity > 0) {
+        updatedItem.unitPrice = (totalPrice / currentItem.quantity).toFixed(2);
+      }
+    }
+
+    // Optimistically update the line items with all calculated values
+    setOptimisticLineItems((prevItems) =>
+      prevItems?.map((item) =>
+        item.id === editingLineItem.id ? { ...item, ...updatedItem } : item
+      )
+    );
+
+    // Submit all updated values to the backend
+    const formData = new FormData();
+    formData.append("intent", "updateLineItem");
+    formData.append("lineItemId", editingLineItem.id.toString());
+
+    // Send all updated fields to the backend
+    if (updatedItem.description !== undefined) {
+      formData.append("description", updatedItem.description || "");
+    }
+    if (updatedItem.notes !== undefined) {
+      formData.append("notes", updatedItem.notes || "");
+    }
+    if (updatedItem.quantity !== undefined) {
+      formData.append("quantity", updatedItem.quantity.toString());
+    }
+    if (updatedItem.unitPrice !== undefined) {
+      formData.append("unitPrice", updatedItem.unitPrice);
+    }
+    if (updatedItem.totalPrice !== undefined) {
+      formData.append("totalPrice", updatedItem.totalPrice);
+    }
+
+    lineItemFetcher.submit(formData, { method: "post" });
+    setEditingLineItem(null);
+  };
+
+  const handleLineItemKeyDown = (e: React.KeyboardEvent) => {
+    if (e.key === "Enter") {
+      e.preventDefault();
+      saveLineItemEdit();
+    } else if (e.key === "Escape") {
+      e.preventDefault();
+      cancelEditingLineItem();
+    }
+  };
+
+  // Format currency
+  const formatCurrency = (amount: string | null) => {
+    if (!amount) return "$0.00";
+    return `$${parseFloat(amount).toFixed(2)}`;
+  };
+
+  // Format date
+  const formatDate = (date: Date | string | null) => {
+    if (!date) return "--";
+    const dateObj = typeof date === "string" ? new Date(date) : date;
+    return dateObj.toLocaleDateString("en-US", {
+      year: "numeric",
+      month: "numeric",
+      day: "numeric",
+    });
+  };
+
+  // Format date and time in local timezone
+  const formatDateTime = (date: Date | string | null) => {
+    if (!date) return "--";
+    const dateObj = typeof date === "string" ? new Date(date) : date;
+    return dateObj.toLocaleString("en-US", {
+      year: "numeric",
+      month: "numeric",
+      day: "numeric",
+      hour: "numeric",
+      minute: "2-digit",
+      hour12: true,
+    });
+  };
+
+  // Calculate days until expiry
+  const validUntil = quote.validUntil ? new Date(quote.validUntil) : null;
+  const today = new Date();
+  const daysUntilExpiry = validUntil
+    ? Math.ceil(
+        (validUntil.getTime() - today.getTime()) / (1000 * 60 * 60 * 24)
+      )
+    : null;
+
+  // Get status color classes
+  const getStatusClasses = (status: string) => {
+    switch (status.toLowerCase()) {
+      case "rfq":
+        return "bg-gray-100 text-gray-700 dark:bg-gray-700 dark:text-gray-300";
+      case "draft":
+        return "bg-blue-100 text-blue-700 dark:bg-blue-900 dark:text-blue-300";
+      case "sent":
+        return "bg-yellow-100 text-yellow-700 dark:bg-yellow-900 dark:text-yellow-300";
+      case "accepted":
+        return "bg-green-100 text-green-700 dark:bg-green-900 dark:text-green-300";
+      case "rejected":
+        return "bg-red-100 text-red-700 dark:bg-red-900 dark:text-red-300";
+      case "dropped":
+        return "bg-gray-100 text-gray-700 dark:bg-gray-700 dark:text-gray-300";
+      case "expired":
+        return "bg-orange-100 text-orange-700 dark:bg-orange-900 dark:text-orange-300";
+      default:
+        return "bg-gray-100 text-gray-700 dark:bg-gray-700 dark:text-gray-300";
+    }
+  };
+
+  return (
+    <div className="min-h-screen bg-gray-50 dark:bg-gray-900">
+      <Navbar
+        userName={userDetails?.name || user.email}
+        userEmail={user.email}
+        userInitials={
+          userDetails?.name?.charAt(0).toUpperCase() ||
+          user.email.charAt(0).toUpperCase()
+        }
+        version={appConfig.version}
+        showVersion={showVersionInHeader}
+        showEventsLink={showEventsLink}
+      />
+
+      <div className="max-w-[1920px] mx-auto">
+        {/* Custom breadcrumb bar with buttons */}
+        <div className="flex justify-between items-center px-10 py-2.5">
+          <Breadcrumbs
+            items={[
+              { label: "Dashboard", href: "/" },
+              { label: "Quotes", href: "/quotes" },
+              { label: quote.quoteNumber },
+            ]}
+          />
+          <div className="flex flex-wrap gap-3">
+            {!quote.isArchived && (
+              <>
+                <div className="relative">
+                  <Button
+                    ref={actionsButtonRef}
+                    onClick={() =>
+                      setIsActionsDropdownOpen(!isActionsDropdownOpen)
+                    }
+                    variant="secondary"
+                  >
+                    Actions
+                  </Button>
+                  <QuoteActionsDropdown
+                    isOpen={isActionsDropdownOpen}
+                    onClose={() => setIsActionsDropdownOpen(false)}
+                    excludeRef={actionsButtonRef}
+                    quoteStatus={quote.status}
+                    onReviseQuote={handleReviseQuote}
+                    onCalculatePricing={
+                      canAccessPriceCalculator
+                        ? handleOpenCalculator
+                        : undefined
+                    }
+                    onDownloadFiles={handleDownloadFiles}
+                    onGeneratePdf={handleGeneratePdf}
+                    onGenerateInvoice={handleGenerateInvoice}
+                    onSendEmail={
+                      canSendEmail
+                        ? () => setIsSendEmailModalOpen(true)
+                        : undefined
+                    }
+                    isDownloading={isDownloading}
+                    hasCustomer={!!quote.customerId}
+                  />
+                </div>
+                {(quote.status === "RFQ" || quote.status === "Draft") && (
+                  <Button onClick={handleSendQuote} variant="primary">
+                    Send Quote
+                  </Button>
+                )}
+                {quote.status === "Sent" && !quote.convertedToOrderId && (
+                  <>
+                    <Button onClick={handleMarkAsAccepted} variant="primary">
+                      Mark as Accepted
+                    </Button>
+                    <Button onClick={handleRejectQuote} variant="danger">
+                      Reject Quote
+                    </Button>
+                  </>
+                )}
+              </>
+            )}
+            {/* No action buttons for archived quotes - restore button is in the banner */}
+          </div>
+        </div>
+
+        <div className="px-4 sm:px-6 lg:px-10 py-6 space-y-6">
+          {/* Error Banner */}
+          {fetcher.data &&
+            typeof fetcher.data === "object" &&
+            "error" in fetcher.data &&
+            fetcher.data.error && (
+              <div className="relative bg-red-50 dark:bg-red-900/20 border-2 border-red-300 dark:border-red-700 rounded-lg p-4">
+                <div className="flex items-start gap-3">
+                  <svg
+                    className="w-6 h-6 flex-shrink-0 text-red-600 dark:text-red-400"
+                    fill="none"
+                    stroke="currentColor"
+                    viewBox="0 0 24 24"
+                  >
+                    <path
+                      strokeLinecap="round"
+                      strokeLinejoin="round"
+                      strokeWidth={2}
+                      d="M12 9v2m0 4h.01m-6.938 4h13.856c1.54 0 2.502-1.667 1.732-3L13.732 4c-.77-1.333-2.694-1.333-3.464 0L3.34 16c-.77 1.333.192 3 1.732 3z"
+                    />
+                  </svg>
+                  <div className="flex-1">
+                    <p className="font-semibold text-red-800 dark:text-red-200">
+                      {(fetcher.data as { error: string }).error}
+                    </p>
+                    {"validationErrors" in fetcher.data &&
+                      Array.isArray(fetcher.data.validationErrors) &&
+                      fetcher.data.validationErrors.length > 0 && (
+                        <ul className="mt-2 text-sm text-red-700 dark:text-red-300 list-disc list-inside space-y-1">
+                          {(fetcher.data.validationErrors as string[]).map(
+                            (error: string, index: number) => (
+                              <li key={index}>{error}</li>
+                            )
+                          )}
+                        </ul>
+                      )}
+                  </div>
+                </div>
+              </div>
+            )}
+
+          {/* Archived Quote Banner */}
+          {quote.isArchived && (
+            <div className="relative bg-gray-900 dark:bg-gray-950 border-2 border-gray-700 dark:border-gray-800 rounded-lg p-4">
+              <div className="flex items-center gap-3">
+                <svg
+                  className="w-6 h-6 text-gray-400"
+                  fill="none"
+                  stroke="currentColor"
+                  viewBox="0 0 24 24"
+                >
+                  <path
+                    strokeLinecap="round"
+                    strokeLinejoin="round"
+                    strokeWidth={2}
+                    d="M5 8h14M5 8a2 2 0 110-4h14a2 2 0 110 4M5 8v10a2 2 0 002 2h10a2 2 0 002-2V8m-9 4h4"
+                  />
+                </svg>
+                <div>
+                  <p className="font-semibold text-gray-100">
+                    This quote has been archived
+                  </p>
+                </div>
+              </div>
+            </div>
+          )}
+
+          {/* Locked Quote Banner */}
+          {(quote.status === "Sent" || quote.status === "Accepted") &&
+            !quote.isArchived && (
+              <div
+                className={`relative border-2 rounded-lg p-4 ${
+                  quote.status === "Accepted"
+                    ? "bg-green-50 dark:bg-green-900/20 border-green-300 dark:border-green-700"
+                    : "bg-blue-50 dark:bg-blue-900/20 border-blue-300 dark:border-blue-700"
+                }`}
+              >
+                <div className="flex items-start gap-3">
+                  <svg
+                    className={`w-6 h-6 flex-shrink-0 ${
+                      quote.status === "Accepted"
+                        ? "text-green-600 dark:text-green-400"
+                        : "text-blue-600 dark:text-blue-400"
+                    }`}
+                    fill="none"
+                    stroke="currentColor"
+                    viewBox="0 0 24 24"
+                  >
+                    <path
+                      strokeLinecap="round"
+                      strokeLinejoin="round"
+                      strokeWidth={2}
+                      d="M12 15v2m-6 4h12a2 2 0 002-2v-6a2 2 0 00-2-2H6a2 2 0 00-2 2v6a2 2 0 002 2zm10-10V7a4 4 0 00-8 0v4h8z"
+                    />
+                  </svg>
+                  <div className="flex-1">
+                    <p
+                      className={`font-semibold ${
+                        quote.status === "Accepted"
+                          ? "text-green-800 dark:text-green-200"
+                          : "text-blue-800 dark:text-blue-200"
+                      }`}
+                    >
+                      {quote.status === "Accepted"
+                        ? "Quote Accepted"
+                        : "Quote Sent"}
+                    </p>
+                    <p
+                      className={`text-sm mt-1 ${
+                        quote.status === "Accepted"
+                          ? "text-green-700 dark:text-green-300"
+                          : "text-blue-700 dark:text-blue-300"
+                      }`}
+                    >
+                      {quote.status === "Accepted"
+                        ? "Accepted quotes are immutable."
+                        : "Sent Quotes are locked from editing. To make revisions, use the Revise Action."}
+                    </p>
+                  </div>
+                </div>
+              </div>
+            )}
+
+          {/* Expiry Notice Bar */}
+          {daysUntilExpiry &&
+            daysUntilExpiry > 0 &&
+            daysUntilExpiry <= 7 &&
+            quote.status === "Sent" &&
+            !quote.isArchived && (
+              <div className="relative bg-yellow-100 dark:bg-yellow-900/50 border-2 border-yellow-300 dark:border-yellow-700 rounded-lg p-4">
+                <p className="font-semibold text-yellow-800 dark:text-yellow-200">
+                  Attention: This quote expires in {daysUntilExpiry} days
+                </p>
+              </div>
+            )}
+
+          {/* Status Cards - Always at top */}
+          <div className="grid grid-cols-1 sm:grid-cols-2 lg:grid-cols-4 gap-4 md:gap-6">
+            {/* Quote Status Card */}
+            <div className="bg-white dark:bg-gray-800 rounded-lg shadow-md border border-gray-200 dark:border-gray-700 p-6">
+              <h3 className="text-lg font-semibold text-gray-900 dark:text-gray-100 mb-4">
+                Quote Status
+              </h3>
+              <div
+                className={`px-4 py-3 rounded-full text-center font-semibold ${
+                  quote.isArchived
+                    ? "bg-gray-900 text-gray-100 dark:bg-gray-950 dark:text-gray-300"
+                    : getStatusClasses(quote.status)
+                }`}
+              >
+                {quote.isArchived
+                  ? "Archived"
+                  : quote.status.charAt(0).toUpperCase() +
+                    quote.status.slice(1)}
+              </div>
+            </div>
+
+            {/* Valid Until / Expiration Days / Accepted Date Card */}
+            <div className="bg-white dark:bg-gray-800 rounded-lg shadow-md border border-gray-200 dark:border-gray-700 p-6">
+              {quote.status === "Accepted" ? (
+                <>
+                  <h3 className="text-lg font-semibold text-gray-900 dark:text-gray-100 mb-4">
+                    Accepted
+                  </h3>
+                  <div className="relative">
+                    <p className="text-2xl font-bold text-gray-900 dark:text-gray-100">
+                      {quote.acceptedAt
+                        ? new Date(quote.acceptedAt).toLocaleString("en-US", {
+                            month: "short",
+                            day: "numeric",
+                            year: "numeric",
+                            hour: "numeric",
+                            minute: "2-digit",
+                            hour12: true,
+                          })
+                        : "--"}
+                    </p>
+                    {quote.acceptedAt &&
+                      (() => {
+                        const acceptedDate = new Date(quote.acceptedAt);
+                        const now = new Date();
+                        const diffMs = now.getTime() - acceptedDate.getTime();
+                        const diffHours = Math.floor(diffMs / (1000 * 60 * 60));
+                        const diffDays = Math.floor(diffHours / 24);
+                        const remainingHours = diffHours % 24;
+
+                        let timeElapsed = "";
+                        if (diffDays > 0) {
+                          timeElapsed = `${diffDays} day${
+                            diffDays > 1 ? "s" : ""
+                          }${
+                            remainingHours > 0
+                              ? `, ${remainingHours} hour${
+                                  remainingHours > 1 ? "s" : ""
+                                }`
+                              : ""
+                          } ago`;
+                        } else if (diffHours > 0) {
+                          timeElapsed = `${diffHours} hour${
+                            diffHours > 1 ? "s" : ""
+                          } ago`;
+                        } else {
+                          const diffMins = Math.floor(diffMs / (1000 * 60));
+                          timeElapsed =
+                            diffMins > 0
+                              ? `${diffMins} minute${
+                                  diffMins > 1 ? "s" : ""
+                                } ago`
+                              : "Just now";
+                        }
+
+                        return (
+                          <p className="text-sm text-gray-600 dark:text-gray-400 mt-1">
+                            {timeElapsed}
+                          </p>
+                        );
+                      })()}
+                  </div>
+                </>
+              ) : quote.status === "Sent" ||
+                quote.status === "Rejected" ||
+                quote.status === "Dropped" ||
+                quote.status === "Expired" ? (
+                <>
+                  <h3 className="text-lg font-semibold text-gray-900 dark:text-gray-100 mb-4">
+                    Valid Until
+                  </h3>
+                  <div className="relative">
+                    {editingValidUntil ? (
+                      <input
+                        ref={(input) => {
+                          if (input && editingValidUntil) {
+                            input.focus();
+                          }
+                        }}
+                        type="date"
+                        className="w-full px-3 py-2 border border-blue-500 rounded focus:outline-none focus:ring-2 focus:ring-blue-500 bg-white dark:bg-gray-700 dark:text-white"
+                        value={validUntilValue}
+                        onChange={(e) => setValidUntilValue(e.target.value)}
+                        onBlur={() => {
+                          if (validUntilValue) {
+                            fetcher.submit(
+                              {
+                                intent: "updateValidUntil",
+                                validUntil: validUntilValue,
+                              },
+                              { method: "post" }
+                            );
+                          }
+                          setEditingValidUntil(false);
+                        }}
+                        onKeyDown={(e) => {
+                          if (e.key === "Enter") {
+                            e.preventDefault();
+                            if (validUntilValue) {
+                              fetcher.submit(
+                                {
+                                  intent: "updateValidUntil",
+                                  validUntil: validUntilValue,
+                                },
+                                { method: "post" }
+                              );
+                            }
+                            setEditingValidUntil(false);
+                          } else if (e.key === "Escape") {
+                            e.preventDefault();
+                            setValidUntilValue(
+                              quote.validUntil
+                                ? new Date(quote.validUntil)
+                                    .toISOString()
+                                    .split("T")[0]
+                                : ""
+                            );
+                            setEditingValidUntil(false);
+                          }
+                        }}
+                      />
+                    ) : (
+                      <>
+                        <p className="text-2xl font-bold text-gray-900 dark:text-gray-100">
+                          {formatDate(quote.validUntil)}
+                        </p>
+                        {daysUntilExpiry !== null && (
+                          <p className="text-sm text-gray-600 dark:text-gray-400 mt-1">
+                            {daysUntilExpiry > 0
+                              ? `${daysUntilExpiry} days remaining`
+                              : "Expired"}
+                          </p>
+                        )}
+                        <button
+                          onClick={() => setEditingValidUntil(true)}
+                          className="absolute -top-2 -right-2 p-2 text-gray-500 hover:text-gray-700 dark:text-gray-400 dark:hover:text-gray-200 transition-colors"
+                          aria-label="Edit expiration date"
+                        >
+                          <svg
+                            xmlns="http://www.w3.org/2000/svg"
+                            className="h-5 w-5"
+                            viewBox="0 0 20 20"
+                            fill="currentColor"
+                          >
+                            <path
+                              fillRule="evenodd"
+                              d="M6 2a1 1 0 00-1 1v1H4a2 2 0 00-2 2v10a2 2 0 002 2h12a2 2 0 002-2V6a2 2 0 00-2-2h-1V3a1 1 0 10-2 0v1H7V3a1 1 0 00-1-1zM4 8h12v8H4V8z"
+                              clipRule="evenodd"
+                            />
+                          </svg>
+                        </button>
+                      </>
+                    )}
+                  </div>
+                </>
+              ) : (
+                <>
+                  <h3 className="text-lg font-semibold text-gray-900 dark:text-gray-100 mb-4">
+                    Expiration Days
+                  </h3>
+                  <div className="relative">
+                    <div
+                      className="cursor-pointer hover:bg-gray-100 dark:hover:bg-gray-700 rounded px-2 py-1 -mx-2 transition-colors"
+                      onClick={() => {
+                        setEditingExpirationDays(true);
+                        setTimeout(() => {
+                          const input = document.getElementById(
+                            "expiration-days-input-chip"
+                          );
+                          if (input) {
+                            (input as HTMLInputElement).focus();
+                            (input as HTMLInputElement).select();
+                          }
+                        }, 0);
+                      }}
+                      onKeyDown={(e) => {
+                        if (e.key === "Enter" || e.key === " ") {
+                          e.preventDefault();
+                          setEditingExpirationDays(true);
+                          setTimeout(() => {
+                            const input = document.getElementById(
+                              "expiration-days-input-chip"
+                            );
+                            if (input) {
+                              (input as HTMLInputElement).focus();
+                              (input as HTMLInputElement).select();
+                            }
+                          }, 0);
+                        }
+                      }}
+                      role="button"
+                      tabIndex={0}
+                    >
+                      {editingExpirationDays ? (
+                        <div className="flex items-center gap-2">
+                          <input
+                            id="expiration-days-input-chip"
+                            type="number"
+                            className="w-20 px-2 py-1 border border-blue-500 rounded focus:outline-none focus:ring-2 focus:ring-blue-500 bg-white dark:bg-gray-700 dark:text-white"
+                            value={expirationDaysValue}
+                            onChange={(e) =>
+                              setExpirationDaysValue(e.target.value)
+                            }
+                            onKeyDown={(e) => {
+                              if (e.key === "Enter") {
+                                e.preventDefault();
+                                const days = parseInt(expirationDaysValue);
+                                if (!isNaN(days) && days > 0) {
+                                  fetcher.submit(
+                                    {
+                                      intent: "updateQuote",
+                                      expirationDays: expirationDaysValue,
+                                    },
+                                    { method: "post" }
+                                  );
+                                  setEditingExpirationDays(false);
+                                }
+                              } else if (e.key === "Escape") {
+                                e.preventDefault();
+                                setExpirationDaysValue(
+                                  (quote.expirationDays || 14).toString()
+                                );
+                                setEditingExpirationDays(false);
+                              }
+                            }}
+                            onBlur={() => {
+                              const days = parseInt(expirationDaysValue);
+                              if (
+                                !isNaN(days) &&
+                                days > 0 &&
+                                days !== (quote.expirationDays || 14)
+                              ) {
+                                fetcher.submit(
+                                  {
+                                    intent: "updateQuote",
+                                    expirationDays: expirationDaysValue,
+                                  },
+                                  { method: "post" }
+                                );
+                              } else {
+                                setExpirationDaysValue(
+                                  (quote.expirationDays || 14).toString()
+                                );
+                              }
+                              setEditingExpirationDays(false);
+                            }}
+                            onClick={(e) => e.stopPropagation()}
+                            min="1"
+                          />
+                          <span className="text-base font-medium text-gray-900 dark:text-gray-100">
+                            days
+                          </span>
+                        </div>
+                      ) : (
+                        <>
+                          <p className="text-2xl font-bold text-gray-900 dark:text-gray-100">
+                            {quote.expirationDays || 14} days
+                          </p>
+                        </>
+                      )}
+                    </div>
+                  </div>
+                </>
+              )}
+            </div>
+
+            {/* Quote Value Card */}
+            <div className="bg-white dark:bg-gray-800 rounded-lg shadow-md border border-gray-200 dark:border-gray-700 p-6">
+              <h3 className="text-lg font-semibold text-gray-900 dark:text-gray-100 mb-4">
+                Quote Value
+              </h3>
+              <p className="text-3xl font-bold text-gray-900 dark:text-gray-100">
+                {formatCurrency(optimisticTotal)}
+              </p>
+            </div>
+
+            {/* Customer Card */}
+            <div className="bg-white dark:bg-gray-800 rounded-lg shadow-md border border-gray-200 dark:border-gray-700 p-6">
+              <h3 className="text-lg font-semibold text-gray-900 dark:text-gray-100 mb-4">
+                Customer
+              </h3>
+              {!isQuoteLocked ? (
+                <div>
+                  {editingCustomer ? (
+                    <select
+                      value={quote.customerId?.toString() || ""}
+                      onChange={(e) => {
+                        const customerId = e.target.value;
+                        if (customerId) {
+                          fetcher.submit(
+                            { intent: "updateCustomer", customerId },
+                            { method: "post" }
+                          );
+                          setEditingCustomer(false);
+                        }
+                      }}
+                      onBlur={() => setEditingCustomer(false)}
+                      className="w-full px-3 py-2 border border-blue-500 rounded focus:outline-none focus:ring-2 focus:ring-blue-500 bg-white dark:bg-gray-700 dark:text-white"
+                    >
+                      {customers.map(
+                        (c: { id: number; displayName: string }) => (
+                          <option key={c.id} value={c.id}>
+                            {c.displayName}
+                          </option>
+                        )
+                      )}
+                    </select>
+                  ) : (
+                    <div
+                      onClick={() => setEditingCustomer(true)}
+                      className="cursor-pointer hover:bg-gray-100 dark:hover:bg-gray-700 rounded px-2 py-1 -mx-2 transition-colors"
+                      role="button"
+                      tabIndex={0}
+                      onKeyDown={(e) => {
+                        if (e.key === "Enter" || e.key === " ") {
+                          e.preventDefault();
+                          setEditingCustomer(true);
+                        }
+                      }}
+                    >
+                      <p className="text-lg font-medium text-gray-900 dark:text-gray-100">
+                        {customer?.displayName || "N/A"}
+                      </p>
+                      {customer?.email && (
+                        <p className="text-sm text-gray-600 dark:text-gray-400 mt-1">
+                          {customer.email}
+                        </p>
+                      )}
+                    </div>
+                  )}
+                </div>
+              ) : (
+                <div>
+                  <p className="text-lg font-medium text-gray-900 dark:text-gray-100">
+                    {customer?.displayName || "N/A"}
+                  </p>
+                  {customer?.email && (
+                    <p className="text-sm text-gray-600 dark:text-gray-400 mt-1">
+                      {customer.email}
+                    </p>
+                  )}
+                </div>
+              )}
+            </div>
+          </div>
+
+          {/* Quote Details Card */}
+          <div className="bg-white dark:bg-gray-800 rounded-lg shadow-md border border-gray-200 dark:border-gray-700">
+            <div className="bg-gray-100 dark:bg-gray-700 px-6 py-4 border-b border-gray-200 dark:border-gray-600">
+              <h3 className="text-xl font-bold text-gray-900 dark:text-gray-100">
+                Quote Details
+              </h3>
+            </div>
+            <div className="p-6">
+              <div className="grid grid-cols-1 md:grid-cols-2 lg:grid-cols-3 gap-6">
+                <div>
+                  <p className="text-sm text-gray-500 dark:text-gray-400">
+                    Quote Number
+                  </p>
+                  <p className="text-base font-medium text-gray-900 dark:text-gray-100">
+                    {quote.quoteNumber}
+                  </p>
+                </div>
+                <div>
+                  <p className="text-sm text-gray-500 dark:text-gray-400">
+                    Created Date
+                  </p>
+                  <p className="text-base font-medium text-gray-900 dark:text-gray-100">
+                    {formatDateTime(quote.createdAt)}
+                  </p>
+                </div>
+                <div>
+                  <p className="text-sm text-gray-500 dark:text-gray-400">
+                    Expiration Days
+                  </p>
+                  {!isQuoteLocked ? (
+                    <div
+                      className="cursor-pointer hover:bg-gray-100 dark:hover:bg-gray-700 rounded px-2 py-1 -mx-2 transition-colors"
+                      onClick={() => {
+                        setEditingExpirationDays(true);
+                        setTimeout(() => {
+                          const input = document.getElementById(
+                            "expiration-days-input"
+                          );
+                          if (input) {
+                            (input as HTMLInputElement).focus();
+                            (input as HTMLInputElement).select();
+                          }
+                        }, 0);
+                      }}
+                      onKeyDown={(e) => {
+                        if (e.key === "Enter" || e.key === " ") {
+                          e.preventDefault();
+                          setEditingExpirationDays(true);
+                          setTimeout(() => {
+                            const input = document.getElementById(
+                              "expiration-days-input"
+                            );
+                            if (input) {
+                              (input as HTMLInputElement).focus();
+                              (input as HTMLInputElement).select();
+                            }
+                          }, 0);
+                        }
+                      }}
+                      role="button"
+                      tabIndex={0}
+                    >
+                      {editingExpirationDays ? (
+                        <div className="flex items-center gap-2">
+                          <input
+                            id="expiration-days-input"
+                            type="number"
+                            className="w-20 px-2 py-1 border border-blue-500 rounded focus:outline-none focus:ring-2 focus:ring-blue-500 bg-white dark:bg-gray-700 dark:text-white"
+                            value={expirationDaysValue}
+                            onChange={(e) =>
+                              setExpirationDaysValue(e.target.value)
+                            }
+                            onKeyDown={(e) => {
+                              if (e.key === "Enter") {
+                                e.preventDefault();
+                                const days = parseInt(expirationDaysValue);
+                                if (!isNaN(days) && days > 0) {
+                                  fetcher.submit(
+                                    {
+                                      intent: "updateQuote",
+                                      expirationDays: expirationDaysValue,
+                                    },
+                                    { method: "post" }
+                                  );
+                                  setEditingExpirationDays(false);
+                                }
+                              } else if (e.key === "Escape") {
+                                e.preventDefault();
+                                setExpirationDaysValue(
+                                  (quote.expirationDays || 14).toString()
+                                );
+                                setEditingExpirationDays(false);
+                              }
+                            }}
+                            onBlur={() => {
+                              const days = parseInt(expirationDaysValue);
+                              if (
+                                !isNaN(days) &&
+                                days > 0 &&
+                                days !== (quote.expirationDays || 14)
+                              ) {
+                                fetcher.submit(
+                                  {
+                                    intent: "updateQuote",
+                                    expirationDays: expirationDaysValue,
+                                  },
+                                  { method: "post" }
+                                );
+                              } else {
+                                setExpirationDaysValue(
+                                  (quote.expirationDays || 14).toString()
+                                );
+                              }
+                              setEditingExpirationDays(false);
+                            }}
+                            onClick={(e) => e.stopPropagation()}
+                            min="1"
+                          />
+                          <span className="text-base font-medium text-gray-900 dark:text-gray-100">
+                            days
+                          </span>
+                        </div>
+                      ) : (
+                        <p className="text-base font-medium text-gray-900 dark:text-gray-100">
+                          {quote.expirationDays || 14} days
+                        </p>
+                      )}
+                    </div>
+                  ) : (
+                    <p className="text-base font-medium text-gray-900 dark:text-gray-100">
+                      {quote.expirationDays || 14} days
+                    </p>
+                  )}
+                </div>
+                <div>
+                  <p className="text-sm text-gray-500 dark:text-gray-400">
+                    Vendor
+                  </p>
+                  {!isQuoteLocked ? (
+                    editingVendor ? (
+                      <select
+                        value={quote.vendorId?.toString() || ""}
+                        onChange={(e) => {
+                          const vendorId = e.target.value;
+                          fetcher.submit(
+                            { intent: "updateVendor", vendorId },
+                            { method: "post" }
+                          );
+                          setEditingVendor(false);
+                        }}
+                        onBlur={() => setEditingVendor(false)}
+                        className="w-full px-3 py-2 border border-blue-500 rounded focus:outline-none focus:ring-2 focus:ring-blue-500 bg-white dark:bg-gray-700 dark:text-white"
+                      >
+                        <option value="">No Vendor</option>
+                        {vendors.map(
+                          (v: { id: number; displayName: string }) => (
+                            <option key={v.id} value={v.id}>
+                              {v.displayName}
+                            </option>
+                          )
+                        )}
+                      </select>
+                    ) : (
+                      <div
+                        onClick={() => setEditingVendor(true)}
+                        className="cursor-pointer hover:bg-gray-100 dark:hover:bg-gray-700 rounded px-2 py-1 -mx-2 transition-colors"
+                        role="button"
+                        tabIndex={0}
+                        onKeyDown={(e) => {
+                          if (e.key === "Enter" || e.key === " ") {
+                            e.preventDefault();
+                            setEditingVendor(true);
+                          }
+                        }}
+                      >
+                        <p className="text-base font-medium text-gray-900 dark:text-gray-100">
+                          {vendor?.displayName || "None"}
+                        </p>
+                      </div>
+                    )
+                  ) : (
+                    <p className="text-base font-medium text-gray-900 dark:text-gray-100">
+                      {vendor?.displayName || "None"}
+                    </p>
+                  )}
+                </div>
+                {quote.sentAt && (
+                  <div>
+                    <p className="text-sm text-gray-500 dark:text-gray-400">
+                      Sent Date
+                    </p>
+                    <p className="text-base font-medium text-gray-900 dark:text-gray-100">
+                      {formatDateTime(quote.sentAt)}
+                    </p>
+                  </div>
+                )}
+                {quote.acceptedAt && (
+                  <div>
+                    <p className="text-sm text-gray-500 dark:text-gray-400">
+                      Accepted Date
+                    </p>
+                    <p className="text-base font-medium text-gray-900 dark:text-gray-100">
+                      {formatDateTime(quote.acceptedAt)}
+                    </p>
+                  </div>
+                )}
+                {quote.convertedToOrderId && convertedOrder && (
+                  <div>
+                    <p className="text-sm text-gray-500 dark:text-gray-400">
+                      Converted to Order
+                    </p>
+                    <button
+                      onClick={(e) => {
+                        e.stopPropagation();
+                        window.location.href = `/orders/${convertedOrder.orderNumber}`;
+                      }}
+                      className="text-base font-medium text-blue-600 hover:text-blue-800 dark:text-blue-400 dark:hover:text-blue-300 hover:underline text-left"
+                    >
+                      {convertedOrder.orderNumber}
+                    </button>
+                  </div>
+                )}
+                {quote.rejectionReason && (
+                  <div className="md:col-span-2">
+                    <p className="text-sm text-gray-500 dark:text-gray-400">
+                      Rejection Reason
+                    </p>
+                    <p className="text-base font-medium text-gray-900 dark:text-gray-100">
+                      {quote.rejectionReason}
+                    </p>
+                  </div>
+                )}
+              </div>
+            </div>
+          </div>
+
+          {/* Line Items Section */}
+          <div className="bg-white dark:bg-gray-800 rounded-lg shadow-md border border-gray-200 dark:border-gray-700">
+            <div className="bg-gray-100 dark:bg-gray-700 px-6 py-4 border-b border-gray-200 dark:border-gray-600 flex justify-between items-center">
+              <h3 className="text-xl font-bold text-gray-900 dark:text-gray-100">
+                Line Items
+              </h3>
+              <div className="flex gap-2">
+                {quote.parts && quote.parts.length > 0 && (
+                  <Button
+                    size="sm"
+                    variant="secondary"
+                    onClick={() => setIsPartsModalOpen(true)}
+                  >
+                    View Parts ({quote.parts.length})
+                  </Button>
+                )}
+                {!isQuoteLocked && (
+                  <Button size="sm" onClick={handleAddLineItem}>
+                    Add Line Item
+                  </Button>
+                )}
+              </div>
+            </div>
+            <div className="p-6">
+              {optimisticLineItems && optimisticLineItems.length > 0 ? (
+                <table className={tableStyles.container}>
+                  <thead className={tableStyles.header}>
+                    <tr>
+                      <th className={tableStyles.headerCell}>Name</th>
+                      <th className={tableStyles.headerCell}>Description</th>
+                      <th className={tableStyles.headerCell}>Notes</th>
+                      <th className={tableStyles.headerCell}>Quantity</th>
+                      <th className={tableStyles.headerCell}>Unit Price</th>
+                      <th className={tableStyles.headerCell}>Total Price</th>
+                    </tr>
+                  </thead>
+                  <tbody>
+                    {optimisticLineItems.map((item) => {
+                      const part = quote.parts?.find(
+                        (p: {
+                          id: string;
+                          partName: string;
+                          signedThumbnailUrl?: string;
+                          thumbnailUrl?: string | null;
+                          conversionStatus?: string | null;
+                          partFileUrl?: string | null;
+                        }) => p.id === item.quotePartId
+                      );
+
+                      // Show spinner if:
+                      // 1. Conversion is in progress
+                      // 2. Conversion completed but thumbnail not generated yet
+                      // 3. Thumbnail exists but signed URL not loaded yet
+                      const isProcessing =
+                        part &&
+                        (part.conversionStatus === "in_progress" ||
+                          part.conversionStatus === "queued" ||
+                          part.conversionStatus === "pending" ||
+                          (part.conversionStatus === "completed" &&
+                            !part.thumbnailUrl) ||
+                          (part.thumbnailUrl && !part.signedThumbnailUrl) ||
+                          (part.partFileUrl && !part.conversionStatus));
+
+                      return (
+                        <tr
+                          key={item.id}
+                          className={`${tableStyles.row} group`}
+                        >
+                          <td className={tableStyles.cell}>
+                            <div className="flex items-center gap-3">
+                              {part && (
+                                <>
+                                  {part.signedThumbnailUrl ? (
+                                    <button
+                                      type="button"
+                                      onClick={() =>
+                                        handleView3DModel(
+                                          part as {
+                                            id: string;
+                                            partName: string;
+                                            signedMeshUrl?: string;
+                                            signedFileUrl?: string;
+                                            signedThumbnailUrl?: string;
+                                          }
+                                        )
+                                      }
+                                      className="p-0 border-0 bg-transparent cursor-pointer"
+                                      title="Click to view 3D model"
+                                    >
+                                      <img
+                                        src={part.signedThumbnailUrl}
+                                        alt={part.partName}
+                                        className="w-12 h-12 object-cover rounded bg-gray-100 dark:bg-gray-800 flex-shrink-0 hover:opacity-80 transition-opacity"
+                                      />
+                                    </button>
+                                  ) : (
+                                    <div className="w-12 h-12 bg-gray-100 dark:bg-gray-800 rounded flex items-center justify-center flex-shrink-0 relative">
+                                      {isProcessing ? (
+                                        <div className="animate-spin rounded-full h-6 w-6 border-b-2 border-blue-500"></div>
+                                      ) : (
+                                        <svg
+                                          className="w-6 h-6 text-gray-400"
+                                          fill="none"
+                                          stroke="currentColor"
+                                          viewBox="0 0 24 24"
+                                        >
+                                          <path
+                                            strokeLinecap="round"
+                                            strokeLinejoin="round"
+                                            strokeWidth={2}
+                                            d="M20 7l-8-4-8 4m16 0l-8 4m8-4v10l-8 4m0-10L4 7m8 4v10M4 7v10l8 4"
+                                          />
+                                        </svg>
+                                      )}
+                                    </div>
+                                  )}
+                                </>
+                              )}
+                              <span>
+                                {part?.partName ||
+                                  item.name ||
+                                  item.description ||
+                                  "Line Item"}
+                              </span>
+                            </div>
+                          </td>
+                          <td
+                            className={`${tableStyles.cell} ${
+                              !isQuoteLocked
+                                ? "cursor-pointer hover:bg-gray-100 dark:hover:bg-gray-700 transition-colors"
+                                : ""
+                            }`}
+                            onClick={() =>
+                              !isQuoteLocked &&
+                              startEditingLineItem(
+                                item.id,
+                                "description",
+                                item.description
+                              )
+                            }
+                          >
+                            {editingLineItem?.id === item.id &&
+                            editingLineItem?.field === "description" ? (
+                              <textarea
+                                className="w-full px-2 py-1 border border-blue-500 rounded focus:outline-none focus:ring-2 focus:ring-blue-500 bg-white dark:bg-gray-700 dark:text-white resize-none"
+                                value={editingLineItem.value}
+                                onChange={(e) =>
+                                  setEditingLineItem({
+                                    ...editingLineItem,
+                                    value: e.target.value,
+                                  })
+                                }
+                                onKeyDown={(e) => {
+                                  if (e.key === "Enter" && e.ctrlKey) {
+                                    e.preventDefault();
+                                    saveLineItemEdit();
+                                  } else if (e.key === "Escape") {
+                                    e.preventDefault();
+                                    cancelEditingLineItem();
+                                  }
+                                }}
+                                onBlur={saveLineItemEdit}
+                                onClick={(e) => e.stopPropagation()}
+                                rows={2}
+                                placeholder="Add description... (Ctrl+Enter to save, Esc to cancel)"
+                              />
+                            ) : (
+                              <span
+                                className="block truncate max-w-xs"
+                                title={item.description || ""}
+                              >
+                                {item.description || "—"}
+                              </span>
+                            )}
+                          </td>
+                          <td
+                            className={`${tableStyles.cell} ${
+                              !isQuoteLocked
+                                ? "cursor-pointer hover:bg-gray-100 dark:hover:bg-gray-700 transition-colors"
+                                : ""
+                            }`}
+                            onClick={() =>
+                              !isQuoteLocked &&
+                              startEditingLineItem(item.id, "notes", item.notes)
+                            }
+                          >
+                            {editingLineItem?.id === item.id &&
+                            editingLineItem?.field === "notes" ? (
+                              <textarea
+                                className="w-full px-2 py-1 border border-blue-500 rounded focus:outline-none focus:ring-2 focus:ring-blue-500 bg-white dark:bg-gray-700 dark:text-white resize-none"
+                                value={editingLineItem.value}
+                                onChange={(e) =>
+                                  setEditingLineItem({
+                                    ...editingLineItem,
+                                    value: e.target.value,
+                                  })
+                                }
+                                onKeyDown={(e) => {
+                                  if (e.key === "Enter" && e.ctrlKey) {
+                                    e.preventDefault();
+                                    saveLineItemEdit();
+                                  } else if (e.key === "Escape") {
+                                    e.preventDefault();
+                                    cancelEditingLineItem();
+                                  }
+                                }}
+                                onBlur={saveLineItemEdit}
+                                onClick={(e) => e.stopPropagation()}
+                                rows={2}
+                                placeholder="Add notes... (Ctrl+Enter to save, Esc to cancel)"
+                              />
+                            ) : (
+                              <span
+                                className="block truncate max-w-xs"
+                                title={item.notes || ""}
+                              >
+                                {item.notes || "—"}
+                              </span>
+                            )}
+                          </td>
+                          <td
+                            className={`${tableStyles.cell} ${
+                              !isQuoteLocked
+                                ? "cursor-pointer hover:bg-gray-100 dark:hover:bg-gray-700 transition-colors"
+                                : ""
+                            }`}
+                            onClick={() =>
+                              !isQuoteLocked &&
+                              startEditingLineItem(
+                                item.id,
+                                "quantity",
+                                item.quantity
+                              )
+                            }
+                          >
+                            {editingLineItem?.id === item.id &&
+                            editingLineItem?.field === "quantity" ? (
+                              <input
+                                ref={editInputRef}
+                                type="number"
+                                className="w-20 px-2 py-1 border border-blue-500 rounded focus:outline-none focus:ring-2 focus:ring-blue-500 bg-white dark:bg-gray-700 dark:text-white"
+                                value={editingLineItem.value}
+                                onChange={(e) =>
+                                  setEditingLineItem({
+                                    ...editingLineItem,
+                                    value: e.target.value,
+                                  })
+                                }
+                                onKeyDown={handleLineItemKeyDown}
+                                onBlur={cancelEditingLineItem}
+                                onClick={(e) => e.stopPropagation()}
+                                min="1"
+                              />
+                            ) : (
+                              item.quantity
+                            )}
+                          </td>
+                          <td
+                            className={`${tableStyles.cell} ${
+                              !isQuoteLocked
+                                ? "cursor-pointer hover:bg-gray-100 dark:hover:bg-gray-700 transition-colors"
+                                : ""
+                            }`}
+                            onClick={() =>
+                              !isQuoteLocked &&
+                              startEditingLineItem(
+                                item.id,
+                                "unitPrice",
+                                item.unitPrice
+                              )
+                            }
+                          >
+                            {editingLineItem?.id === item.id &&
+                            editingLineItem?.field === "unitPrice" ? (
+                              <div className="flex items-center">
+                                <span className="mr-1">$</span>
+                                <input
+                                  ref={editInputRef}
+                                  type="text"
+                                  className="w-24 px-2 py-1 border border-blue-500 rounded focus:outline-none focus:ring-2 focus:ring-blue-500 bg-white dark:bg-gray-700 dark:text-white"
+                                  value={editingLineItem.value}
+                                  onChange={(e) =>
+                                    setEditingLineItem({
+                                      ...editingLineItem,
+                                      value: e.target.value,
+                                    })
+                                  }
+                                  onKeyDown={handleLineItemKeyDown}
+                                  onBlur={cancelEditingLineItem}
+                                  onClick={(e) => e.stopPropagation()}
+                                />
+                              </div>
+                            ) : (
+                              `$${item.unitPrice}`
+                            )}
+                          </td>
+                          <td
+                            className={`${tableStyles.cell} ${
+                              !isQuoteLocked
+                                ? "cursor-pointer hover:bg-gray-100 dark:hover:bg-gray-700 transition-colors"
+                                : ""
+                            }`}
+                            onClick={() =>
+                              !isQuoteLocked &&
+                              startEditingLineItem(
+                                item.id,
+                                "totalPrice",
+                                item.totalPrice
+                              )
+                            }
+                          >
+                            <div className="flex items-center justify-between gap-3">
+                              <div className="flex items-center">
+                                {editingLineItem?.id === item.id &&
+                                editingLineItem?.field === "totalPrice" ? (
+                                  <>
+                                    <span className="mr-1">$</span>
+                                    <input
+                                      ref={editInputRef}
+                                      type="text"
+                                      className="w-24 px-2 py-1 border border-blue-500 rounded focus:outline-none focus:ring-2 focus:ring-blue-500 bg-white dark:bg-gray-700 dark:text-white"
+                                      value={editingLineItem.value}
+                                      onChange={(e) =>
+                                        setEditingLineItem({
+                                          ...editingLineItem,
+                                          value: e.target.value,
+                                        })
+                                      }
+                                      onKeyDown={handleLineItemKeyDown}
+                                      onBlur={cancelEditingLineItem}
+                                      onClick={(e) => e.stopPropagation()}
+                                    />
+                                  </>
+                                ) : (
+                                  `$${item.totalPrice}`
+                                )}
+                              </div>
+                              {!isQuoteLocked && (
+                                <div className="flex items-center gap-2">
+                                  {part && canAccessPriceCalculator && (
+                                    <button
+                                      onClick={(e) => {
+                                        e.stopPropagation();
+                                        handleOpenCalculatorForPart(part.id);
+                                        // Remove focus after click
+                                        (e.target as HTMLButtonElement).blur();
+                                      }}
+                                      className="opacity-0 group-hover:opacity-100 text-gray-400 hover:text-blue-600 dark:hover:text-blue-400 transition-all outline-none focus:outline-none"
+                                      title="Calculate price for this part"
+                                    >
+                                      <svg
+                                        className="w-4 h-4"
+                                        fill="none"
+                                        stroke="currentColor"
+                                        viewBox="0 0 24 24"
+                                      >
+                                        <path
+                                          strokeLinecap="round"
+                                          strokeLinejoin="round"
+                                          strokeWidth={2}
+                                          d="M9 7h6m0 10v-3m-3 3h.01M9 17h.01M9 14h.01M12 14h.01M15 11h.01M12 11h.01M9 11h.01M7 21h10a2 2 0 002-2V5a2 2 0 00-2-2H7a2 2 0 00-2 2v14a2 2 0 002 2z"
+                                        />
+                                      </svg>
+                                    </button>
+                                  )}
+                                  <button
+                                    onClick={(e) => {
+                                      e.stopPropagation();
+                                      handleDeleteLineItem(item.id, part?.id);
+                                      // Remove focus after click
+                                      (e.target as HTMLButtonElement).blur();
+                                    }}
+                                    className="opacity-0 group-hover:opacity-100 text-gray-400 hover:text-red-600 dark:hover:text-red-400 transition-all outline-none focus:outline-none"
+                                    title="Delete line item"
+                                  >
+                                    <svg
+                                      className="w-4 h-4"
+                                      fill="none"
+                                      stroke="currentColor"
+                                      viewBox="0 0 24 24"
+                                    >
+                                      <path
+                                        strokeLinecap="round"
+                                        strokeLinejoin="round"
+                                        strokeWidth={2}
+                                        d="M19 7l-.867 12.142A2 2 0 0116.138 21H7.862a2 2 0 01-1.995-1.858L5 7m5 4v6m4-6v6m1-10V4a1 1 0 00-1-1h-4a1 1 0 00-1 1v3M4 7h16"
+                                      />
+                                    </svg>
+                                  </button>
+                                </div>
+                              )}
+                            </div>
+                          </td>
+                        </tr>
+                      );
+                    })}
+                  </tbody>
+                  <tfoot>
+                    <tr>
+                      <td
+                        colSpan={6}
+                        className="px-4 py-3 text-right font-bold text-gray-700 dark:text-gray-300"
+                      >
+                        Total: ${optimisticTotal}
+                      </td>
+                    </tr>
+                  </tfoot>
+                </table>
+              ) : (
+                <p className="text-gray-500 dark:text-gray-400 text-center py-8">
+                  No line items added yet.
+                </p>
+              )}
+            </div>
+          </div>
+
+          {/* Attachments Section */}
+          <div className="bg-white dark:bg-gray-800 rounded-lg shadow-md border border-gray-200 dark:border-gray-700">
+            <div className="bg-gray-100 dark:bg-gray-700 px-6 py-4 border-b border-gray-200 dark:border-gray-600 flex justify-between items-center">
+              <h3 className="text-xl font-bold text-gray-900 dark:text-gray-100">
+                Attachments
+              </h3>
+              <div>
+                <input
+                  ref={fileInputRef}
+                  type="file"
+                  onChange={handleFileUpload}
+                  className="hidden"
+                />
+                {!isQuoteLocked && (
+                  <Button
+                    onClick={() => fileInputRef.current?.click()}
+                    size="sm"
+                  >
+                    Upload File
+                  </Button>
+                )}
+              </div>
+            </div>
+            <div className="p-6">
+              {attachments && attachments.length > 0 ? (
+                <div className="grid grid-cols-1 md:grid-cols-2 gap-3">
+                  {attachments.map(
+                    (attachment: {
+                      id: string;
+                      fileName: string;
+                      fileSize?: number;
+                      contentType?: string;
+                      downloadUrl?: string;
+                    }) => (
+                      <div
+                        key={attachment.id}
+                        className={`
+                      relative p-4 rounded-lg border-2 border-gray-200 dark:border-gray-600 transition-all
+                      ${
+                        isViewableFile(attachment.fileName)
+                          ? "bg-gray-50 dark:bg-gray-700 hover:bg-gray-100 dark:hover:bg-gray-600 cursor-pointer hover:scale-[1.02] hover:shadow-md focus:ring-2 focus:ring-purple-500 focus:ring-offset-2 focus:outline-none"
+                          : "bg-gray-50 dark:bg-gray-700"
+                      }
+                    `}
+                        onClick={
+                          isViewableFile(attachment.fileName) &&
+                          attachment.downloadUrl
+                            ? () =>
+                                handleViewFile(
+                                  attachment as {
+                                    downloadUrl: string;
+                                    fileName: string;
+                                    id: string;
+                                    contentType?: string;
+                                    fileSize?: number;
+                                  }
+                                )
+                            : undefined
+                        }
+                        onKeyDown={
+                          isViewableFile(attachment.fileName) &&
+                          attachment.downloadUrl
+                            ? (e) => {
+                                if (e.key === "Enter" || e.key === " ") {
+                                  e.preventDefault();
+                                  handleViewFile(
+                                    attachment as {
+                                      downloadUrl: string;
+                                      fileName: string;
+                                      id: string;
+                                      contentType?: string;
+                                      fileSize?: number;
+                                    }
+                                  );
+                                }
+                              }
+                            : undefined
+                        }
+                        role={
+                          isViewableFile(attachment.fileName)
+                            ? "button"
+                            : undefined
+                        }
+                        tabIndex={
+                          isViewableFile(attachment.fileName) ? 0 : undefined
+                        }
+                      >
+                        <div className="flex-1 pointer-events-none">
+                          <div className="flex items-center gap-2">
+                            <p className="text-sm font-medium text-gray-900 dark:text-gray-100">
+                              {attachment.fileName}
+                            </p>
+                            {isViewableFile(attachment.fileName) && (
+                              <span className="text-xs bg-purple-100 dark:bg-purple-900/50 text-purple-700 dark:text-purple-300 px-2 py-0.5 rounded-full">
+                                {getFileType(
+                                  attachment.fileName
+                                ).type.toUpperCase()}
+                              </span>
+                            )}
+                          </div>
+                          <p className="text-xs text-gray-500 dark:text-gray-400">
+                            {formatFileSize(attachment.fileSize || 0)}
+                          </p>
+                        </div>
+                        <div
+                          className="absolute top-4 right-4 flex gap-2 pointer-events-auto"
+                          onClick={(e) => e.stopPropagation()}
+                          onKeyDown={(e) => e.stopPropagation()}
+                          role="presentation"
+                        >
+                          {!isViewableFile(attachment.fileName) && (
+                            <Button
+                              onClick={() =>
+                                window.open(attachment.downloadUrl, "_blank")
+                              }
+                              variant="secondary"
+                              size="sm"
+                            >
+                              Download
+                            </Button>
+                          )}
+                          {!isQuoteLocked && (
+                            <Button
+                              onClick={() =>
+                                handleDeleteAttachment(attachment.id)
+                              }
+                              variant="danger"
+                              size="sm"
+                            >
+                              Delete
+                            </Button>
+                          )}
+                        </div>
+                      </div>
+                    )
+                  )}
+                </div>
+              ) : (
+                <p className="text-gray-500 dark:text-gray-400 text-center py-8">
+                  No attachments uploaded yet.
+                </p>
+              )}
+            </div>
+          </div>
+
+          {/* Notes and Event Log Section - Side by Side */}
+          <div className="grid grid-cols-1 lg:grid-cols-2 gap-6">
+            {/* Notes */}
+            <div className="bg-white dark:bg-gray-800 rounded-lg shadow-md border border-gray-200 dark:border-gray-700">
+              <div className="bg-gray-100 dark:bg-gray-700 px-6 py-4 border-b border-gray-200 dark:border-gray-600 flex justify-between items-center">
+                <h3 className="text-xl font-bold text-gray-900 dark:text-gray-100">
+                  Quote Notes
+                </h3>
+                {!isAddingNote && !isQuoteLocked && (
+                  <Button size="sm" onClick={() => setIsAddingNote(true)}>
+                    Add Note
+                  </Button>
+                )}
+              </div>
+              <div className="p-6">
+                <Notes
+                  entityType="quote"
+                  entityId={quote.id.toString()}
+                  initialNotes={notes}
+                  currentUserId={user.id}
+                  currentUserName={userDetails?.name || user.email}
+                  showHeader={false}
+                  onAddNoteClick={() => setIsAddingNote(false)}
+                  isAddingNote={isAddingNote}
+                  externalControl={true}
+                  readOnly={isQuoteLocked}
+                />
+              </div>
+            </div>
+
+            {/* Event Log */}
+            <EventTimeline
+              entityType="quote"
+              entityId={quote.id.toString()}
+              entityName={quote.quoteNumber}
+              initialEvents={events}
+            />
+          </div>
+        </div>
+      </div>
+
+      {/* File Viewer Modal */}
+      {selectedFile && (
+        <FileViewerModal
+          isOpen={isFileViewerOpen}
+          onClose={() => {
+            setIsFileViewerOpen(false);
+            setSelectedFile(null);
+          }}
+          fileUrl={selectedFile.url}
+          fileName={selectedFile.fileName}
+          contentType={selectedFile.contentType}
+          fileSize={selectedFile.fileSize}
+        />
+      )}
+
+      {/* Quote Parts Modal */}
+      {quote.parts && quote.parts.length > 0 && (
+        <QuotePartsModal
+          isOpen={isPartsModalOpen}
+          onClose={() => setIsPartsModalOpen(false)}
+          parts={quote.parts}
+          quoteId={quote.id}
+          bananaEnabled={bananaEnabled}
+          bananaModelUrl={bananaModelUrl || undefined}
+        />
+      )}
+
+      {/* 3D Viewer Modal */}
+      {selectedPart3D && (
+        <Part3DViewerModal
+          isOpen={part3DModalOpen}
+          onClose={() => {
+            setPart3DModalOpen(false);
+            setSelectedPart3D(null);
+          }}
+          partName={selectedPart3D.partName}
+          modelUrl={selectedPart3D.modelUrl}
+          solidModelUrl={selectedPart3D.solidModelUrl}
+          partId={selectedPart3D.partId}
+          quotePartId={selectedPart3D.quotePartId}
+          onThumbnailUpdate={() => {
+            revalidator.revalidate();
+          }}
+          autoGenerateThumbnail={true}
+          existingThumbnailUrl={selectedPart3D.thumbnailUrl}
+          isQuotePart={true}
+          cadFileUrl={selectedPart3D.cadFileUrl}
+          canRevise={canRevise}
+          onRevisionComplete={() => {
+            // Close the modal after revision - the mesh is being converted
+            // and the old modelUrl is no longer valid
+            setPart3DModalOpen(false);
+            setSelectedPart3D(null);
+            revalidator.revalidate();
+          }}
+          bananaEnabled={bananaEnabled}
+          bananaModelUrl={bananaModelUrl || undefined}
+        />
+      )}
+
+      {/* Hidden Thumbnail Generators for parts without thumbnails */}
+      {quote.parts?.map(
+        (part: {
+          id: string;
+          signedMeshUrl?: string;
+          thumbnailUrl?: string | null;
+          conversionStatus: string | null;
+        }) => {
+          if (
+            part.signedMeshUrl &&
+            part.conversionStatus === "completed" &&
+            !part.thumbnailUrl
+          ) {
+            return (
+              <HiddenThumbnailGenerator
+                key={part.id}
+                modelUrl={part.signedMeshUrl}
+                partId={part.id}
+                entityType="quote-part"
+                onComplete={() => {
+                  revalidator.revalidate();
+                }}
+              />
+            );
+          }
+          return null;
+        }
+      )}
+
+      {/* Add Line Item Modal */}
+      <AddQuoteLineItemModal
+        isOpen={isAddLineItemModalOpen}
+        onClose={() => setIsAddLineItemModalOpen(false)}
+        onSubmit={handleAddLineItemSubmit}
+      />
+
+      {canAccessPriceCalculator && (
+        <QuotePriceCalculatorModal
+          isOpen={isCalculatorOpen && canAccessPriceCalculator}
+          onClose={() => setIsCalculatorOpen(false)}
+          quoteParts={quote.parts || []}
+          quoteLineItems={quote.lineItems || []}
+          quoteId={quote.id}
+          onSave={handleSaveCalculation}
+          currentPartIndex={currentCalculatorPartIndex}
+          onPartChange={setCurrentCalculatorPartIndex}
+          existingCalculations={priceCalculations || []}
+        />
+      )}
+
+      <GenerateQuotePdfModal
+        isOpen={isGeneratePdfModalOpen}
+        onClose={() => setIsGeneratePdfModalOpen(false)}
+        quote={quote}
+        autoDownload={pdfAutoDownload}
+      />
+
+      <GenerateInvoicePdfModal
+        isOpen={isInvoiceModalOpen}
+        onClose={() => setIsInvoiceModalOpen(false)}
+        entity={quote}
+        lineItems={quote.lineItems || []}
+        parts={quote.parts || []}
+        autoDownload={pdfAutoDownload}
+      />
+
+      {canSendEmail && (
+        <SendEmailModal
+          isOpen={isSendEmailModalOpen}
+          onClose={() => setIsSendEmailModalOpen(false)}
+          quoteNumber={quote.quoteNumber}
+          customerEmail={customer?.email || undefined}
+          sendAsAddresses={sendAsAddresses}
+        />
+      )}
+
+      <Modal
+        isOpen={isRejectModalOpen}
+        onClose={handleRejectModalClose}
+        title="Reject Quote"
+        size="md"
+      >
+        <div className="space-y-4">
+          <p className="text-sm text-gray-700 dark:text-gray-300">
+            Are you sure you want to reject this quote?
+            {rejectionReasonRequired && (
+              <span className="font-medium">
+                {" "}
+                A rejection reason is required.
+              </span>
+            )}
+          </p>
+          <div>
+            <label
+              htmlFor="rejectionReason"
+              className="block text-sm font-medium text-gray-700 dark:text-gray-300 mb-2"
+            >
+              Rejection Reason{" "}
+              {rejectionReasonRequired && (
+                <span className="text-red-500">*</span>
+              )}
+              {!rejectionReasonRequired && (
+                <span className="text-gray-500 font-normal">(Optional)</span>
+              )}
+            </label>
+            <textarea
+              id="rejectionReason"
+              value={rejectionReason}
+              onChange={(e) => setRejectionReason(e.target.value)}
+              className="w-full px-3 py-2 border border-gray-300 dark:border-gray-600 rounded-md shadow-sm focus:outline-none focus:ring-2 focus:ring-blue-500 focus:border-blue-500 dark:bg-gray-700 dark:text-white"
+              rows={4}
+              placeholder="Enter the reason for rejecting this quote..."
+              required={rejectionReasonRequired}
+            />
+          </div>
+          <div className="flex justify-end gap-3 pt-4">
+            <Button onClick={handleRejectModalClose} variant="secondary">
+              Cancel
+            </Button>
+            <Button onClick={handleRejectQuoteConfirm} variant="danger">
+              Reject Quote
+            </Button>
+          </div>
+        </div>
+      </Modal>
+    </div>
+  );
+}
+
+export function ErrorBoundary() {
+  const error = useRouteError();
+
+  if (isRouteErrorResponse(error)) {
+    return (
+      <div className="min-h-screen bg-gray-50 dark:bg-gray-900 flex items-center justify-center px-4">
+        <div className="max-w-md w-full bg-white dark:bg-gray-800 rounded-lg shadow-lg p-6">
+          <h1 className="text-2xl font-bold text-red-600 dark:text-red-400 mb-2">
+            {error.status} {error.statusText}
+          </h1>
+          <p className="text-gray-600 dark:text-gray-400 mb-4">
+            {error.data || "An error occurred while loading the quote."}
+          </p>
+          <div className="flex gap-4">
+            <a
+              href="/quotes"
+              className="inline-block px-4 py-2 bg-gray-600 text-white rounded hover:bg-gray-700"
+            >
+              Back to Quotes
+            </a>
+            <button
+              onClick={() => window.location.reload()}
+              className="inline-block px-4 py-2 bg-blue-600 text-white rounded hover:bg-blue-700"
+            >
+              Retry
+            </button>
+          </div>
+        </div>
+      </div>
+    );
+  }
+
+  return (
+    <div className="min-h-screen bg-gray-50 dark:bg-gray-900 flex items-center justify-center px-4">
+      <div className="max-w-md w-full bg-white dark:bg-gray-800 rounded-lg shadow-lg p-6">
+        <h1 className="text-2xl font-bold text-red-600 dark:text-red-400 mb-2">
+          Unexpected Error
+        </h1>
+        <p className="text-gray-600 dark:text-gray-400 mb-4">
+          {error instanceof Error
+            ? error.message
+            : "An unexpected error occurred while loading the quote."}
+        </p>
+        <div className="flex gap-4">
+          <a
+            href="/quotes"
+            className="inline-block px-4 py-2 bg-gray-600 text-white rounded hover:bg-gray-700"
+          >
+            Back to Quotes
+          </a>
+          <button
+            onClick={() => window.location.reload()}
+            className="inline-block px-4 py-2 bg-blue-600 text-white rounded hover:bg-blue-700"
+          >
+            Retry
+          </button>
+        </div>
+      </div>
+    </div>
+  );
+}