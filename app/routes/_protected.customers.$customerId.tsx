--- conflicted
+++ resolved
@@ -1,1991 +1,1975 @@
-import { json, LoaderFunctionArgs, ActionFunctionArgs, redirect, unstable_parseMultipartFormData, unstable_createMemoryUploadHandler } from "@remix-run/node";
-import { useLoaderData, Link, useFetcher, useRevalidator } from "@remix-run/react";
-import { useState, useRef, useEffect } from "react";
-import { getCustomer, updateCustomer, archiveCustomer, getCustomerOrders, getCustomerStats, getCustomerWithAttachments, type CustomerEventContext } from "~/lib/customers";
-import { getAttachment, createAttachment, deleteAttachment, deleteAttachmentByS3Key, linkAttachmentToCustomer, unlinkAttachmentFromCustomer, linkAttachmentToPart, type Attachment, type AttachmentEventContext } from "~/lib/attachments";
-import type { Vendor, Part, Customer } from "~/lib/db/schema";
-import { getNotes, createNote, updateNote, archiveNote, type NoteEventContext } from "~/lib/notes";
-import { getPartsByCustomerId, createPart, updatePart, archivePart, getPart, type PartInput, type PartEventContext } from "~/lib/parts";
-import { requireAuth, withAuthHeaders } from "~/lib/auth.server";
-import { getAppConfig } from "~/lib/config.server";
-<<<<<<< HEAD
-import { canUserUploadMesh, shouldShowEventsInNav, canUserUploadCadRevision, isFeatureEnabled, FEATURE_FLAGS } from "~/lib/featureFlags";
-import { getBananaModelUrls } from "~/lib/developerSettings";
-import { getDownloadUrl as getS3DownloadUrl } from "~/lib/s3.server";
-=======
-import { canUserUploadMesh, shouldShowEventsInNav, shouldShowVersionInHeader } from "~/lib/featureFlags";
->>>>>>> bbf4209b
-import { uploadFile, generateFileKey, deleteFile, getDownloadUrl } from "~/lib/s3.server";
-import { formatAddress, extractBillingAddress, extractShippingAddress } from "~/lib/address-utils";
-import Navbar from "~/components/Navbar";
-import Breadcrumbs from "~/components/Breadcrumbs";
-import Button from "~/components/shared/Button";
-import { InputField as FormField, PhoneInputField } from "~/components/shared/FormField";
-import { Notes } from "~/components/shared/Notes";
-import FileViewerModal from "~/components/shared/FileViewerModal";
-import { isViewableFile, getFileType, formatFileSize } from "~/lib/file-utils";
-import ToggleSlider from "~/components/shared/ToggleSlider";
-import PartsModal from "~/components/PartsModal";
-import { Part3DViewerModal } from "~/components/shared/Part3DViewerModal";
-import { HiddenThumbnailGenerator } from "~/components/HiddenThumbnailGenerator";
-import { EventTimeline } from "~/components/EventTimeline";
-import { getEventsByEntity } from "~/lib/events";
-
-type CustomerOrder = {
-  id: number;
-  orderNumber: string;
-  customerId: number | null;
-  vendorId: number | null;
-  status: string;
-  totalPrice: string | null;
-  vendorPay: string | null;
-  shipDate: Date | null;
-  createdAt: Date;
-  vendor: Vendor | null;
-};
-
-export async function loader({ request, params }: LoaderFunctionArgs) {
-  const { user, userDetails, headers } = await requireAuth(request);
-  const appConfig = getAppConfig();
-  
-  const customerId = params.customerId;
-  if (!customerId) {
-    throw new Response("Customer ID is required", { status: 400 });
-  }
-
-  const customer = await getCustomerWithAttachments(parseInt(customerId));
-  if (!customer) {
-    throw new Response("Customer not found", { status: 404 });
-  }
-
-  // Get customer data in parallel
-<<<<<<< HEAD
-  const [orders, stats, notes, rawParts, canUploadMesh, showEventsLink, events, canRevise, bananaEnabled] = await Promise.all([
-=======
-  const [orders, stats, notes, rawParts, canUploadMesh, showEventsLink, showVersionInHeader, events] = await Promise.all([
->>>>>>> bbf4209b
-    getCustomerOrders(customer.id),
-    getCustomerStats(customer.id),
-    getNotes("customer", customer.id.toString()),
-    getPartsByCustomerId(customer.id),
-    canUserUploadMesh(userDetails.role),
-    shouldShowEventsInNav(),
-    shouldShowVersionInHeader(),
-    getEventsByEntity("customer", customer.id.toString(), 10),
-    canUserUploadCadRevision(userDetails?.role),
-    isFeatureEnabled(FEATURE_FLAGS.BANANA_FOR_SCALE),
-  ]);
-
-  // Get banana model URL if feature is enabled
-  let bananaModelUrl: string | null = null;
-  if (bananaEnabled) {
-    const bananaUrls = await getBananaModelUrls();
-    if (bananaUrls.meshUrl && bananaUrls.conversionStatus === "completed") {
-      bananaModelUrl = await getS3DownloadUrl(bananaUrls.meshUrl);
-    }
-  }
-
-  // Hydrate thumbnails and mesh URLs for customer parts (convert S3 keys to signed URLs)
-  const partsWithSignedUrls = await Promise.all(
-    rawParts.map(async (part) => {
-      let signedMeshUrl = undefined;
-      let signedThumbnailUrl = undefined;
-
-      // Get signed mesh URL if mesh exists and conversion is completed
-      if (part.partMeshUrl && part.meshConversionStatus === "completed") {
-        try {
-          const { getDownloadUrl } = await import('~/lib/s3.server');
-          let meshKey: string;
-
-          // Extract S3 key from the URL - handle both formats:
-          // 1. Full S3 URLs from mesh conversion: https://...supabase.co/.../testing-bucket/parts/xxx/mesh/file.glb
-          // 2. Relative paths from manual uploads: /attachments/s3/parts/xxx/mesh/file.glb
-          if (part.partMeshUrl.startsWith('http')) {
-            // For full URLs, just extract everything starting from 'parts/'
-            // This works for Supabase URLs like: https://.../storage/v1/s3/testing-bucket/parts/...
-            const partsIndex = part.partMeshUrl.indexOf('parts/');
-            if (partsIndex >= 0) {
-              meshKey = part.partMeshUrl.substring(partsIndex);
-
-              // Check if the key contains duplicated paths (from old buggy URLs)
-              // e.g., "parts/.../.../parts/..." - fix by taking only the last occurrence
-              const secondPartsIndex = meshKey.indexOf('parts/', 1);
-              if (secondPartsIndex > 0) {
-                console.warn(`Found duplicated 'parts/' in mesh URL for part ${part.id}, using last occurrence`);
-                meshKey = meshKey.substring(secondPartsIndex);
-              }
-            } else {
-              console.error(`Could not find 'parts/' in URL for part ${part.id}: ${part.partMeshUrl}`);
-              // Skip this part's mesh URL
-              return { ...part, signedMeshUrl: undefined, thumbnailUrl: signedThumbnailUrl };
-            }
-          } else if (part.partMeshUrl.startsWith('/attachments/s3/')) {
-            meshKey = part.partMeshUrl.replace('/attachments/s3/', '');
-          } else {
-            // Assume it's already just the key
-            meshKey = part.partMeshUrl;
-          }
-
-          signedMeshUrl = await getDownloadUrl(meshKey, 3600);
-        } catch (error) {
-          console.error(`Failed to generate mesh URL for part ${part.id}:`, error);
-          // Continue without mesh URL for this part
-        }
-      }
-
-      // Get signed thumbnail URL
-      if (part.thumbnailUrl && !part.thumbnailUrl.startsWith('http')) {
-        try {
-          const { getDownloadUrl } = await import('~/lib/s3.server');
-          signedThumbnailUrl = await getDownloadUrl(part.thumbnailUrl, 3600);
-        } catch (error) {
-          console.error(`Failed to generate thumbnail URL for part ${part.id}:`, error);
-          signedThumbnailUrl = null;
-        }
-      } else {
-        signedThumbnailUrl = part.thumbnailUrl;
-      }
-
-      return {
-        ...part,
-        signedMeshUrl,
-        thumbnailUrl: signedThumbnailUrl,
-      };
-    })
-  );
-
-  return withAuthHeaders(
-<<<<<<< HEAD
-    json({ customer, orders, stats, notes, parts: partsWithSignedUrls, user, userDetails, appConfig, canUploadMesh, showEventsLink, events, canRevise, bananaEnabled, bananaModelUrl }),
-=======
-    json({ customer, orders, stats, notes, parts: partsWithSignedUrls, user, userDetails, appConfig, canUploadMesh, showEventsLink, showVersionInHeader, events }),
->>>>>>> bbf4209b
-    headers
-  );
-}
-
-const MAX_FILE_SIZE = 10 * 1024 * 1024; // 10MB
-
-async function handlePartsAction(
-  formData: FormData,
-  intent: string,
-  customer: Customer,
-  customerId: string,
-  user: { id?: string; email?: string } | null,
-  userDetails: { name?: string | null } | null
-) {
-  try {
-    if (intent === "createPart") {
-      const partName = formData.get("partName") as string;
-      const material = formData.get("material") as string;
-      const tolerance = formData.get("tolerance") as string;
-      const finishing = formData.get("finishing") as string;
-      const notes = formData.get("notes") as string;
-      const modelFile = formData.get("modelFile") as File | null;
-      const meshFile = formData.get("meshFile") as File | null; // TEMPORARY
-      const thumbnailFile = formData.get("thumbnailFile") as File | null;
-
-      if (!partName) {
-        return json({ error: "Part name is required" }, { status: 400 });
-      }
-
-      let thumbnailUrl: string | null = null;
-
-      // Handle thumbnail upload first if provided
-      if (thumbnailFile && thumbnailFile.size > 0) {
-        try {
-          const arrayBuffer = await thumbnailFile.arrayBuffer();
-          const buffer = Buffer.from(arrayBuffer);
-          const key = generateFileKey(customer.id, `part-thumbnail-${Date.now()}-${thumbnailFile.name}`);
-
-          // Upload thumbnail to S3
-          const uploadResult = await uploadFile({
-            key,
-            buffer,
-            contentType: thumbnailFile.type || 'image/jpeg',
-            fileName: thumbnailFile.name,
-          });
-
-          // Store just the S3 key (not a URL)
-          // Loaders will generate signed URLs on-demand
-          thumbnailUrl = uploadResult.key;
-        } catch (error) {
-          console.error('Thumbnail upload error:', error);
-          // Continue without thumbnail on error
-        }
-      }
-
-      // Create the part with thumbnail URL
-      const eventContext: PartEventContext = {
-        userId: user?.id,
-        userEmail: user?.email || userDetails?.name || undefined,
-      };
-
-      const part = await createPart({
-        customerId: customer.id,
-        partName,
-        material: material || null,
-        tolerance: tolerance || null,
-        finishing: finishing || null,
-        notes: notes || null,
-        thumbnailUrl,
-      }, eventContext);
-
-      // Handle 3D model file upload if provided
-      if (modelFile && modelFile.size > 0) {
-        try {
-          const arrayBuffer = await modelFile.arrayBuffer();
-          const buffer = Buffer.from(arrayBuffer);
-          const key = generateFileKey(customer.id, `part-${part.id}-${modelFile.name}`);
-
-          // Upload to S3
-          const uploadResult = await uploadFile({
-            key,
-            buffer,
-            contentType: modelFile.type || 'application/octet-stream',
-            fileName: modelFile.name,
-          });
-
-          // Create attachment record
-          const attachmentEventContext: AttachmentEventContext = {
-            userId: user?.id,
-            userEmail: user?.email || userDetails?.name || undefined,
-          };
-          const attachment = await createAttachment({
-            s3Bucket: uploadResult.bucket,
-            s3Key: uploadResult.key,
-            fileName: uploadResult.fileName,
-            contentType: uploadResult.contentType,
-            fileSize: uploadResult.size,
-          }, attachmentEventContext);
-
-          // Link to part as a 3D model
-          await linkAttachmentToPart(part.id, attachment.id);
-          
-          // Store the file URL in partFileUrl (CAD files only)
-          const fileUrl = `/attachments/s3/${uploadResult.key}`;
-          await updatePart(part.id.toString(), { partFileUrl: fileUrl }, eventContext);
-        } catch (error) {
-          console.error('Failed to upload 3D model:', error);
-        }
-      }
-      
-      // TEMPORARY: Handle mesh file upload separately
-      if (meshFile && meshFile.size > 0) {
-        try {
-          const arrayBuffer = await meshFile.arrayBuffer();
-          const buffer = Buffer.from(arrayBuffer);
-          const key = generateFileKey(customer.id, `part-mesh-${part.id}-${meshFile.name}`);
-
-          // Upload to S3
-          const uploadResult = await uploadFile({
-            key,
-            buffer,
-            contentType: meshFile.type || 'model/stl',
-            fileName: meshFile.name,
-          });
-
-          // Store the mesh URL in partMeshUrl
-          const meshUrl = `/attachments/s3/${uploadResult.key}`;
-          await updatePart(part.id.toString(), { partMeshUrl: meshUrl }, eventContext);
-        } catch (error) {
-          console.error('Failed to upload mesh file:', error);
-        }
-      }
-
-      return redirect(`/customers/${customerId}`);
-    }
-
-    if (intent === "updatePart") {
-      const partId = formData.get("partId") as string;
-      const partName = formData.get("partName") as string;
-      const material = formData.get("material") as string;
-      const tolerance = formData.get("tolerance") as string;
-      const finishing = formData.get("finishing") as string;
-      const notes = formData.get("notes") as string;
-      const meshFile = formData.get("meshFile") as File | null; // TEMPORARY
-      const thumbnailFile = formData.get("thumbnailFile") as File | null;
-      const deleteThumbnail = formData.get("deleteThumbnail") === "true";
-
-      if (!partId || !partName) {
-        return json({ error: "Missing required fields" }, { status: 400 });
-      }
-
-      let thumbnailUrl: string | null | undefined = undefined;
-      
-      // Handle thumbnail deletion
-      if (deleteThumbnail) {
-        // Get the existing part to find the thumbnail URL
-        const existingPart = await getPart(partId);
-        if (existingPart?.thumbnailUrl) {
-          try {
-            // Extract S3 key from the thumbnail URL
-            const match = existingPart.thumbnailUrl.match(/part-thumbnails\/[^?]+/);
-            if (match) {
-              const s3Key = match[0];
-              // Delete from S3
-              await deleteFile(s3Key);
-              // Delete attachment record
-              const attachmentEventContext: AttachmentEventContext = {
-                userId: user?.id,
-                userEmail: user?.email || userDetails?.name || undefined,
-              };
-              await deleteAttachmentByS3Key(s3Key, attachmentEventContext);
-              console.log(`Deleted thumbnail from S3: ${s3Key}`);
-            }
-          } catch (error) {
-            console.error('Failed to delete old thumbnail:', error);
-          }
-        }
-        // Set thumbnailUrl to null to clear it from the part
-        thumbnailUrl = null;
-      }
-
-      // Handle thumbnail upload if provided
-      if (thumbnailFile && thumbnailFile.size > 0) {
-        try {
-          const arrayBuffer = await thumbnailFile.arrayBuffer();
-          const buffer = Buffer.from(arrayBuffer);
-          const key = generateFileKey(customer.id, `part-thumbnail-${Date.now()}-${thumbnailFile.name}`);
-
-          // Upload thumbnail to S3
-          const uploadResult = await uploadFile({
-            key,
-            buffer,
-            contentType: thumbnailFile.type || 'image/jpeg',
-            fileName: thumbnailFile.name,
-          });
-
-          // Create public URL for the thumbnail
-          thumbnailUrl = `/attachments/s3/${uploadResult.key}`;
-        } catch (error) {
-          console.error('Thumbnail upload error:', error);
-          // Continue without updating thumbnail on error
-        }
-      }
-
-      const updateData: Partial<PartInput> = {
-        partName,
-        material: material || null,
-        tolerance: tolerance || null,
-        finishing: finishing || null,
-        notes: notes || null,
-      };
-
-      // Only update thumbnailUrl if a new one was uploaded
-      if (thumbnailUrl !== undefined) {
-        updateData.thumbnailUrl = thumbnailUrl;
-      }
-
-      const eventContext: PartEventContext = {
-        userId: user?.id,
-        userEmail: user?.email || userDetails?.name || undefined,
-      };
-
-      await updatePart(partId, updateData, eventContext);
-
-      // TEMPORARY: Handle mesh file upload separately for updates
-      if (meshFile && meshFile.size > 0) {
-        try {
-          const arrayBuffer = await meshFile.arrayBuffer();
-          const buffer = Buffer.from(arrayBuffer);
-          const key = generateFileKey(customer.id, `part-mesh-${partId}-${meshFile.name}`);
-
-          // Upload to S3
-          const uploadResult = await uploadFile({
-            key,
-            buffer,
-            contentType: meshFile.type || 'model/stl',
-            fileName: meshFile.name,
-          });
-
-          // Store the mesh URL in partMeshUrl
-          const meshUrl = `/attachments/s3/${uploadResult.key}`;
-          await updatePart(partId, { partMeshUrl: meshUrl }, eventContext);
-        } catch (error) {
-          console.error('Failed to upload mesh file:', error);
-        }
-      }
-
-      return redirect(`/customers/${customerId}`);
-    }
-
-    return json({ error: "Invalid intent" }, { status: 400 });
-  } catch (error) {
-    return json({ error: `Failed to process part: ${error}` }, { status: 500 });
-  }
-}
-
-export async function action({ request, params }: ActionFunctionArgs) {
-  const { user, userDetails, headers } = await requireAuth(request);
-  
-  const customerId = params.customerId;
-  if (!customerId) {
-    return json({ error: "Customer ID is required" }, { status: 400 });
-  }
-
-  const customer = await getCustomer(parseInt(customerId));
-  if (!customer) {
-    return json({ error: "Customer not found" }, { status: 404 });
-  }
-
-  // Handle file uploads separately
-  if (request.headers.get("content-type")?.includes("multipart/form-data")) {
-    const uploadHandler = unstable_createMemoryUploadHandler({
-      maxPartSize: MAX_FILE_SIZE,
-    });
-
-    const formData = await unstable_parseMultipartFormData(request, uploadHandler);
-    const intent = formData.get("intent") as string;
-    
-    // Check if this is a parts-related action
-    if (intent === "createPart" || intent === "updatePart") {
-      // Handle parts actions with multipart data
-      return handlePartsAction(formData, intent, customer, customerId, user, userDetails);
-    }
-    
-    // Otherwise, it's a regular file upload
-    const file = formData.get("file") as File;
-
-    if (!file) {
-      return json({ error: "No file provided" }, { status: 400 });
-    }
-
-    if (file.size > MAX_FILE_SIZE) {
-      return json({ error: "File size exceeds 10MB limit" }, { status: 400 });
-    }
-
-    try {
-      // Convert File to Buffer
-      const arrayBuffer = await file.arrayBuffer();
-      const buffer = Buffer.from(arrayBuffer);
-
-      // Generate S3 key
-      const key = generateFileKey(customer.id, file.name);
-
-      // Upload to S3
-      const uploadResult = await uploadFile({
-        key,
-        buffer,
-        contentType: file.type || 'application/octet-stream',
-        fileName: file.name,
-      });
-
-      // Create event context for attachment operations
-      const eventContext: AttachmentEventContext = {
-        userId: user?.id,
-        userEmail: user?.email || userDetails?.name || undefined,
-      };
-
-      // Create attachment record
-      const attachment = await createAttachment({
-        s3Bucket: uploadResult.bucket,
-        s3Key: uploadResult.key,
-        fileName: uploadResult.fileName,
-        contentType: uploadResult.contentType,
-        fileSize: uploadResult.size,
-      }, eventContext);
-
-      // Link to customer
-      await linkAttachmentToCustomer(customer.id, attachment.id, eventContext);
-
-      // Return a redirect to refresh the page
-      return redirect(`/customers/${customerId}`);
-    } catch (error) {
-      console.error('Upload error:', error);
-      return json({ error: "Failed to upload file" }, { status: 500 });
-    }
-  }
-
-  // Handle other form submissions
-  const formData = await request.formData();
-  const intent = formData.get("intent");
-
-  try {
-    switch (intent) {
-      case "updateCustomer": {
-        const displayName = formData.get("displayName") as string;
-        const companyName = formData.get("companyName") as string;
-        const contactName = formData.get("contactName") as string;
-        const title = formData.get("title") as string;
-        const email = formData.get("email") as string;
-        const phone = formData.get("phone") as string;
-        const isPrimaryContact = formData.get("isPrimaryContact") === "true";
-
-        // Billing address
-        const billingAddressLine1 = formData.get("billingAddressLine1") as string;
-        const billingAddressLine2 = formData.get("billingAddressLine2") as string;
-        const billingCity = formData.get("billingCity") as string;
-        const billingState = formData.get("billingState") as string;
-        const billingPostalCode = formData.get("billingPostalCode") as string;
-        const billingCountry = formData.get("billingCountry") as string;
-
-        // Shipping address
-        const shippingAddressLine1 = formData.get("shippingAddressLine1") as string;
-        const shippingAddressLine2 = formData.get("shippingAddressLine2") as string;
-        const shippingCity = formData.get("shippingCity") as string;
-        const shippingState = formData.get("shippingState") as string;
-        const shippingPostalCode = formData.get("shippingPostalCode") as string;
-        const shippingCountry = formData.get("shippingCountry") as string;
-
-        // Business terms
-        const paymentTerms = formData.get("paymentTerms") as string;
-
-        const eventContext: CustomerEventContext = {
-          userId: user?.id,
-          userEmail: user?.email || userDetails?.name || undefined,
-        };
-
-        const updated = await updateCustomer(customer.id, {
-          displayName,
-          companyName: companyName || null,
-          contactName: contactName || null,
-          title: title || null,
-          email: email || null,
-          phone: phone || null,
-          isPrimaryContact,
-          billingAddressLine1: billingAddressLine1 || null,
-          billingAddressLine2: billingAddressLine2 || null,
-          billingCity: billingCity || null,
-          billingState: billingState || null,
-          billingPostalCode: billingPostalCode || null,
-          billingCountry: billingCountry || "US",
-          shippingAddressLine1: shippingAddressLine1 || null,
-          shippingAddressLine2: shippingAddressLine2 || null,
-          shippingCity: shippingCity || null,
-          shippingState: shippingState || null,
-          shippingPostalCode: shippingPostalCode || null,
-          shippingCountry: shippingCountry || "US",
-          paymentTerms: paymentTerms || null,
-        }, eventContext);
-
-        return withAuthHeaders(json({ customer: updated }), headers);
-      }
-
-      case "archiveCustomer": {
-        const eventContext: CustomerEventContext = {
-          userId: user?.id,
-          userEmail: user?.email || userDetails?.name || undefined,
-        };
-
-        await archiveCustomer(customer.id, eventContext);
-        return redirect("/customers");
-      }
-
-      case "getNotes": {
-        const notes = await getNotes("customer", customer.id.toString());
-        return withAuthHeaders(json({ notes }), headers);
-      }
-
-      case "createNote": {
-        const content = formData.get("content") as string;
-        const createdBy = formData.get("createdBy") as string;
-
-        if (!content || !createdBy) {
-          return json({ error: "Missing required fields" }, { status: 400 });
-        }
-
-        const noteEventContext: NoteEventContext = {
-          userId: user?.id,
-          userEmail: user?.email || userDetails?.name || undefined,
-        };
-
-        const note = await createNote({
-          entityType: "customer",
-          entityId: customer.id.toString(),
-          content,
-          createdBy,
-        }, noteEventContext);
-
-        return withAuthHeaders(json({ note }), headers);
-      }
-
-      case "updateNote": {
-        const noteId = formData.get("noteId") as string;
-        const content = formData.get("content") as string;
-
-        if (!noteId || !content) {
-          return json({ error: "Missing required fields" }, { status: 400 });
-        }
-
-        const noteEventContext: NoteEventContext = {
-          userId: user?.id,
-          userEmail: user?.email || userDetails?.name || undefined,
-        };
-
-        const note = await updateNote(noteId, content, noteEventContext);
-        return withAuthHeaders(json({ note }), headers);
-      }
-
-      case "deleteNote": {
-        const noteId = formData.get("noteId") as string;
-
-        if (!noteId) {
-          return json({ error: "Missing note ID" }, { status: 400 });
-        }
-
-        const noteEventContext: NoteEventContext = {
-          userId: user?.id,
-          userEmail: user?.email || userDetails?.name || undefined,
-        };
-
-        const note = await archiveNote(noteId, noteEventContext);
-        return withAuthHeaders(json({ note }), headers);
-      }
-
-      case "deleteAttachment": {
-        const attachmentId = formData.get("attachmentId") as string;
-
-        if (!attachmentId) {
-          return json({ error: "Missing attachment ID" }, { status: 400 });
-        }
-
-        // Get attachment details
-        const attachment = await getAttachment(attachmentId);
-        if (!attachment) {
-          return json({ error: "Attachment not found" }, { status: 404 });
-        }
-
-        const eventContext: AttachmentEventContext = {
-          userId: user?.id,
-          userEmail: user?.email || userDetails?.name || undefined,
-        };
-
-        // Unlink from customer first
-        await unlinkAttachmentFromCustomer(customer.id, attachmentId, eventContext);
-
-        // Delete from S3
-        await deleteFile(attachment.s3Key);
-
-        // Delete database record
-        await deleteAttachment(attachmentId, eventContext);
-
-        // Return a redirect to refresh the page
-        return redirect(`/customers/${customerId}`);
-      }
-
-      case "downloadAttachment": {
-        const attachmentId = formData.get("attachmentId") as string;
-
-        if (!attachmentId) {
-          return json({ error: "Missing attachment ID" }, { status: 400 });
-        }
-
-        const attachment = await getAttachment(attachmentId);
-        if (!attachment) {
-          return json({ error: "Attachment not found" }, { status: 404 });
-        }
-
-        // Generate a presigned URL for download
-        const downloadUrl = await getDownloadUrl(attachment.s3Key);
-        
-        // Return the URL for client-side redirect
-        return json({ downloadUrl });
-      }
-
-      // Parts actions are now handled in the multipart section above
-      // since they include file uploads
-
-      case "deletePart": {
-        const partId = formData.get("partId") as string;
-
-        if (!partId) {
-          return json({ error: "Missing part ID" }, { status: 400 });
-        }
-
-        const eventContext: PartEventContext = {
-          userId: user?.id,
-          userEmail: user?.email || userDetails?.name || undefined,
-        };
-
-        await archivePart(partId, eventContext);
-        // Return a redirect to refresh the page
-        return redirect(`/customers/${customerId}`);
-      }
-
-      default:
-        return json({ error: "Invalid intent" }, { status: 400 });
-    }
-  } catch (error) {
-    console.error("Action error:", error);
-    return json({ error: "Failed to process request" }, { status: 500 });
-  }
-}
-
-export default function CustomerDetails() {
-<<<<<<< HEAD
-  const { customer, orders, stats, notes, parts, user, userDetails, appConfig, canUploadMesh, showEventsLink, events, canRevise, bananaEnabled, bananaModelUrl } = useLoaderData<typeof loader>();
-=======
-  const { customer, orders, stats, notes, parts, user, userDetails, appConfig, canUploadMesh, showEventsLink, showVersionInHeader, events } = useLoaderData<typeof loader>();
->>>>>>> bbf4209b
-  const revalidator = useRevalidator();
-  const [isEditingInfo, setIsEditingInfo] = useState(false);
-  const [isEditingContact, setIsEditingContact] = useState(false);
-  const [isEditingBillingAddress, setIsEditingBillingAddress] = useState(false);
-  const [isEditingShippingAddress, setIsEditingShippingAddress] = useState(false);
-  const [fileModalOpen, setFileModalOpen] = useState(false);
-  const [selectedFile, setSelectedFile] = useState<{ url: string; fileName: string; contentType?: string; fileSize?: number } | null>(null);
-  const [showCompletedOrders, setShowCompletedOrders] = useState(true);
-  const [isAddingNote, setIsAddingNote] = useState(false);
-  const [partsModalOpen, setPartsModalOpen] = useState(false);
-  const [selectedPart, setSelectedPart] = useState<Part | null>(null);
-  const [partsMode, setPartsMode] = useState<"create" | "edit">("create");
-  const [part3DViewerOpen, setPart3DViewerOpen] = useState(false);
-  const [selected3DPart, setSelected3DPart] = useState<Part | null>(null);
-  const [pollInterval, setPollInterval] = useState<NodeJS.Timeout | null>(null);
-  const updateFetcher = useFetcher();
-  const uploadFetcher = useFetcher();
-  const deleteFetcher = useFetcher();
-  const partsFetcher = useFetcher();
-
-  const fileInputRef = useRef<HTMLInputElement>(null);
-
-  // Check if any parts are currently converting
-  const hasConvertingParts = parts?.some(
-    (part: Part) =>
-      part.meshConversionStatus === "in_progress" ||
-      part.meshConversionStatus === "queued" ||
-      part.meshConversionStatus === "pending"
-  );
-
-  // Set up polling for parts conversion status
-  useEffect(() => {
-    if (hasConvertingParts && !pollInterval) {
-      const interval = setInterval(() => {
-        // Revalidate the page data to get updated conversion status
-        revalidator.revalidate();
-      }, 5000); // Poll every 5 seconds
-      setPollInterval(interval);
-    } else if (!hasConvertingParts && pollInterval) {
-      clearInterval(pollInterval);
-      setPollInterval(null);
-    }
-
-    return () => {
-      if (pollInterval) {
-        clearInterval(pollInterval);
-      }
-    };
-  }, [hasConvertingParts, pollInterval, revalidator]);
-
-  const handleSaveInfo = (event: React.FormEvent<HTMLFormElement>) => {
-    event.preventDefault();
-    const formData = new FormData(event.currentTarget);
-    formData.append("intent", "updateCustomer");
-    updateFetcher.submit(formData, { method: "post" });
-    setIsEditingInfo(false);
-  };
-
-  const handleSaveContact = (event: React.FormEvent<HTMLFormElement>) => {
-    event.preventDefault();
-    const formData = new FormData(event.currentTarget);
-    formData.append("intent", "updateCustomer");
-    updateFetcher.submit(formData, { method: "post" });
-    setIsEditingContact(false);
-  };
-
-  const handleSaveBillingAddress = (event: React.FormEvent<HTMLFormElement>) => {
-    event.preventDefault();
-    const formData = new FormData(event.currentTarget);
-    formData.append("intent", "updateCustomer");
-    updateFetcher.submit(formData, { method: "post" });
-    setIsEditingBillingAddress(false);
-  };
-
-  const handleSaveShippingAddress = (event: React.FormEvent<HTMLFormElement>) => {
-    event.preventDefault();
-    const formData = new FormData(event.currentTarget);
-    formData.append("intent", "updateCustomer");
-    updateFetcher.submit(formData, { method: "post" });
-    setIsEditingShippingAddress(false);
-  };
-
-  const handleCopyBillingToShipping = () => {
-    // This will be handled by setting form values in the shipping address form
-    const billingFields = {
-      shippingAddressLine1: customer.billingAddressLine1 || '',
-      shippingAddressLine2: customer.billingAddressLine2 || '',
-      shippingCity: customer.billingCity || '',
-      shippingState: customer.billingState || '',
-      shippingPostalCode: customer.billingPostalCode || '',
-      shippingCountry: customer.billingCountry || 'US',
-    };
-
-    // Submit the update
-    const formData = new FormData();
-    formData.append("intent", "updateCustomer");
-    formData.append("displayName", customer.displayName);
-    formData.append("companyName", customer.companyName || '');
-    formData.append("contactName", customer.contactName || '');
-    formData.append("title", customer.title || '');
-    formData.append("email", customer.email || '');
-    formData.append("phone", customer.phone || '');
-    formData.append("isPrimaryContact", customer.isPrimaryContact ? 'true' : 'false');
-
-    // Billing address
-    formData.append("billingAddressLine1", customer.billingAddressLine1 || '');
-    formData.append("billingAddressLine2", customer.billingAddressLine2 || '');
-    formData.append("billingCity", customer.billingCity || '');
-    formData.append("billingState", customer.billingState || '');
-    formData.append("billingPostalCode", customer.billingPostalCode || '');
-    formData.append("billingCountry", customer.billingCountry || 'US');
-
-    // Shipping address (copied from billing)
-    Object.entries(billingFields).forEach(([key, value]) => {
-      formData.append(key, value);
-    });
-
-    formData.append("paymentTerms", customer.paymentTerms || '');
-
-    updateFetcher.submit(formData, { method: "post" });
-  };
-
-  const handleCopyShippingToBilling = () => {
-    // Copy shipping address fields to billing
-    const formData = new FormData();
-    formData.append("intent", "updateCustomer");
-    formData.append("displayName", customer.displayName);
-    formData.append("companyName", customer.companyName || '');
-    formData.append("contactName", customer.contactName || '');
-    formData.append("title", customer.title || '');
-    formData.append("email", customer.email || '');
-    formData.append("phone", customer.phone || '');
-    formData.append("isPrimaryContact", customer.isPrimaryContact ? 'true' : 'false');
-    formData.append("paymentTerms", customer.paymentTerms || '');
-
-    // Billing address (copied from shipping)
-    formData.append("billingAddressLine1", customer.shippingAddressLine1 || '');
-    formData.append("billingAddressLine2", customer.shippingAddressLine2 || '');
-    formData.append("billingCity", customer.shippingCity || '');
-    formData.append("billingState", customer.shippingState || '');
-    formData.append("billingPostalCode", customer.shippingPostalCode || '');
-    formData.append("billingCountry", customer.shippingCountry || 'US');
-
-    // Keep shipping address as is
-    formData.append("shippingAddressLine1", customer.shippingAddressLine1 || '');
-    formData.append("shippingAddressLine2", customer.shippingAddressLine2 || '');
-    formData.append("shippingCity", customer.shippingCity || '');
-    formData.append("shippingState", customer.shippingState || '');
-    formData.append("shippingPostalCode", customer.shippingPostalCode || '');
-    formData.append("shippingCountry", customer.shippingCountry || 'US');
-
-    updateFetcher.submit(formData, { method: "post" });
-  };
-
-  // Add keyboard shortcuts for editing forms
-  useEffect(() => {
-    const handleKeyDown = (event: KeyboardEvent) => {
-      // Check if we're in an editing mode
-      if (!isEditingInfo && !isEditingContact && !isEditingBillingAddress && !isEditingShippingAddress) return;
-
-      // Handle Escape key to cancel
-      if (event.key === 'Escape') {
-        event.preventDefault();
-        setIsEditingInfo(false);
-        setIsEditingContact(false);
-        setIsEditingBillingAddress(false);
-        setIsEditingShippingAddress(false);
-      }
-
-      // Handle Enter key to save
-      // For textareas, require Ctrl+Enter or Cmd+Enter
-      // For other elements (inputs, buttons, etc.), just Enter works
-      if (event.key === 'Enter') {
-        const isTextarea = event.target instanceof HTMLTextAreaElement;
-
-        // If it's a textarea, require Ctrl or Cmd to be pressed
-        if (isTextarea && !event.ctrlKey && !event.metaKey) {
-          return;
-        }
-
-        event.preventDefault();
-
-        if (isEditingInfo) {
-          const form = document.querySelector('form[data-editing="info"]') as HTMLFormElement;
-          if (form) {
-            const formData = new FormData(form);
-            formData.append("intent", "updateCustomer");
-            updateFetcher.submit(formData, { method: "post" });
-            setIsEditingInfo(false);
-          }
-        }
-
-        if (isEditingContact) {
-          const form = document.querySelector('form[data-editing="contact"]') as HTMLFormElement;
-          if (form) {
-            const formData = new FormData(form);
-            formData.append("intent", "updateCustomer");
-            updateFetcher.submit(formData, { method: "post" });
-            setIsEditingContact(false);
-          }
-        }
-
-        if (isEditingBillingAddress) {
-          const form = document.querySelector('form[data-editing="billing"]') as HTMLFormElement;
-          if (form) {
-            const formData = new FormData(form);
-            formData.append("intent", "updateCustomer");
-            updateFetcher.submit(formData, { method: "post" });
-            setIsEditingBillingAddress(false);
-          }
-        }
-
-        if (isEditingShippingAddress) {
-          const form = document.querySelector('form[data-editing="shipping"]') as HTMLFormElement;
-          if (form) {
-            const formData = new FormData(form);
-            formData.append("intent", "updateCustomer");
-            updateFetcher.submit(formData, { method: "post" });
-            setIsEditingShippingAddress(false);
-          }
-        }
-      }
-    };
-
-    document.addEventListener('keydown', handleKeyDown);
-    return () => document.removeEventListener('keydown', handleKeyDown);
-  }, [isEditingInfo, isEditingContact, isEditingBillingAddress, isEditingShippingAddress, updateFetcher]);
-
-  const handleFileUpload = () => {
-    if (fileInputRef.current) {
-      fileInputRef.current.click();
-    }
-  };
-
-  const handleFileChange = (event: React.ChangeEvent<HTMLInputElement>) => {
-    const file = event.target.files?.[0];
-    if (file) {
-      const formData = new FormData();
-      formData.append("file", file);
-      
-      uploadFetcher.submit(formData, {
-        method: "post",
-        encType: "multipart/form-data",
-      });
-      
-      // Reset the file input
-      event.target.value = "";
-    }
-  };
-
-  const handleDeleteAttachment = (attachmentId: string) => {
-    if (confirm("Are you sure you want to delete this attachment?")) {
-      const formData = new FormData();
-      formData.append("intent", "deleteAttachment");
-      formData.append("attachmentId", attachmentId);
-      
-      deleteFetcher.submit(formData, {
-        method: "post",
-      });
-    }
-  };
-
-  const handleAddPart = () => {
-    setSelectedPart(null);
-    setPartsMode("create");
-    setPartsModalOpen(true);
-  };
-
-  const handleEditPart = (part: Part) => {
-    setSelectedPart(part);
-    setPartsMode("edit");
-    setPartsModalOpen(true);
-  };
-
-  const handleView3DPart = (part: Part) => {
-    console.log('Part selected for 3D view:', part);
-    console.log('Part mesh URL:', part.partMeshUrl);
-    setSelected3DPart(part);
-    setPart3DViewerOpen(true);
-  };
-
-  const handleDeletePart = (partId: string) => {
-    if (confirm("Are you sure you want to delete this part?")) {
-      const formData = new FormData();
-      formData.append("intent", "deletePart");
-      formData.append("partId", partId);
-      
-      partsFetcher.submit(formData, {
-        method: "post",
-      });
-    }
-  };
-
-  const handlePartSubmit = (data: {
-    partName: string;
-    material: string;
-    tolerance: string;
-    finishing: string;
-    notes: string;
-    modelFile?: File;
-    meshFile?: File; // TEMPORARY
-    thumbnailFile?: File;
-    deleteThumbnail?: boolean;
-  }) => {
-    const formData = new FormData();
-    const intent = partsMode === "create" ? "createPart" : "updatePart";
-    formData.append("intent", intent);
-    formData.append("partName", data.partName);
-    formData.append("material", data.material);
-    formData.append("tolerance", data.tolerance);
-    formData.append("finishing", data.finishing);
-    formData.append("notes", data.notes);
-    
-    if (partsMode === "edit" && selectedPart) {
-      formData.append("partId", selectedPart.id);
-    }
-    
-    if (data.modelFile) {
-      formData.append("modelFile", data.modelFile);
-    }
-    
-    if (data.meshFile) {
-      formData.append("meshFile", data.meshFile); // TEMPORARY
-    }
-    
-    if (data.thumbnailFile) {
-      formData.append("thumbnailFile", data.thumbnailFile);
-    }
-    
-    if (data.deleteThumbnail) {
-      formData.append("deleteThumbnail", "true");
-    }
-    
-    partsFetcher.submit(formData, {
-      method: "post",
-      encType: "multipart/form-data",
-    });
-    
-    setPartsModalOpen(false);
-  };
-
-  const handleViewFile = (attachment: { id: string; fileName: string; contentType: string; fileSize: number | null }) => {
-    const fileUrl = `/attachments/${attachment.id}/download`;
-    setSelectedFile({ 
-      url: fileUrl, 
-      fileName: attachment.fileName,
-      contentType: attachment.contentType,
-      fileSize: attachment.fileSize || undefined
-    });
-    setFileModalOpen(true);
-  };
-
-  const formatCurrency = (amount: number) => {
-    return new Intl.NumberFormat('en-US', {
-      style: 'currency',
-      currency: 'USD',
-    }).format(amount);
-  };
-
-  const formatDate = (date: Date | string | null) => {
-    if (!date) return "--";
-    const dateObj = typeof date === 'string' ? new Date(date) : date;
-    return dateObj.toLocaleDateString('en-US', {
-      year: 'numeric',
-      month: 'numeric',
-      day: 'numeric'
-    });
-  };
-
-  const getStatusDisplay = (status: string) => {
-    switch (status) {
-      case 'In_Production':
-        return 'In Production';
-      default:
-        return status.charAt(0).toUpperCase() + status.slice(1);
-    }
-  };
-
-  const getStatusClasses = (status: string) => {
-    switch (status.toLowerCase()) {
-      case 'pending':
-        return 'bg-gray-100 text-gray-700 dark:bg-gray-700 dark:text-gray-300';
-      case 'in_production':
-        return 'bg-blue-100 text-blue-700 dark:bg-blue-900 dark:text-blue-300';
-      case 'completed':
-        return 'bg-green-100 text-green-700 dark:bg-green-900 dark:text-green-300';
-      case 'cancelled':
-        return 'bg-red-100 text-red-700 dark:bg-red-900 dark:text-red-300';
-      default:
-        return 'bg-gray-100 text-gray-700 dark:bg-gray-700 dark:text-gray-300';
-    }
-  };
-
-  return (
-    <div className="min-h-screen bg-gray-50 dark:bg-gray-900">
-      <Navbar
-        userName={userDetails?.name || user.email}
-        userEmail={user.email}
-        userInitials={userDetails?.name?.charAt(0).toUpperCase() || user.email.charAt(0).toUpperCase()}
-        version={appConfig.version}
-        showVersion={showVersionInHeader}
-        showEventsLink={showEventsLink}
-      />
-      <div className="max-w-[1920px] mx-auto">
-        <div className="flex justify-between items-center px-10 py-2.5">
-          <Breadcrumbs items={[
-            { label: "Dashboard", href: "/" },
-            { label: "Customers", href: "/customers" },
-            { label: customer.displayName }
-          ]} />
-        </div>
-        
-        <div className="px-4 sm:px-6 lg:px-10 py-6 space-y-6">
-          {/* Status Cards */}
-          <div className="grid grid-cols-1 sm:grid-cols-2 lg:grid-cols-4 gap-4 md:gap-6">
-            <div className="bg-white dark:bg-gray-800 rounded-lg shadow-lg border border-gray-200 dark:border-gray-700 p-6">
-              <h3 className="text-sm font-semibold text-gray-600 dark:text-gray-400 mb-2">Total Orders</h3>
-              <p className="text-3xl font-bold text-gray-900 dark:text-gray-100">{stats.totalOrders}</p>
-            </div>
-            
-            <div className="bg-white dark:bg-gray-800 rounded-lg shadow-lg border border-gray-200 dark:border-gray-700 p-6">
-              <h3 className="text-sm font-semibold text-gray-600 dark:text-gray-400 mb-2">Active Orders</h3>
-              <p className="text-3xl font-bold text-blue-600 dark:text-blue-400">{stats.activeOrders}</p>
-            </div>
-            
-            <div className="bg-white dark:bg-gray-800 rounded-lg shadow-lg border border-gray-200 dark:border-gray-700 p-6">
-              <h3 className="text-sm font-semibold text-gray-600 dark:text-gray-400 mb-2">Completed Orders</h3>
-              <p className="text-3xl font-bold text-green-600 dark:text-green-400">{stats.completedOrders}</p>
-            </div>
-            
-            <div className="bg-white dark:bg-gray-800 rounded-lg shadow-lg border border-gray-200 dark:border-gray-700 p-6">
-              <h3 className="text-sm font-semibold text-gray-600 dark:text-gray-400 mb-2">Total Spent</h3>
-              <p className="text-3xl font-bold text-gray-900 dark:text-gray-100">{formatCurrency(stats.totalSpent)}</p>
-            </div>
-          </div>
-
-          {/* Information Sections - 2x2 Grid */}
-          <div className="grid grid-cols-1 lg:grid-cols-2 gap-6">
-            {/* Company Information */}
-            <div className="bg-white dark:bg-gray-800 rounded-lg shadow-md border border-gray-200 dark:border-gray-700">
-              <div className="bg-gray-100 dark:bg-gray-700 px-6 py-4 border-b border-gray-200 dark:border-gray-600 flex justify-between items-center">
-                <h3 className="text-xl font-bold text-gray-900 dark:text-gray-100">Company Information</h3>
-                {!isEditingInfo && (
-                  <Button size="sm" onClick={() => setIsEditingInfo(true)}>
-                    Edit
-                  </Button>
-                )}
-              </div>
-              <div className="p-6">
-                {isEditingInfo ? (
-                  <updateFetcher.Form onSubmit={handleSaveInfo} data-editing="info">
-                    <div className="space-y-4">
-                      <input type="hidden" name="displayName" value={customer.displayName} />
-                      <input type="hidden" name="email" value={customer.email || ""} />
-                      <input type="hidden" name="phone" value={customer.phone || ""} />
-                      <input type="hidden" name="title" value={customer.title || ""} />
-                      <input type="hidden" name="isPrimaryContact" value={customer.isPrimaryContact ? "true" : "false"} />
-                      <input type="hidden" name="billingAddressLine1" value={customer.billingAddressLine1 || ""} />
-                      <input type="hidden" name="billingAddressLine2" value={customer.billingAddressLine2 || ""} />
-                      <input type="hidden" name="billingCity" value={customer.billingCity || ""} />
-                      <input type="hidden" name="billingState" value={customer.billingState || ""} />
-                      <input type="hidden" name="billingPostalCode" value={customer.billingPostalCode || ""} />
-                      <input type="hidden" name="billingCountry" value={customer.billingCountry || "US"} />
-                      <input type="hidden" name="shippingAddressLine1" value={customer.shippingAddressLine1 || ""} />
-                      <input type="hidden" name="shippingAddressLine2" value={customer.shippingAddressLine2 || ""} />
-                      <input type="hidden" name="shippingCity" value={customer.shippingCity || ""} />
-                      <input type="hidden" name="shippingState" value={customer.shippingState || ""} />
-                      <input type="hidden" name="shippingPostalCode" value={customer.shippingPostalCode || ""} />
-                      <input type="hidden" name="shippingCountry" value={customer.shippingCountry || "US"} />
-
-                      <FormField
-                        label="Company Name"
-                        name="companyName"
-                        defaultValue={customer.companyName || ""}
-                        placeholder="Acme Manufacturing"
-                      />
-                      <FormField
-                        label="Payment Terms"
-                        name="paymentTerms"
-                        defaultValue={customer.paymentTerms || ""}
-                        placeholder="NET 30, Due on Receipt, etc."
-                      />
-                      <div className="flex justify-between items-center">
-                        <div className="flex gap-2">
-                          <Button type="submit" variant="primary" size="sm">Save</Button>
-                          <Button type="button" variant="secondary" size="sm" onClick={() => setIsEditingInfo(false)}>Cancel</Button>
-                        </div>
-                        <span className="text-xs text-gray-500 dark:text-gray-400">Press Enter to save, Esc to cancel</span>
-                      </div>
-                    </div>
-                  </updateFetcher.Form>
-                ) : (
-                  <div className="space-y-4">
-                    <div>
-                      <p className="text-sm font-semibold text-gray-700 dark:text-gray-300">Company Name</p>
-                      <p className="text-lg text-gray-900 dark:text-gray-100">{customer.companyName || customer.displayName}</p>
-                    </div>
-                    <div>
-                      <p className="text-sm font-semibold text-gray-700 dark:text-gray-300">Customer ID</p>
-                      <p className="text-lg text-gray-900 dark:text-gray-100">CUST-{customer.id.toString().padStart(5, '0')}</p>
-                    </div>
-                    <div>
-                      <p className="text-sm font-semibold text-gray-700 dark:text-gray-300">Payment Terms</p>
-                      <p className="text-lg text-gray-900 dark:text-gray-100">{customer.paymentTerms || "--"}</p>
-                    </div>
-                    <div>
-                      <p className="text-sm font-semibold text-gray-700 dark:text-gray-300">Status</p>
-                      <p className="text-lg text-gray-900 dark:text-gray-100">{customer.isArchived ? 'Inactive' : 'Active'}</p>
-                    </div>
-                  </div>
-                )}
-              </div>
-            </div>
-
-            {/* Contact Information */}
-            <div className="bg-white dark:bg-gray-800 rounded-lg shadow-md border border-gray-200 dark:border-gray-700">
-              <div className="bg-gray-100 dark:bg-gray-700 px-6 py-4 border-b border-gray-200 dark:border-gray-600 flex justify-between items-center">
-                <h3 className="text-xl font-bold text-gray-900 dark:text-gray-100">Contact Information</h3>
-                {!isEditingContact && (
-                  <Button size="sm" onClick={() => setIsEditingContact(true)}>
-                    Edit
-                  </Button>
-                )}
-              </div>
-              <div className="p-6">
-                {isEditingContact ? (
-                  <updateFetcher.Form onSubmit={handleSaveContact} data-editing="contact">
-                    <div className="space-y-4">
-                      <input type="hidden" name="displayName" value={customer.displayName} />
-                      <input type="hidden" name="companyName" value={customer.companyName || ""} />
-                      <input type="hidden" name="paymentTerms" value={customer.paymentTerms || ""} />
-                      <input type="hidden" name="billingAddressLine1" value={customer.billingAddressLine1 || ""} />
-                      <input type="hidden" name="billingAddressLine2" value={customer.billingAddressLine2 || ""} />
-                      <input type="hidden" name="billingCity" value={customer.billingCity || ""} />
-                      <input type="hidden" name="billingState" value={customer.billingState || ""} />
-                      <input type="hidden" name="billingPostalCode" value={customer.billingPostalCode || ""} />
-                      <input type="hidden" name="billingCountry" value={customer.billingCountry || "US"} />
-                      <input type="hidden" name="shippingAddressLine1" value={customer.shippingAddressLine1 || ""} />
-                      <input type="hidden" name="shippingAddressLine2" value={customer.shippingAddressLine2 || ""} />
-                      <input type="hidden" name="shippingCity" value={customer.shippingCity || ""} />
-                      <input type="hidden" name="shippingState" value={customer.shippingState || ""} />
-                      <input type="hidden" name="shippingPostalCode" value={customer.shippingPostalCode || ""} />
-                      <input type="hidden" name="shippingCountry" value={customer.shippingCountry || "US"} />
-
-                      <FormField
-                        label="Contact Name"
-                        name="contactName"
-                        defaultValue={customer.contactName || ""}
-                        placeholder="John Smith"
-                      />
-                      <FormField
-                        label="Job Title"
-                        name="title"
-                        defaultValue={customer.title || ""}
-                        placeholder="Purchasing Manager"
-                      />
-                      <FormField
-                        label="Email"
-                        name="email"
-                        type="email"
-                        defaultValue={customer.email || ""}
-                        placeholder="john@company.com"
-                      />
-                      <PhoneInputField
-                        label="Phone"
-                        name="phone"
-                        defaultValue={customer.phone || ""}
-                      />
-                      <div className="flex items-center">
-                        <input
-                          type="checkbox"
-                          id="isPrimaryContact"
-                          name="isPrimaryContact"
-                          defaultChecked={customer.isPrimaryContact}
-                          className="h-4 w-4 text-blue-600 focus:ring-blue-500 border-gray-300 rounded"
-                        />
-                        <label htmlFor="isPrimaryContact" className="ml-2 block text-sm text-gray-900 dark:text-gray-100">
-                          Primary Contact
-                        </label>
-                      </div>
-                      <div className="flex justify-between items-center">
-                        <div className="flex gap-2">
-                          <Button type="submit" variant="primary" size="sm">Save</Button>
-                          <Button type="button" variant="secondary" size="sm" onClick={() => setIsEditingContact(false)}>Cancel</Button>
-                        </div>
-                        <span className="text-xs text-gray-500 dark:text-gray-400">Press Enter to save, Esc to cancel</span>
-                      </div>
-                    </div>
-                  </updateFetcher.Form>
-                ) : (
-                  <div className="space-y-4">
-                    <div>
-                      <p className="text-sm font-semibold text-gray-700 dark:text-gray-300">Contact Name</p>
-                      <p className="text-lg text-gray-900 dark:text-gray-100">{customer.contactName || "--"}</p>
-                    </div>
-                    <div>
-                      <p className="text-sm font-semibold text-gray-700 dark:text-gray-300">Job Title</p>
-                      <p className="text-lg text-gray-900 dark:text-gray-100">{customer.title || "--"}</p>
-                    </div>
-                    <div>
-                      <p className="text-sm font-semibold text-gray-700 dark:text-gray-300">Email</p>
-                      <p className="text-lg text-gray-900 dark:text-gray-100">{customer.email || "--"}</p>
-                    </div>
-                    <div>
-                      <p className="text-sm font-semibold text-gray-700 dark:text-gray-300">Phone</p>
-                      <p className="text-lg text-gray-900 dark:text-gray-100">{customer.phone || "--"}</p>
-                    </div>
-                    {customer.isPrimaryContact && (
-                      <div className="flex items-center gap-2 text-blue-600 dark:text-blue-400">
-                        <svg className="h-5 w-5" fill="currentColor" viewBox="0 0 20 20">
-                          <path fillRule="evenodd" d="M10 18a8 8 0 100-16 8 8 0 000 16zm3.707-9.293a1 1 0 00-1.414-1.414L9 10.586 7.707 9.293a1 1 0 00-1.414 1.414l2 2a1 1 0 001.414 0l4-4z" clipRule="evenodd" />
-                        </svg>
-                        <span className="text-sm font-medium">Primary Contact</span>
-                      </div>
-                    )}
-                  </div>
-                )}
-              </div>
-            </div>
-          </div>
-
-          {/* Address Sections - 2x2 Grid */}
-          <div className="grid grid-cols-1 lg:grid-cols-2 gap-6">
-            {/* Billing Address */}
-            <div className="bg-white dark:bg-gray-800 rounded-lg shadow-md border border-gray-200 dark:border-gray-700">
-              <div className="bg-gray-100 dark:bg-gray-700 px-6 py-4 border-b border-gray-200 dark:border-gray-600 flex justify-between items-center">
-                <h3 className="text-xl font-bold text-gray-900 dark:text-gray-100">Billing Address</h3>
-                <div className="flex gap-2">
-                  {!isEditingBillingAddress && (
-                    <Button
-                      size="sm"
-                      variant="secondary"
-                      onClick={handleCopyShippingToBilling}
-                      title="Copy shipping address to billing"
-                    >
-                      Copy from Shipping
-                    </Button>
-                  )}
-                  {!isEditingBillingAddress && (
-                    <Button size="sm" onClick={() => setIsEditingBillingAddress(true)}>
-                      Edit
-                    </Button>
-                  )}
-                </div>
-              </div>
-              <div className="p-6">
-                {isEditingBillingAddress ? (
-                  <updateFetcher.Form onSubmit={handleSaveBillingAddress} data-editing="billing">
-                    <div className="space-y-4">
-                      <input type="hidden" name="displayName" value={customer.displayName} />
-                      <input type="hidden" name="companyName" value={customer.companyName || ""} />
-                      <input type="hidden" name="contactName" value={customer.contactName || ""} />
-                      <input type="hidden" name="title" value={customer.title || ""} />
-                      <input type="hidden" name="email" value={customer.email || ""} />
-                      <input type="hidden" name="phone" value={customer.phone || ""} />
-                      <input type="hidden" name="isPrimaryContact" value={customer.isPrimaryContact ? "true" : "false"} />
-                      <input type="hidden" name="paymentTerms" value={customer.paymentTerms || ""} />
-                      <input type="hidden" name="shippingAddressLine1" value={customer.shippingAddressLine1 || ""} />
-                      <input type="hidden" name="shippingAddressLine2" value={customer.shippingAddressLine2 || ""} />
-                      <input type="hidden" name="shippingCity" value={customer.shippingCity || ""} />
-                      <input type="hidden" name="shippingState" value={customer.shippingState || ""} />
-                      <input type="hidden" name="shippingPostalCode" value={customer.shippingPostalCode || ""} />
-                      <input type="hidden" name="shippingCountry" value={customer.shippingCountry || "US"} />
-
-                      <FormField
-                        label="Address Line 1"
-                        name="billingAddressLine1"
-                        defaultValue={customer.billingAddressLine1 || ""}
-                        placeholder="123 Main Street"
-                      />
-                      <FormField
-                        label="Address Line 2"
-                        name="billingAddressLine2"
-                        defaultValue={customer.billingAddressLine2 || ""}
-                        placeholder="Suite 100 (optional)"
-                      />
-                      <div className="grid grid-cols-2 gap-4">
-                        <FormField
-                          label="City"
-                          name="billingCity"
-                          defaultValue={customer.billingCity || ""}
-                          placeholder="San Francisco"
-                        />
-                        <FormField
-                          label="State"
-                          name="billingState"
-                          defaultValue={customer.billingState || ""}
-                          placeholder="CA"
-                        />
-                      </div>
-                      <div className="grid grid-cols-2 gap-4">
-                        <FormField
-                          label="ZIP Code"
-                          name="billingPostalCode"
-                          defaultValue={customer.billingPostalCode || ""}
-                          placeholder="94102"
-                        />
-                        <FormField
-                          label="Country"
-                          name="billingCountry"
-                          defaultValue={customer.billingCountry || "US"}
-                          placeholder="US"
-                        />
-                      </div>
-                      <div className="flex justify-between items-center">
-                        <div className="flex gap-2">
-                          <Button type="submit" variant="primary" size="sm">Save</Button>
-                          <Button type="button" variant="secondary" size="sm" onClick={() => setIsEditingBillingAddress(false)}>Cancel</Button>
-                        </div>
-                        <span className="text-xs text-gray-500 dark:text-gray-400">Press Enter to save, Esc to cancel</span>
-                      </div>
-                    </div>
-                  </updateFetcher.Form>
-                ) : (
-                  <div className="space-y-2">
-                    {extractBillingAddress(customer).line1 ? (
-                      <div className="whitespace-pre-line text-gray-900 dark:text-gray-100">
-                        {formatAddress(extractBillingAddress(customer))}
-                      </div>
-                    ) : (
-                      <p className="text-gray-500 dark:text-gray-400">No billing address set</p>
-                    )}
-                  </div>
-                )}
-              </div>
-            </div>
-
-            {/* Shipping Address */}
-            <div className="bg-white dark:bg-gray-800 rounded-lg shadow-md border border-gray-200 dark:border-gray-700">
-              <div className="bg-gray-100 dark:bg-gray-700 px-6 py-4 border-b border-gray-200 dark:border-gray-600 flex justify-between items-center">
-                <h3 className="text-xl font-bold text-gray-900 dark:text-gray-100">Shipping Address</h3>
-                <div className="flex gap-2">
-                  {extractBillingAddress(customer).line1 && !isEditingShippingAddress && (
-                    <Button
-                      size="sm"
-                      variant="secondary"
-                      onClick={handleCopyBillingToShipping}
-                      title="Copy billing address to shipping"
-                    >
-                      Copy from Billing
-                    </Button>
-                  )}
-                  {!isEditingShippingAddress && (
-                    <Button size="sm" onClick={() => setIsEditingShippingAddress(true)}>
-                      Edit
-                    </Button>
-                  )}
-                </div>
-              </div>
-              <div className="p-6">
-                {isEditingShippingAddress ? (
-                  <updateFetcher.Form onSubmit={handleSaveShippingAddress} data-editing="shipping">
-                    <div className="space-y-4">
-                      <input type="hidden" name="displayName" value={customer.displayName} />
-                      <input type="hidden" name="companyName" value={customer.companyName || ""} />
-                      <input type="hidden" name="contactName" value={customer.contactName || ""} />
-                      <input type="hidden" name="title" value={customer.title || ""} />
-                      <input type="hidden" name="email" value={customer.email || ""} />
-                      <input type="hidden" name="phone" value={customer.phone || ""} />
-                      <input type="hidden" name="isPrimaryContact" value={customer.isPrimaryContact ? "true" : "false"} />
-                      <input type="hidden" name="paymentTerms" value={customer.paymentTerms || ""} />
-                      <input type="hidden" name="billingAddressLine1" value={customer.billingAddressLine1 || ""} />
-                      <input type="hidden" name="billingAddressLine2" value={customer.billingAddressLine2 || ""} />
-                      <input type="hidden" name="billingCity" value={customer.billingCity || ""} />
-                      <input type="hidden" name="billingState" value={customer.billingState || ""} />
-                      <input type="hidden" name="billingPostalCode" value={customer.billingPostalCode || ""} />
-                      <input type="hidden" name="billingCountry" value={customer.billingCountry || "US"} />
-
-                      <FormField
-                        label="Address Line 1"
-                        name="shippingAddressLine1"
-                        defaultValue={customer.shippingAddressLine1 || ""}
-                        placeholder="123 Main Street"
-                      />
-                      <FormField
-                        label="Address Line 2"
-                        name="shippingAddressLine2"
-                        defaultValue={customer.shippingAddressLine2 || ""}
-                        placeholder="Suite 100 (optional)"
-                      />
-                      <div className="grid grid-cols-2 gap-4">
-                        <FormField
-                          label="City"
-                          name="shippingCity"
-                          defaultValue={customer.shippingCity || ""}
-                          placeholder="San Francisco"
-                        />
-                        <FormField
-                          label="State"
-                          name="shippingState"
-                          defaultValue={customer.shippingState || ""}
-                          placeholder="CA"
-                        />
-                      </div>
-                      <div className="grid grid-cols-2 gap-4">
-                        <FormField
-                          label="ZIP Code"
-                          name="shippingPostalCode"
-                          defaultValue={customer.shippingPostalCode || ""}
-                          placeholder="94102"
-                        />
-                        <FormField
-                          label="Country"
-                          name="shippingCountry"
-                          defaultValue={customer.shippingCountry || "US"}
-                          placeholder="US"
-                        />
-                      </div>
-                      <div className="flex justify-between items-center">
-                        <div className="flex gap-2">
-                          <Button type="submit" variant="primary" size="sm">Save</Button>
-                          <Button type="button" variant="secondary" size="sm" onClick={() => setIsEditingShippingAddress(false)}>Cancel</Button>
-                        </div>
-                        <span className="text-xs text-gray-500 dark:text-gray-400">Press Enter to save, Esc to cancel</span>
-                      </div>
-                    </div>
-                  </updateFetcher.Form>
-                ) : (
-                  <div className="space-y-2">
-                    {extractShippingAddress(customer).line1 ? (
-                      <div className="whitespace-pre-line text-gray-900 dark:text-gray-100">
-                        {formatAddress(extractShippingAddress(customer))}
-                      </div>
-                    ) : (
-                      <p className="text-gray-500 dark:text-gray-400">No shipping address set</p>
-                    )}
-                  </div>
-                )}
-              </div>
-            </div>
-          </div>
-
-          {/* Order History */}
-          <div className="bg-white dark:bg-gray-800 rounded-lg shadow-md border border-gray-200 dark:border-gray-700">
-            <div className="bg-gray-100 dark:bg-gray-700 px-6 py-4 border-b border-gray-200 dark:border-gray-600 flex justify-between items-center">
-              <h3 className="text-xl font-bold text-gray-900 dark:text-gray-100">Order History</h3>
-              <ToggleSlider
-                checked={showCompletedOrders}
-                onChange={setShowCompletedOrders}
-                label="Show completed"
-              />
-            </div>
-            <div className="p-6">
-              {orders.length > 0 ? (
-                <div className="overflow-x-auto">
-                  <table className="min-w-full divide-y divide-gray-200 dark:divide-gray-700">
-                    <thead>
-                      <tr>
-                        <th className="px-4 py-3 text-left text-xs font-medium text-gray-500 dark:text-gray-400 uppercase tracking-wider">
-                          Order Number
-                        </th>
-                        <th className="px-4 py-3 text-left text-xs font-medium text-gray-500 dark:text-gray-400 uppercase tracking-wider">
-                          Date
-                        </th>
-                        <th className="px-4 py-3 text-left text-xs font-medium text-gray-500 dark:text-gray-400 uppercase tracking-wider">
-                          Status
-                        </th>
-                        <th className="px-4 py-3 text-left text-xs font-medium text-gray-500 dark:text-gray-400 uppercase tracking-wider">
-                          Total
-                        </th>
-                        <th className="px-4 py-3 text-left text-xs font-medium text-gray-500 dark:text-gray-400 uppercase tracking-wider">
-                          Actions
-                        </th>
-                      </tr>
-                    </thead>
-                    <tbody className="divide-y divide-gray-200 dark:divide-gray-700">
-                      {(orders as CustomerOrder[])
-                        .filter(order => showCompletedOrders || order.status.toLowerCase() !== 'completed')
-                        .map(order => (
-                        <tr key={order.id} className="hover:bg-gray-50 dark:hover:bg-gray-700">
-                          <td className="px-4 py-4 whitespace-nowrap text-sm font-medium text-gray-900 dark:text-gray-100">
-                            {order.orderNumber}
-                          </td>
-                          <td className="px-4 py-4 whitespace-nowrap text-sm text-gray-500 dark:text-gray-400">
-                            {formatDate(order.createdAt)}
-                          </td>
-                          <td className="px-4 py-4 whitespace-nowrap">
-                            <span className={`px-2 py-1 inline-flex text-xs leading-5 font-semibold rounded-full ${getStatusClasses(order.status)}`}>
-                              {getStatusDisplay(order.status)}
-                            </span>
-                          </td>
-                          <td className="px-4 py-4 whitespace-nowrap text-sm text-gray-900 dark:text-gray-100">
-                            {formatCurrency(parseFloat(order.totalPrice || '0'))}
-                          </td>
-                          <td className="px-4 py-4 whitespace-nowrap text-sm">
-                            <Link
-                              to={`/orders/${order.orderNumber}`}
-                              className="text-blue-600 dark:text-blue-400 hover:text-blue-900 dark:hover:text-blue-300"
-                            >
-                              View
-                            </Link>
-                          </td>
-                        </tr>
-                      ))}
-                    </tbody>
-                  </table>
-                </div>
-              ) : (
-                <p className="text-gray-500 dark:text-gray-400 text-center py-8">
-                  No orders found for this customer.
-                </p>
-              )}
-            </div>
-          </div>
-
-          {/* Notes and Event Log Section - Side by Side */}
-          <div className="grid grid-cols-1 lg:grid-cols-2 gap-6">
-            {/* Notes */}
-            <div className="bg-white dark:bg-gray-800 rounded-lg shadow-md border border-gray-200 dark:border-gray-700">
-              <div className="bg-gray-100 dark:bg-gray-700 px-6 py-4 border-b border-gray-200 dark:border-gray-600 flex justify-between items-center">
-                <h3 className="text-xl font-bold text-gray-900 dark:text-gray-100">Notes</h3>
-                {!isAddingNote && (
-                  <Button size="sm" onClick={() => setIsAddingNote(true)}>
-                    Add Note
-                  </Button>
-                )}
-              </div>
-              <div className="p-6">
-                <Notes
-                  entityType="customer"
-                  entityId={customer.id.toString()}
-                  initialNotes={notes}
-                  currentUserId={user.id || user.email}
-                  currentUserName={userDetails?.name || user.email}
-                  showHeader={false}
-                  onAddNoteClick={() => setIsAddingNote(false)}
-                  isAddingNote={isAddingNote}
-                  externalControl={true}
-                />
-              </div>
-            </div>
-
-            {/* Event Log */}
-            <EventTimeline
-              entityType="customer"
-              entityId={customer.id.toString()}
-              entityName={customer.displayName}
-              initialEvents={events}
-            />
-          </div>
-
-          {/* Attachments Card */}
-          <div className="bg-white dark:bg-gray-800 rounded-lg shadow-md border border-gray-200 dark:border-gray-700">
-            <div className="bg-gray-100 dark:bg-gray-700 px-6 py-4 border-b border-gray-200 dark:border-gray-600 flex justify-between items-center">
-              <h3 className="text-xl font-bold text-gray-900 dark:text-gray-100">Attachments</h3>
-              <Button size="sm" onClick={handleFileUpload}>Upload File</Button>
-              <input
-                ref={fileInputRef}
-                type="file"
-                onChange={handleFileChange}
-                style={{ display: 'none' }}
-                accept="*/*"
-              />
-            </div>
-            <div className="p-6">
-              {customer.attachments && customer.attachments.length > 0 ? (
-                <div className="space-y-3">
-                  {customer.attachments.map((attachment: Attachment) => (
-                    <div 
-                      key={attachment.id} 
-                      className={`
-                        flex items-center justify-between p-4 rounded-lg
-                        transition-all duration-300 ease-out
-                        ${isViewableFile(attachment.fileName, attachment.contentType) 
-                          ? 'bg-gray-50 dark:bg-gray-700 hover:bg-gray-100 dark:hover:bg-gray-600 cursor-pointer hover:scale-[1.02] hover:shadow-md focus:ring-2 focus:ring-purple-500 focus:ring-offset-2 focus:outline-none' 
-                          : 'bg-gray-50 dark:bg-gray-700'
-                        }
-                      `}
-                      onClick={isViewableFile(attachment.fileName, attachment.contentType) ? () => handleViewFile(attachment) : undefined}
-                      onKeyDown={isViewableFile(attachment.fileName, attachment.contentType) ? (e) => {
-                        if (e.key === 'Enter' || e.key === ' ') {
-                          e.preventDefault();
-                          handleViewFile(attachment);
-                        }
-                      } : undefined}
-                      role={isViewableFile(attachment.fileName, attachment.contentType) ? "button" : undefined}
-                      tabIndex={isViewableFile(attachment.fileName, attachment.contentType) ? 0 : undefined}
-                    >
-                      <div className="flex-1 pointer-events-none">
-                        <div className="flex items-center gap-2">
-                          <p className="text-sm font-medium text-gray-900 dark:text-gray-100">{attachment.fileName}</p>
-                          {isViewableFile(attachment.fileName, attachment.contentType) && (
-                            <span className="text-xs bg-purple-100 dark:bg-purple-900/50 text-purple-700 dark:text-purple-300 px-2 py-0.5 rounded-full">
-                              {getFileType(attachment.fileName, attachment.contentType).type.toUpperCase()}
-                            </span>
-                          )}
-                        </div>
-                        <p className="text-xs text-gray-500 dark:text-gray-400">
-                          {formatFileSize(attachment.fileSize || 0)} • Uploaded {formatDate(attachment.createdAt)}
-                        </p>
-                      </div>
-                      <div className="flex items-center space-x-2">
-                        <a
-                          href={`/attachments/${attachment.id}/download`}
-                          onClick={(e) => e.stopPropagation()}
-                          className="p-2 text-blue-600 hover:bg-blue-50 dark:text-blue-400 dark:hover:bg-blue-900/50 rounded transition-colors"
-                          title="Download"
-                        >
-                          <svg
-                            xmlns="http://www.w3.org/2000/svg"
-                            width="16"
-                            height="16"
-                            fill="currentColor"
-                            viewBox="0 0 16 16"
-                          >
-                            <path d="M.5 9.9a.5.5 0 0 1 .5.5v2.5a1 1 0 0 0 1 1h12a1 1 0 0 0 1-1v-2.5a.5.5 0 0 1 1 0v2.5a2 2 0 0 1-2 2H2a2 2 0 0 1-2-2v-2.5a.5.5 0 0 1 .5-.5z"/>
-                            <path d="M7.646 11.854a.5.5 0 0 0 .708 0l3-3a.5.5 0 0 0-.708-.708L8.5 10.293V1.5a.5.5 0 0 0-1 0v8.793L5.354 8.146a.5.5 0 1 0-.708.708l3 3z"/>
-                          </svg>
-                        </a>
-                        <button
-                          onClick={(e) => {
-                            e.stopPropagation();
-                            handleDeleteAttachment(attachment.id);
-                          }}
-                          className="p-2 text-red-600 hover:bg-red-50 dark:text-red-400 dark:hover:bg-red-900/50 rounded transition-colors"
-                          title="Delete"
-                        >
-                          <svg
-                            xmlns="http://www.w3.org/2000/svg"
-                            width="16"
-                            height="16"
-                            fill="currentColor"
-                            viewBox="0 0 16 16"
-                          >
-                            <path d="M5.5 5.5A.5.5 0 0 1 6 6v6a.5.5 0 0 1-1 0V6a.5.5 0 0 1 .5-.5zm2.5 0a.5.5 0 0 1 .5.5v6a.5.5 0 0 1-1 0V6a.5.5 0 0 1 .5-.5zm3 .5a.5.5 0 0 0-1 0v6a.5.5 0 0 0 1 0V6z"/>
-                            <path fillRule="evenodd" d="M14.5 3a1 1 0 0 1-1 1H13v9a2 2 0 0 1-2 2H5a2 2 0 0 1-2-2V4h-.5a1 1 0 0 1-1-1V2a1 1 0 0 1 1-1H6a1 1 0 0 1 1-1h2a1 1 0 0 1 1 1h3.5a1 1 0 0 1 1 1v1zM4.118 4 4 4.059V13a1 1 0 0 0 1 1h6a1 1 0 0 0 1-1V4.059L11.882 4H4.118zM2.5 3V2h11v1h-11z"/>
-                          </svg>
-                        </button>
-                      </div>
-                    </div>
-                  ))}
-                </div>
-              ) : (
-                <p className="text-gray-500 dark:text-gray-400 text-center py-8">
-                  No attachments uploaded yet.
-                </p>
-              )}
-            </div>
-          </div>
-
-          {/* Parts Section */}
-          <div className="bg-white dark:bg-gray-800 rounded-lg shadow-md border border-gray-200 dark:border-gray-700">
-            <div className="bg-gray-100 dark:bg-gray-700 px-6 py-4 border-b border-gray-200 dark:border-gray-600 flex justify-between items-center">
-              <h3 className="text-xl font-bold text-gray-900 dark:text-gray-100">Parts</h3>
-              <Button size="sm" onClick={handleAddPart}>Add Part</Button>
-            </div>
-            <div className="p-6">
-              {parts && parts.length > 0 ? (
-                <div className="overflow-x-auto">
-                  <table className="min-w-full divide-y divide-gray-200 dark:divide-gray-700">
-                    <thead className="bg-gray-50 dark:bg-gray-700">
-                      <tr>
-                        <th className="px-6 py-3 text-left text-xs font-medium text-gray-500 dark:text-gray-300 uppercase tracking-wider">
-                          Part
-                        </th>
-                        <th className="px-6 py-3 text-left text-xs font-medium text-gray-500 dark:text-gray-300 uppercase tracking-wider">
-                          Material
-                        </th>
-                        <th className="px-6 py-3 text-left text-xs font-medium text-gray-500 dark:text-gray-300 uppercase tracking-wider">
-                          Tolerance
-                        </th>
-                        <th className="px-6 py-3 text-left text-xs font-medium text-gray-500 dark:text-gray-300 uppercase tracking-wider">
-                          Finishing
-                        </th>
-                        <th className="px-6 py-3 text-left text-xs font-medium text-gray-500 dark:text-gray-300 uppercase tracking-wider">
-                          Created
-                        </th>
-                        <th className="px-6 py-3 w-20"></th>
-                      </tr>
-                    </thead>
-                    <tbody className="bg-white dark:bg-gray-800 divide-y divide-gray-200 dark:divide-gray-700">
-                      {parts.map((part: Part & { signedMeshUrl?: string }) => {
-                        // Show spinner if:
-                        // 1. Conversion is in progress
-                        // 2. Conversion completed but thumbnail not generated yet
-                        // 3. Thumbnail exists but signed URL not loaded yet
-                        // 4. Part has file but no conversion status
-                        const isProcessing =
-                          part.meshConversionStatus === "in_progress" ||
-                          part.meshConversionStatus === "queued" ||
-                          part.meshConversionStatus === "pending" ||
-                          (part.meshConversionStatus === "completed" && !part.thumbnailUrl) ||
-                          (part.partFileUrl && !part.meshConversionStatus);
-
-                        return (
-                          <tr key={part.id}>
-                            <td className="px-6 py-4 whitespace-nowrap">
-                              <div className="flex items-center gap-3">
-                                {part.thumbnailUrl ? (
-                                  <button
-                                    onClick={() => handleView3DPart(part)}
-                                    className="h-10 w-10 p-0 border-2 border-gray-300 dark:border-blue-500 bg-white dark:bg-gray-800 rounded-lg cursor-pointer hover:border-blue-500 dark:hover:border-blue-400 hover:shadow-md transition-all"
-                                    title="View 3D model"
-                                    type="button"
-                                  >
-                                    <img
-                                      src={part.thumbnailUrl}
-                                      alt={`${part.partName} thumbnail`}
-                                      className="h-full w-full object-cover rounded-lg hover:opacity-90 transition-opacity"
-                                    />
-                                  </button>
-                                ) : (
-                                  <div className="h-10 w-10 bg-gray-200 dark:bg-gray-600 rounded-lg flex items-center justify-center flex-shrink-0">
-                                    {isProcessing ? (
-                                      <div className="animate-spin rounded-full h-6 w-6 border-b-2 border-blue-500"></div>
-                                    ) : (
-                                      <button
-                                        onClick={() => handleView3DPart(part)}
-                                        className="h-full w-full flex items-center justify-center cursor-pointer hover:bg-gray-300 dark:hover:bg-gray-500 transition-colors rounded-lg border-0 p-0"
-                                        title="View 3D model"
-                                        type="button"
-                                      >
-                                        <svg
-                                          className="h-5 w-5 text-gray-400 dark:text-gray-500"
-                                          fill="none"
-                                          stroke="currentColor"
-                                          viewBox="0 0 24 24"
-                                        >
-                                          <path
-                                            strokeLinecap="round"
-                                            strokeLinejoin="round"
-                                            strokeWidth={2}
-                                            d="M4 16l4.586-4.586a2 2 0 012.828 0L16 16m-2-2l1.586-1.586a2 2 0 012.828 0L20 14m-6-6h.01M6 20h12a2 2 0 002-2V6a2 2 0 00-2-2H6a2 2 0 00-2 2v12a2 2 0 002 2z"
-                                          />
-                                        </svg>
-                                      </button>
-                                    )}
-                                  </div>
-                                )}
-                                <span className="text-sm font-medium text-gray-900 dark:text-gray-100">
-                                  {part.partName || "--"}
-                                </span>
-                              </div>
-                            </td>
-                          <td className="px-6 py-4 whitespace-nowrap text-sm text-gray-500 dark:text-gray-400">
-                            {part.material || "--"}
-                          </td>
-                          <td className="px-6 py-4 whitespace-nowrap text-sm text-gray-500 dark:text-gray-400">
-                            {part.tolerance || "--"}
-                          </td>
-                          <td className="px-6 py-4 whitespace-nowrap text-sm text-gray-500 dark:text-gray-400">
-                            {part.finishing || "--"}
-                          </td>
-                          <td className="px-6 py-4 whitespace-nowrap text-sm text-gray-500 dark:text-gray-400">
-                            {new Date(part.createdAt).toLocaleDateString()}
-                          </td>
-                          <td className="px-6 py-4 whitespace-nowrap text-right">
-                            <div className="flex items-center justify-end space-x-2">
-                              <button
-                                onClick={() => handleEditPart(part)}
-                                className="p-1.5 text-white bg-blue-600 rounded hover:bg-blue-700 dark:bg-blue-500 dark:hover:bg-blue-600 transition-colors duration-150"
-                                title="Edit"
-                              >
-                                <svg
-                                  xmlns="http://www.w3.org/2000/svg"
-                                  width="16"
-                                  height="16"
-                                  fill="currentColor"
-                                  viewBox="0 0 16 16"
-                                >
-                                  <path d="M12.146.146a.5.5 0 0 1 .708 0l3 3a.5.5 0 0 1 0 .708l-10 10a.5.5 0 0 1-.168.11l-5 2a.5.5 0 0 1-.65-.65l2-5a.5.5 0 0 1 .11-.168l10-10zM11.207 2.5 13.5 4.793 14.793 3.5 12.5 1.207 11.207 2.5zm1.586 3L10.5 3.207 4 9.707V10h.5a.5.5 0 0 1 .5.5v.5h.5a.5.5 0 0 1 .5.5v.5h.293l6.5-6.5zm-9.761 5.175-.106.106-1.528 3.821 3.821-1.528.106-.106A.5.5 0 0 1 5 12.5V12h-.5a.5.5 0 0 1-.5-.5V11h-.5a.5.5 0 0 1-.468-.325z"/>
-                                </svg>
-                              </button>
-                              <button
-                                onClick={() => handleDeletePart(part.id)}
-                                className="p-1.5 text-white bg-red-600 rounded hover:bg-red-700 dark:bg-red-500 dark:hover:bg-red-600 transition-colors duration-150"
-                                title="Delete"
-                              >
-                                <svg
-                                  xmlns="http://www.w3.org/2000/svg"
-                                  width="16"
-                                  height="16"
-                                  fill="currentColor"
-                                  viewBox="0 0 16 16"
-                                >
-                                  <path d="M12.643 15C13.979 15 15 13.845 15 12.5V5H1v7.5C1 13.845 2.021 15 3.357 15h9.286zM5.5 7h5a.5.5 0 0 1 0 1h-5a.5.5 0 0 1 0-1zM.8 1a.8.8 0 0 0-.8.8V3a.8.8 0 0 0 .8.8h14.4A.8.8 0 0 0 16 3V1.8a.8.8 0 0 0-.8-.8H.8z"/>
-                                </svg>
-                              </button>
-                            </div>
-                          </td>
-                        </tr>
-                        );
-                      })}
-                    </tbody>
-                  </table>
-                </div>
-              ) : (
-                <p className="text-gray-500 dark:text-gray-400 text-center py-8">
-                  No parts added yet.
-                </p>
-              )}
-            </div>
-          </div>
-        </div>
-      </div>
-
-      {/* File Viewer Modal */}
-      {selectedFile && (
-        <FileViewerModal
-          isOpen={fileModalOpen}
-          onClose={() => {
-            setFileModalOpen(false);
-            setSelectedFile(null);
-          }}
-          fileUrl={selectedFile.url}
-          fileName={selectedFile.fileName}
-          contentType={selectedFile.contentType}
-          fileSize={selectedFile.fileSize}
-        />
-      )}
-      
-      {/* Parts Modal */}
-      <PartsModal
-        isOpen={partsModalOpen}
-        onClose={() => setPartsModalOpen(false)}
-        onSubmit={handlePartSubmit}
-        part={selectedPart}
-        mode={partsMode}
-        canUploadMesh={canUploadMesh}
-      />
-      
-      {/* 3D Viewer Modal */}
-      <Part3DViewerModal
-        isOpen={part3DViewerOpen}
-        onClose={() => {
-          setPart3DViewerOpen(false);
-          setSelected3DPart(null);
-        }}
-        partName={selected3DPart?.partName || undefined}
-        modelUrl={selected3DPart?.partMeshUrl || undefined}
-        solidModelUrl={selected3DPart?.partFileUrl || undefined}
-        partId={selected3DPart?.id}
-        entityType="part"
-        cadFileUrl={selected3DPart?.partFileUrl || undefined}
-        canRevise={canRevise}
-        onThumbnailUpdate={() => {
-          revalidator.revalidate();
-        }}
-        onRevisionComplete={() => {
-          revalidator.revalidate();
-        }}
-        autoGenerateThumbnail={true}
-        existingThumbnailUrl={selected3DPart?.thumbnailUrl || undefined}
-        bananaEnabled={bananaEnabled}
-        bananaModelUrl={bananaModelUrl || undefined}
-      />
-
-      {/* Hidden Thumbnail Generators for parts without thumbnails */}
-      {parts?.map((part: Part & { signedMeshUrl?: string }) => {
-        if (
-          part.signedMeshUrl &&
-          part.meshConversionStatus === "completed" &&
-          !part.thumbnailUrl
-        ) {
-          return (
-            <HiddenThumbnailGenerator
-              key={part.id}
-              modelUrl={part.signedMeshUrl}
-              partId={part.id}
-              entityType="part"
-              onComplete={() => {
-                revalidator.revalidate();
-              }}
-            />
-          );
-        }
-        return null;
-      })}
-    </div>
-  );
+import { json, LoaderFunctionArgs, ActionFunctionArgs, redirect, unstable_parseMultipartFormData, unstable_createMemoryUploadHandler } from "@remix-run/node";
+import { useLoaderData, Link, useFetcher, useRevalidator } from "@remix-run/react";
+import { useState, useRef, useEffect } from "react";
+import { getCustomer, updateCustomer, archiveCustomer, getCustomerOrders, getCustomerStats, getCustomerWithAttachments, type CustomerEventContext } from "~/lib/customers";
+import { getAttachment, createAttachment, deleteAttachment, deleteAttachmentByS3Key, linkAttachmentToCustomer, unlinkAttachmentFromCustomer, linkAttachmentToPart, type Attachment, type AttachmentEventContext } from "~/lib/attachments";
+import type { Vendor, Part, Customer } from "~/lib/db/schema";
+import { getNotes, createNote, updateNote, archiveNote, type NoteEventContext } from "~/lib/notes";
+import { getPartsByCustomerId, createPart, updatePart, archivePart, getPart, type PartInput, type PartEventContext } from "~/lib/parts";
+import { requireAuth, withAuthHeaders } from "~/lib/auth.server";
+import { getAppConfig } from "~/lib/config.server";
+import { canUserUploadMesh, shouldShowEventsInNav, shouldShowVersionInHeader, canUserUploadCadRevision, isFeatureEnabled, FEATURE_FLAGS } from "~/lib/featureFlags";
+import { getBananaModelUrls } from "~/lib/developerSettings";
+import { getDownloadUrl as getS3DownloadUrl } from "~/lib/s3.server";
+import { uploadFile, generateFileKey, deleteFile, getDownloadUrl } from "~/lib/s3.server";
+import { formatAddress, extractBillingAddress, extractShippingAddress } from "~/lib/address-utils";
+import Navbar from "~/components/Navbar";
+import Breadcrumbs from "~/components/Breadcrumbs";
+import Button from "~/components/shared/Button";
+import { InputField as FormField, PhoneInputField } from "~/components/shared/FormField";
+import { Notes } from "~/components/shared/Notes";
+import FileViewerModal from "~/components/shared/FileViewerModal";
+import { isViewableFile, getFileType, formatFileSize } from "~/lib/file-utils";
+import ToggleSlider from "~/components/shared/ToggleSlider";
+import PartsModal from "~/components/PartsModal";
+import { Part3DViewerModal } from "~/components/shared/Part3DViewerModal";
+import { HiddenThumbnailGenerator } from "~/components/HiddenThumbnailGenerator";
+import { EventTimeline } from "~/components/EventTimeline";
+import { getEventsByEntity } from "~/lib/events";
+
+type CustomerOrder = {
+  id: number;
+  orderNumber: string;
+  customerId: number | null;
+  vendorId: number | null;
+  status: string;
+  totalPrice: string | null;
+  vendorPay: string | null;
+  shipDate: Date | null;
+  createdAt: Date;
+  vendor: Vendor | null;
+};
+
+export async function loader({ request, params }: LoaderFunctionArgs) {
+  const { user, userDetails, headers } = await requireAuth(request);
+  const appConfig = getAppConfig();
+  
+  const customerId = params.customerId;
+  if (!customerId) {
+    throw new Response("Customer ID is required", { status: 400 });
+  }
+
+  const customer = await getCustomerWithAttachments(parseInt(customerId));
+  if (!customer) {
+    throw new Response("Customer not found", { status: 404 });
+  }
+
+  // Get customer data in parallel
+  const [orders, stats, notes, rawParts, canUploadMesh, showEventsLink, showVersionInHeader, events, canRevise, bananaEnabled] = await Promise.all([
+    getCustomerOrders(customer.id),
+    getCustomerStats(customer.id),
+    getNotes("customer", customer.id.toString()),
+    getPartsByCustomerId(customer.id),
+    canUserUploadMesh(userDetails.role),
+    shouldShowEventsInNav(),
+    shouldShowVersionInHeader(),
+    getEventsByEntity("customer", customer.id.toString(), 10),
+    canUserUploadCadRevision(userDetails?.role),
+    isFeatureEnabled(FEATURE_FLAGS.BANANA_FOR_SCALE),
+  ]);
+
+  // Get banana model URL if feature is enabled
+  let bananaModelUrl: string | null = null;
+  if (bananaEnabled) {
+    const bananaUrls = await getBananaModelUrls();
+    if (bananaUrls.meshUrl && bananaUrls.conversionStatus === "completed") {
+      bananaModelUrl = await getS3DownloadUrl(bananaUrls.meshUrl);
+    }
+  }
+
+  // Hydrate thumbnails and mesh URLs for customer parts (convert S3 keys to signed URLs)
+  const partsWithSignedUrls = await Promise.all(
+    rawParts.map(async (part) => {
+      let signedMeshUrl = undefined;
+      let signedThumbnailUrl = undefined;
+
+      // Get signed mesh URL if mesh exists and conversion is completed
+      if (part.partMeshUrl && part.meshConversionStatus === "completed") {
+        try {
+          const { getDownloadUrl } = await import('~/lib/s3.server');
+          let meshKey: string;
+
+          // Extract S3 key from the URL - handle both formats:
+          // 1. Full S3 URLs from mesh conversion: https://...supabase.co/.../testing-bucket/parts/xxx/mesh/file.glb
+          // 2. Relative paths from manual uploads: /attachments/s3/parts/xxx/mesh/file.glb
+          if (part.partMeshUrl.startsWith('http')) {
+            // For full URLs, just extract everything starting from 'parts/'
+            // This works for Supabase URLs like: https://.../storage/v1/s3/testing-bucket/parts/...
+            const partsIndex = part.partMeshUrl.indexOf('parts/');
+            if (partsIndex >= 0) {
+              meshKey = part.partMeshUrl.substring(partsIndex);
+
+              // Check if the key contains duplicated paths (from old buggy URLs)
+              // e.g., "parts/.../.../parts/..." - fix by taking only the last occurrence
+              const secondPartsIndex = meshKey.indexOf('parts/', 1);
+              if (secondPartsIndex > 0) {
+                console.warn(`Found duplicated 'parts/' in mesh URL for part ${part.id}, using last occurrence`);
+                meshKey = meshKey.substring(secondPartsIndex);
+              }
+            } else {
+              console.error(`Could not find 'parts/' in URL for part ${part.id}: ${part.partMeshUrl}`);
+              // Skip this part's mesh URL
+              return { ...part, signedMeshUrl: undefined, thumbnailUrl: signedThumbnailUrl };
+            }
+          } else if (part.partMeshUrl.startsWith('/attachments/s3/')) {
+            meshKey = part.partMeshUrl.replace('/attachments/s3/', '');
+          } else {
+            // Assume it's already just the key
+            meshKey = part.partMeshUrl;
+          }
+
+          signedMeshUrl = await getDownloadUrl(meshKey, 3600);
+        } catch (error) {
+          console.error(`Failed to generate mesh URL for part ${part.id}:`, error);
+          // Continue without mesh URL for this part
+        }
+      }
+
+      // Get signed thumbnail URL
+      if (part.thumbnailUrl && !part.thumbnailUrl.startsWith('http')) {
+        try {
+          const { getDownloadUrl } = await import('~/lib/s3.server');
+          signedThumbnailUrl = await getDownloadUrl(part.thumbnailUrl, 3600);
+        } catch (error) {
+          console.error(`Failed to generate thumbnail URL for part ${part.id}:`, error);
+          signedThumbnailUrl = null;
+        }
+      } else {
+        signedThumbnailUrl = part.thumbnailUrl;
+      }
+
+      return {
+        ...part,
+        signedMeshUrl,
+        thumbnailUrl: signedThumbnailUrl,
+      };
+    })
+  );
+
+  return withAuthHeaders(
+    json({ customer, orders, stats, notes, parts: partsWithSignedUrls, user, userDetails, appConfig, canUploadMesh, showEventsLink, showVersionInHeader, events, canRevise, bananaEnabled, bananaModelUrl }),
+    headers
+  );
+}
+
+const MAX_FILE_SIZE = 10 * 1024 * 1024; // 10MB
+
+async function handlePartsAction(
+  formData: FormData,
+  intent: string,
+  customer: Customer,
+  customerId: string,
+  user: { id?: string; email?: string } | null,
+  userDetails: { name?: string | null } | null
+) {
+  try {
+    if (intent === "createPart") {
+      const partName = formData.get("partName") as string;
+      const material = formData.get("material") as string;
+      const tolerance = formData.get("tolerance") as string;
+      const finishing = formData.get("finishing") as string;
+      const notes = formData.get("notes") as string;
+      const modelFile = formData.get("modelFile") as File | null;
+      const meshFile = formData.get("meshFile") as File | null; // TEMPORARY
+      const thumbnailFile = formData.get("thumbnailFile") as File | null;
+
+      if (!partName) {
+        return json({ error: "Part name is required" }, { status: 400 });
+      }
+
+      let thumbnailUrl: string | null = null;
+
+      // Handle thumbnail upload first if provided
+      if (thumbnailFile && thumbnailFile.size > 0) {
+        try {
+          const arrayBuffer = await thumbnailFile.arrayBuffer();
+          const buffer = Buffer.from(arrayBuffer);
+          const key = generateFileKey(customer.id, `part-thumbnail-${Date.now()}-${thumbnailFile.name}`);
+
+          // Upload thumbnail to S3
+          const uploadResult = await uploadFile({
+            key,
+            buffer,
+            contentType: thumbnailFile.type || 'image/jpeg',
+            fileName: thumbnailFile.name,
+          });
+
+          // Store just the S3 key (not a URL)
+          // Loaders will generate signed URLs on-demand
+          thumbnailUrl = uploadResult.key;
+        } catch (error) {
+          console.error('Thumbnail upload error:', error);
+          // Continue without thumbnail on error
+        }
+      }
+
+      // Create the part with thumbnail URL
+      const eventContext: PartEventContext = {
+        userId: user?.id,
+        userEmail: user?.email || userDetails?.name || undefined,
+      };
+
+      const part = await createPart({
+        customerId: customer.id,
+        partName,
+        material: material || null,
+        tolerance: tolerance || null,
+        finishing: finishing || null,
+        notes: notes || null,
+        thumbnailUrl,
+      }, eventContext);
+
+      // Handle 3D model file upload if provided
+      if (modelFile && modelFile.size > 0) {
+        try {
+          const arrayBuffer = await modelFile.arrayBuffer();
+          const buffer = Buffer.from(arrayBuffer);
+          const key = generateFileKey(customer.id, `part-${part.id}-${modelFile.name}`);
+
+          // Upload to S3
+          const uploadResult = await uploadFile({
+            key,
+            buffer,
+            contentType: modelFile.type || 'application/octet-stream',
+            fileName: modelFile.name,
+          });
+
+          // Create attachment record
+          const attachmentEventContext: AttachmentEventContext = {
+            userId: user?.id,
+            userEmail: user?.email || userDetails?.name || undefined,
+          };
+          const attachment = await createAttachment({
+            s3Bucket: uploadResult.bucket,
+            s3Key: uploadResult.key,
+            fileName: uploadResult.fileName,
+            contentType: uploadResult.contentType,
+            fileSize: uploadResult.size,
+          }, attachmentEventContext);
+
+          // Link to part as a 3D model
+          await linkAttachmentToPart(part.id, attachment.id);
+          
+          // Store the file URL in partFileUrl (CAD files only)
+          const fileUrl = `/attachments/s3/${uploadResult.key}`;
+          await updatePart(part.id.toString(), { partFileUrl: fileUrl }, eventContext);
+        } catch (error) {
+          console.error('Failed to upload 3D model:', error);
+        }
+      }
+      
+      // TEMPORARY: Handle mesh file upload separately
+      if (meshFile && meshFile.size > 0) {
+        try {
+          const arrayBuffer = await meshFile.arrayBuffer();
+          const buffer = Buffer.from(arrayBuffer);
+          const key = generateFileKey(customer.id, `part-mesh-${part.id}-${meshFile.name}`);
+
+          // Upload to S3
+          const uploadResult = await uploadFile({
+            key,
+            buffer,
+            contentType: meshFile.type || 'model/stl',
+            fileName: meshFile.name,
+          });
+
+          // Store the mesh URL in partMeshUrl
+          const meshUrl = `/attachments/s3/${uploadResult.key}`;
+          await updatePart(part.id.toString(), { partMeshUrl: meshUrl }, eventContext);
+        } catch (error) {
+          console.error('Failed to upload mesh file:', error);
+        }
+      }
+
+      return redirect(`/customers/${customerId}`);
+    }
+
+    if (intent === "updatePart") {
+      const partId = formData.get("partId") as string;
+      const partName = formData.get("partName") as string;
+      const material = formData.get("material") as string;
+      const tolerance = formData.get("tolerance") as string;
+      const finishing = formData.get("finishing") as string;
+      const notes = formData.get("notes") as string;
+      const meshFile = formData.get("meshFile") as File | null; // TEMPORARY
+      const thumbnailFile = formData.get("thumbnailFile") as File | null;
+      const deleteThumbnail = formData.get("deleteThumbnail") === "true";
+
+      if (!partId || !partName) {
+        return json({ error: "Missing required fields" }, { status: 400 });
+      }
+
+      let thumbnailUrl: string | null | undefined = undefined;
+      
+      // Handle thumbnail deletion
+      if (deleteThumbnail) {
+        // Get the existing part to find the thumbnail URL
+        const existingPart = await getPart(partId);
+        if (existingPart?.thumbnailUrl) {
+          try {
+            // Extract S3 key from the thumbnail URL
+            const match = existingPart.thumbnailUrl.match(/part-thumbnails\/[^?]+/);
+            if (match) {
+              const s3Key = match[0];
+              // Delete from S3
+              await deleteFile(s3Key);
+              // Delete attachment record
+              const attachmentEventContext: AttachmentEventContext = {
+                userId: user?.id,
+                userEmail: user?.email || userDetails?.name || undefined,
+              };
+              await deleteAttachmentByS3Key(s3Key, attachmentEventContext);
+              console.log(`Deleted thumbnail from S3: ${s3Key}`);
+            }
+          } catch (error) {
+            console.error('Failed to delete old thumbnail:', error);
+          }
+        }
+        // Set thumbnailUrl to null to clear it from the part
+        thumbnailUrl = null;
+      }
+
+      // Handle thumbnail upload if provided
+      if (thumbnailFile && thumbnailFile.size > 0) {
+        try {
+          const arrayBuffer = await thumbnailFile.arrayBuffer();
+          const buffer = Buffer.from(arrayBuffer);
+          const key = generateFileKey(customer.id, `part-thumbnail-${Date.now()}-${thumbnailFile.name}`);
+
+          // Upload thumbnail to S3
+          const uploadResult = await uploadFile({
+            key,
+            buffer,
+            contentType: thumbnailFile.type || 'image/jpeg',
+            fileName: thumbnailFile.name,
+          });
+
+          // Create public URL for the thumbnail
+          thumbnailUrl = `/attachments/s3/${uploadResult.key}`;
+        } catch (error) {
+          console.error('Thumbnail upload error:', error);
+          // Continue without updating thumbnail on error
+        }
+      }
+
+      const updateData: Partial<PartInput> = {
+        partName,
+        material: material || null,
+        tolerance: tolerance || null,
+        finishing: finishing || null,
+        notes: notes || null,
+      };
+
+      // Only update thumbnailUrl if a new one was uploaded
+      if (thumbnailUrl !== undefined) {
+        updateData.thumbnailUrl = thumbnailUrl;
+      }
+
+      const eventContext: PartEventContext = {
+        userId: user?.id,
+        userEmail: user?.email || userDetails?.name || undefined,
+      };
+
+      await updatePart(partId, updateData, eventContext);
+
+      // TEMPORARY: Handle mesh file upload separately for updates
+      if (meshFile && meshFile.size > 0) {
+        try {
+          const arrayBuffer = await meshFile.arrayBuffer();
+          const buffer = Buffer.from(arrayBuffer);
+          const key = generateFileKey(customer.id, `part-mesh-${partId}-${meshFile.name}`);
+
+          // Upload to S3
+          const uploadResult = await uploadFile({
+            key,
+            buffer,
+            contentType: meshFile.type || 'model/stl',
+            fileName: meshFile.name,
+          });
+
+          // Store the mesh URL in partMeshUrl
+          const meshUrl = `/attachments/s3/${uploadResult.key}`;
+          await updatePart(partId, { partMeshUrl: meshUrl }, eventContext);
+        } catch (error) {
+          console.error('Failed to upload mesh file:', error);
+        }
+      }
+
+      return redirect(`/customers/${customerId}`);
+    }
+
+    return json({ error: "Invalid intent" }, { status: 400 });
+  } catch (error) {
+    return json({ error: `Failed to process part: ${error}` }, { status: 500 });
+  }
+}
+
+export async function action({ request, params }: ActionFunctionArgs) {
+  const { user, userDetails, headers } = await requireAuth(request);
+  
+  const customerId = params.customerId;
+  if (!customerId) {
+    return json({ error: "Customer ID is required" }, { status: 400 });
+  }
+
+  const customer = await getCustomer(parseInt(customerId));
+  if (!customer) {
+    return json({ error: "Customer not found" }, { status: 404 });
+  }
+
+  // Handle file uploads separately
+  if (request.headers.get("content-type")?.includes("multipart/form-data")) {
+    const uploadHandler = unstable_createMemoryUploadHandler({
+      maxPartSize: MAX_FILE_SIZE,
+    });
+
+    const formData = await unstable_parseMultipartFormData(request, uploadHandler);
+    const intent = formData.get("intent") as string;
+    
+    // Check if this is a parts-related action
+    if (intent === "createPart" || intent === "updatePart") {
+      // Handle parts actions with multipart data
+      return handlePartsAction(formData, intent, customer, customerId, user, userDetails);
+    }
+    
+    // Otherwise, it's a regular file upload
+    const file = formData.get("file") as File;
+
+    if (!file) {
+      return json({ error: "No file provided" }, { status: 400 });
+    }
+
+    if (file.size > MAX_FILE_SIZE) {
+      return json({ error: "File size exceeds 10MB limit" }, { status: 400 });
+    }
+
+    try {
+      // Convert File to Buffer
+      const arrayBuffer = await file.arrayBuffer();
+      const buffer = Buffer.from(arrayBuffer);
+
+      // Generate S3 key
+      const key = generateFileKey(customer.id, file.name);
+
+      // Upload to S3
+      const uploadResult = await uploadFile({
+        key,
+        buffer,
+        contentType: file.type || 'application/octet-stream',
+        fileName: file.name,
+      });
+
+      // Create event context for attachment operations
+      const eventContext: AttachmentEventContext = {
+        userId: user?.id,
+        userEmail: user?.email || userDetails?.name || undefined,
+      };
+
+      // Create attachment record
+      const attachment = await createAttachment({
+        s3Bucket: uploadResult.bucket,
+        s3Key: uploadResult.key,
+        fileName: uploadResult.fileName,
+        contentType: uploadResult.contentType,
+        fileSize: uploadResult.size,
+      }, eventContext);
+
+      // Link to customer
+      await linkAttachmentToCustomer(customer.id, attachment.id, eventContext);
+
+      // Return a redirect to refresh the page
+      return redirect(`/customers/${customerId}`);
+    } catch (error) {
+      console.error('Upload error:', error);
+      return json({ error: "Failed to upload file" }, { status: 500 });
+    }
+  }
+
+  // Handle other form submissions
+  const formData = await request.formData();
+  const intent = formData.get("intent");
+
+  try {
+    switch (intent) {
+      case "updateCustomer": {
+        const displayName = formData.get("displayName") as string;
+        const companyName = formData.get("companyName") as string;
+        const contactName = formData.get("contactName") as string;
+        const title = formData.get("title") as string;
+        const email = formData.get("email") as string;
+        const phone = formData.get("phone") as string;
+        const isPrimaryContact = formData.get("isPrimaryContact") === "true";
+
+        // Billing address
+        const billingAddressLine1 = formData.get("billingAddressLine1") as string;
+        const billingAddressLine2 = formData.get("billingAddressLine2") as string;
+        const billingCity = formData.get("billingCity") as string;
+        const billingState = formData.get("billingState") as string;
+        const billingPostalCode = formData.get("billingPostalCode") as string;
+        const billingCountry = formData.get("billingCountry") as string;
+
+        // Shipping address
+        const shippingAddressLine1 = formData.get("shippingAddressLine1") as string;
+        const shippingAddressLine2 = formData.get("shippingAddressLine2") as string;
+        const shippingCity = formData.get("shippingCity") as string;
+        const shippingState = formData.get("shippingState") as string;
+        const shippingPostalCode = formData.get("shippingPostalCode") as string;
+        const shippingCountry = formData.get("shippingCountry") as string;
+
+        // Business terms
+        const paymentTerms = formData.get("paymentTerms") as string;
+
+        const eventContext: CustomerEventContext = {
+          userId: user?.id,
+          userEmail: user?.email || userDetails?.name || undefined,
+        };
+
+        const updated = await updateCustomer(customer.id, {
+          displayName,
+          companyName: companyName || null,
+          contactName: contactName || null,
+          title: title || null,
+          email: email || null,
+          phone: phone || null,
+          isPrimaryContact,
+          billingAddressLine1: billingAddressLine1 || null,
+          billingAddressLine2: billingAddressLine2 || null,
+          billingCity: billingCity || null,
+          billingState: billingState || null,
+          billingPostalCode: billingPostalCode || null,
+          billingCountry: billingCountry || "US",
+          shippingAddressLine1: shippingAddressLine1 || null,
+          shippingAddressLine2: shippingAddressLine2 || null,
+          shippingCity: shippingCity || null,
+          shippingState: shippingState || null,
+          shippingPostalCode: shippingPostalCode || null,
+          shippingCountry: shippingCountry || "US",
+          paymentTerms: paymentTerms || null,
+        }, eventContext);
+
+        return withAuthHeaders(json({ customer: updated }), headers);
+      }
+
+      case "archiveCustomer": {
+        const eventContext: CustomerEventContext = {
+          userId: user?.id,
+          userEmail: user?.email || userDetails?.name || undefined,
+        };
+
+        await archiveCustomer(customer.id, eventContext);
+        return redirect("/customers");
+      }
+
+      case "getNotes": {
+        const notes = await getNotes("customer", customer.id.toString());
+        return withAuthHeaders(json({ notes }), headers);
+      }
+
+      case "createNote": {
+        const content = formData.get("content") as string;
+        const createdBy = formData.get("createdBy") as string;
+
+        if (!content || !createdBy) {
+          return json({ error: "Missing required fields" }, { status: 400 });
+        }
+
+        const noteEventContext: NoteEventContext = {
+          userId: user?.id,
+          userEmail: user?.email || userDetails?.name || undefined,
+        };
+
+        const note = await createNote({
+          entityType: "customer",
+          entityId: customer.id.toString(),
+          content,
+          createdBy,
+        }, noteEventContext);
+
+        return withAuthHeaders(json({ note }), headers);
+      }
+
+      case "updateNote": {
+        const noteId = formData.get("noteId") as string;
+        const content = formData.get("content") as string;
+
+        if (!noteId || !content) {
+          return json({ error: "Missing required fields" }, { status: 400 });
+        }
+
+        const noteEventContext: NoteEventContext = {
+          userId: user?.id,
+          userEmail: user?.email || userDetails?.name || undefined,
+        };
+
+        const note = await updateNote(noteId, content, noteEventContext);
+        return withAuthHeaders(json({ note }), headers);
+      }
+
+      case "deleteNote": {
+        const noteId = formData.get("noteId") as string;
+
+        if (!noteId) {
+          return json({ error: "Missing note ID" }, { status: 400 });
+        }
+
+        const noteEventContext: NoteEventContext = {
+          userId: user?.id,
+          userEmail: user?.email || userDetails?.name || undefined,
+        };
+
+        const note = await archiveNote(noteId, noteEventContext);
+        return withAuthHeaders(json({ note }), headers);
+      }
+
+      case "deleteAttachment": {
+        const attachmentId = formData.get("attachmentId") as string;
+
+        if (!attachmentId) {
+          return json({ error: "Missing attachment ID" }, { status: 400 });
+        }
+
+        // Get attachment details
+        const attachment = await getAttachment(attachmentId);
+        if (!attachment) {
+          return json({ error: "Attachment not found" }, { status: 404 });
+        }
+
+        const eventContext: AttachmentEventContext = {
+          userId: user?.id,
+          userEmail: user?.email || userDetails?.name || undefined,
+        };
+
+        // Unlink from customer first
+        await unlinkAttachmentFromCustomer(customer.id, attachmentId, eventContext);
+
+        // Delete from S3
+        await deleteFile(attachment.s3Key);
+
+        // Delete database record
+        await deleteAttachment(attachmentId, eventContext);
+
+        // Return a redirect to refresh the page
+        return redirect(`/customers/${customerId}`);
+      }
+
+      case "downloadAttachment": {
+        const attachmentId = formData.get("attachmentId") as string;
+
+        if (!attachmentId) {
+          return json({ error: "Missing attachment ID" }, { status: 400 });
+        }
+
+        const attachment = await getAttachment(attachmentId);
+        if (!attachment) {
+          return json({ error: "Attachment not found" }, { status: 404 });
+        }
+
+        // Generate a presigned URL for download
+        const downloadUrl = await getDownloadUrl(attachment.s3Key);
+        
+        // Return the URL for client-side redirect
+        return json({ downloadUrl });
+      }
+
+      // Parts actions are now handled in the multipart section above
+      // since they include file uploads
+
+      case "deletePart": {
+        const partId = formData.get("partId") as string;
+
+        if (!partId) {
+          return json({ error: "Missing part ID" }, { status: 400 });
+        }
+
+        const eventContext: PartEventContext = {
+          userId: user?.id,
+          userEmail: user?.email || userDetails?.name || undefined,
+        };
+
+        await archivePart(partId, eventContext);
+        // Return a redirect to refresh the page
+        return redirect(`/customers/${customerId}`);
+      }
+
+      default:
+        return json({ error: "Invalid intent" }, { status: 400 });
+    }
+  } catch (error) {
+    console.error("Action error:", error);
+    return json({ error: "Failed to process request" }, { status: 500 });
+  }
+}
+
+export default function CustomerDetails() {
+  const { customer, orders, stats, notes, parts, user, userDetails, appConfig, canUploadMesh, showEventsLink, showVersionInHeader, events, canRevise, bananaEnabled, bananaModelUrl } = useLoaderData<typeof loader>();
+  const revalidator = useRevalidator();
+  const [isEditingInfo, setIsEditingInfo] = useState(false);
+  const [isEditingContact, setIsEditingContact] = useState(false);
+  const [isEditingBillingAddress, setIsEditingBillingAddress] = useState(false);
+  const [isEditingShippingAddress, setIsEditingShippingAddress] = useState(false);
+  const [fileModalOpen, setFileModalOpen] = useState(false);
+  const [selectedFile, setSelectedFile] = useState<{ url: string; fileName: string; contentType?: string; fileSize?: number } | null>(null);
+  const [showCompletedOrders, setShowCompletedOrders] = useState(true);
+  const [isAddingNote, setIsAddingNote] = useState(false);
+  const [partsModalOpen, setPartsModalOpen] = useState(false);
+  const [selectedPart, setSelectedPart] = useState<Part | null>(null);
+  const [partsMode, setPartsMode] = useState<"create" | "edit">("create");
+  const [part3DViewerOpen, setPart3DViewerOpen] = useState(false);
+  const [selected3DPart, setSelected3DPart] = useState<Part | null>(null);
+  const [pollInterval, setPollInterval] = useState<NodeJS.Timeout | null>(null);
+  const updateFetcher = useFetcher();
+  const uploadFetcher = useFetcher();
+  const deleteFetcher = useFetcher();
+  const partsFetcher = useFetcher();
+
+  const fileInputRef = useRef<HTMLInputElement>(null);
+
+  // Check if any parts are currently converting
+  const hasConvertingParts = parts?.some(
+    (part: Part) =>
+      part.meshConversionStatus === "in_progress" ||
+      part.meshConversionStatus === "queued" ||
+      part.meshConversionStatus === "pending"
+  );
+
+  // Set up polling for parts conversion status
+  useEffect(() => {
+    if (hasConvertingParts && !pollInterval) {
+      const interval = setInterval(() => {
+        // Revalidate the page data to get updated conversion status
+        revalidator.revalidate();
+      }, 5000); // Poll every 5 seconds
+      setPollInterval(interval);
+    } else if (!hasConvertingParts && pollInterval) {
+      clearInterval(pollInterval);
+      setPollInterval(null);
+    }
+
+    return () => {
+      if (pollInterval) {
+        clearInterval(pollInterval);
+      }
+    };
+  }, [hasConvertingParts, pollInterval, revalidator]);
+
+  const handleSaveInfo = (event: React.FormEvent<HTMLFormElement>) => {
+    event.preventDefault();
+    const formData = new FormData(event.currentTarget);
+    formData.append("intent", "updateCustomer");
+    updateFetcher.submit(formData, { method: "post" });
+    setIsEditingInfo(false);
+  };
+
+  const handleSaveContact = (event: React.FormEvent<HTMLFormElement>) => {
+    event.preventDefault();
+    const formData = new FormData(event.currentTarget);
+    formData.append("intent", "updateCustomer");
+    updateFetcher.submit(formData, { method: "post" });
+    setIsEditingContact(false);
+  };
+
+  const handleSaveBillingAddress = (event: React.FormEvent<HTMLFormElement>) => {
+    event.preventDefault();
+    const formData = new FormData(event.currentTarget);
+    formData.append("intent", "updateCustomer");
+    updateFetcher.submit(formData, { method: "post" });
+    setIsEditingBillingAddress(false);
+  };
+
+  const handleSaveShippingAddress = (event: React.FormEvent<HTMLFormElement>) => {
+    event.preventDefault();
+    const formData = new FormData(event.currentTarget);
+    formData.append("intent", "updateCustomer");
+    updateFetcher.submit(formData, { method: "post" });
+    setIsEditingShippingAddress(false);
+  };
+
+  const handleCopyBillingToShipping = () => {
+    // This will be handled by setting form values in the shipping address form
+    const billingFields = {
+      shippingAddressLine1: customer.billingAddressLine1 || '',
+      shippingAddressLine2: customer.billingAddressLine2 || '',
+      shippingCity: customer.billingCity || '',
+      shippingState: customer.billingState || '',
+      shippingPostalCode: customer.billingPostalCode || '',
+      shippingCountry: customer.billingCountry || 'US',
+    };
+
+    // Submit the update
+    const formData = new FormData();
+    formData.append("intent", "updateCustomer");
+    formData.append("displayName", customer.displayName);
+    formData.append("companyName", customer.companyName || '');
+    formData.append("contactName", customer.contactName || '');
+    formData.append("title", customer.title || '');
+    formData.append("email", customer.email || '');
+    formData.append("phone", customer.phone || '');
+    formData.append("isPrimaryContact", customer.isPrimaryContact ? 'true' : 'false');
+
+    // Billing address
+    formData.append("billingAddressLine1", customer.billingAddressLine1 || '');
+    formData.append("billingAddressLine2", customer.billingAddressLine2 || '');
+    formData.append("billingCity", customer.billingCity || '');
+    formData.append("billingState", customer.billingState || '');
+    formData.append("billingPostalCode", customer.billingPostalCode || '');
+    formData.append("billingCountry", customer.billingCountry || 'US');
+
+    // Shipping address (copied from billing)
+    Object.entries(billingFields).forEach(([key, value]) => {
+      formData.append(key, value);
+    });
+
+    formData.append("paymentTerms", customer.paymentTerms || '');
+
+    updateFetcher.submit(formData, { method: "post" });
+  };
+
+  const handleCopyShippingToBilling = () => {
+    // Copy shipping address fields to billing
+    const formData = new FormData();
+    formData.append("intent", "updateCustomer");
+    formData.append("displayName", customer.displayName);
+    formData.append("companyName", customer.companyName || '');
+    formData.append("contactName", customer.contactName || '');
+    formData.append("title", customer.title || '');
+    formData.append("email", customer.email || '');
+    formData.append("phone", customer.phone || '');
+    formData.append("isPrimaryContact", customer.isPrimaryContact ? 'true' : 'false');
+    formData.append("paymentTerms", customer.paymentTerms || '');
+
+    // Billing address (copied from shipping)
+    formData.append("billingAddressLine1", customer.shippingAddressLine1 || '');
+    formData.append("billingAddressLine2", customer.shippingAddressLine2 || '');
+    formData.append("billingCity", customer.shippingCity || '');
+    formData.append("billingState", customer.shippingState || '');
+    formData.append("billingPostalCode", customer.shippingPostalCode || '');
+    formData.append("billingCountry", customer.shippingCountry || 'US');
+
+    // Keep shipping address as is
+    formData.append("shippingAddressLine1", customer.shippingAddressLine1 || '');
+    formData.append("shippingAddressLine2", customer.shippingAddressLine2 || '');
+    formData.append("shippingCity", customer.shippingCity || '');
+    formData.append("shippingState", customer.shippingState || '');
+    formData.append("shippingPostalCode", customer.shippingPostalCode || '');
+    formData.append("shippingCountry", customer.shippingCountry || 'US');
+
+    updateFetcher.submit(formData, { method: "post" });
+  };
+
+  // Add keyboard shortcuts for editing forms
+  useEffect(() => {
+    const handleKeyDown = (event: KeyboardEvent) => {
+      // Check if we're in an editing mode
+      if (!isEditingInfo && !isEditingContact && !isEditingBillingAddress && !isEditingShippingAddress) return;
+
+      // Handle Escape key to cancel
+      if (event.key === 'Escape') {
+        event.preventDefault();
+        setIsEditingInfo(false);
+        setIsEditingContact(false);
+        setIsEditingBillingAddress(false);
+        setIsEditingShippingAddress(false);
+      }
+
+      // Handle Enter key to save
+      // For textareas, require Ctrl+Enter or Cmd+Enter
+      // For other elements (inputs, buttons, etc.), just Enter works
+      if (event.key === 'Enter') {
+        const isTextarea = event.target instanceof HTMLTextAreaElement;
+
+        // If it's a textarea, require Ctrl or Cmd to be pressed
+        if (isTextarea && !event.ctrlKey && !event.metaKey) {
+          return;
+        }
+
+        event.preventDefault();
+
+        if (isEditingInfo) {
+          const form = document.querySelector('form[data-editing="info"]') as HTMLFormElement;
+          if (form) {
+            const formData = new FormData(form);
+            formData.append("intent", "updateCustomer");
+            updateFetcher.submit(formData, { method: "post" });
+            setIsEditingInfo(false);
+          }
+        }
+
+        if (isEditingContact) {
+          const form = document.querySelector('form[data-editing="contact"]') as HTMLFormElement;
+          if (form) {
+            const formData = new FormData(form);
+            formData.append("intent", "updateCustomer");
+            updateFetcher.submit(formData, { method: "post" });
+            setIsEditingContact(false);
+          }
+        }
+
+        if (isEditingBillingAddress) {
+          const form = document.querySelector('form[data-editing="billing"]') as HTMLFormElement;
+          if (form) {
+            const formData = new FormData(form);
+            formData.append("intent", "updateCustomer");
+            updateFetcher.submit(formData, { method: "post" });
+            setIsEditingBillingAddress(false);
+          }
+        }
+
+        if (isEditingShippingAddress) {
+          const form = document.querySelector('form[data-editing="shipping"]') as HTMLFormElement;
+          if (form) {
+            const formData = new FormData(form);
+            formData.append("intent", "updateCustomer");
+            updateFetcher.submit(formData, { method: "post" });
+            setIsEditingShippingAddress(false);
+          }
+        }
+      }
+    };
+
+    document.addEventListener('keydown', handleKeyDown);
+    return () => document.removeEventListener('keydown', handleKeyDown);
+  }, [isEditingInfo, isEditingContact, isEditingBillingAddress, isEditingShippingAddress, updateFetcher]);
+
+  const handleFileUpload = () => {
+    if (fileInputRef.current) {
+      fileInputRef.current.click();
+    }
+  };
+
+  const handleFileChange = (event: React.ChangeEvent<HTMLInputElement>) => {
+    const file = event.target.files?.[0];
+    if (file) {
+      const formData = new FormData();
+      formData.append("file", file);
+      
+      uploadFetcher.submit(formData, {
+        method: "post",
+        encType: "multipart/form-data",
+      });
+      
+      // Reset the file input
+      event.target.value = "";
+    }
+  };
+
+  const handleDeleteAttachment = (attachmentId: string) => {
+    if (confirm("Are you sure you want to delete this attachment?")) {
+      const formData = new FormData();
+      formData.append("intent", "deleteAttachment");
+      formData.append("attachmentId", attachmentId);
+      
+      deleteFetcher.submit(formData, {
+        method: "post",
+      });
+    }
+  };
+
+  const handleAddPart = () => {
+    setSelectedPart(null);
+    setPartsMode("create");
+    setPartsModalOpen(true);
+  };
+
+  const handleEditPart = (part: Part) => {
+    setSelectedPart(part);
+    setPartsMode("edit");
+    setPartsModalOpen(true);
+  };
+
+  const handleView3DPart = (part: Part) => {
+    console.log('Part selected for 3D view:', part);
+    console.log('Part mesh URL:', part.partMeshUrl);
+    setSelected3DPart(part);
+    setPart3DViewerOpen(true);
+  };
+
+  const handleDeletePart = (partId: string) => {
+    if (confirm("Are you sure you want to delete this part?")) {
+      const formData = new FormData();
+      formData.append("intent", "deletePart");
+      formData.append("partId", partId);
+      
+      partsFetcher.submit(formData, {
+        method: "post",
+      });
+    }
+  };
+
+  const handlePartSubmit = (data: {
+    partName: string;
+    material: string;
+    tolerance: string;
+    finishing: string;
+    notes: string;
+    modelFile?: File;
+    meshFile?: File; // TEMPORARY
+    thumbnailFile?: File;
+    deleteThumbnail?: boolean;
+  }) => {
+    const formData = new FormData();
+    const intent = partsMode === "create" ? "createPart" : "updatePart";
+    formData.append("intent", intent);
+    formData.append("partName", data.partName);
+    formData.append("material", data.material);
+    formData.append("tolerance", data.tolerance);
+    formData.append("finishing", data.finishing);
+    formData.append("notes", data.notes);
+    
+    if (partsMode === "edit" && selectedPart) {
+      formData.append("partId", selectedPart.id);
+    }
+    
+    if (data.modelFile) {
+      formData.append("modelFile", data.modelFile);
+    }
+    
+    if (data.meshFile) {
+      formData.append("meshFile", data.meshFile); // TEMPORARY
+    }
+    
+    if (data.thumbnailFile) {
+      formData.append("thumbnailFile", data.thumbnailFile);
+    }
+    
+    if (data.deleteThumbnail) {
+      formData.append("deleteThumbnail", "true");
+    }
+    
+    partsFetcher.submit(formData, {
+      method: "post",
+      encType: "multipart/form-data",
+    });
+    
+    setPartsModalOpen(false);
+  };
+
+  const handleViewFile = (attachment: { id: string; fileName: string; contentType: string; fileSize: number | null }) => {
+    const fileUrl = `/attachments/${attachment.id}/download`;
+    setSelectedFile({ 
+      url: fileUrl, 
+      fileName: attachment.fileName,
+      contentType: attachment.contentType,
+      fileSize: attachment.fileSize || undefined
+    });
+    setFileModalOpen(true);
+  };
+
+  const formatCurrency = (amount: number) => {
+    return new Intl.NumberFormat('en-US', {
+      style: 'currency',
+      currency: 'USD',
+    }).format(amount);
+  };
+
+  const formatDate = (date: Date | string | null) => {
+    if (!date) return "--";
+    const dateObj = typeof date === 'string' ? new Date(date) : date;
+    return dateObj.toLocaleDateString('en-US', {
+      year: 'numeric',
+      month: 'numeric',
+      day: 'numeric'
+    });
+  };
+
+  const getStatusDisplay = (status: string) => {
+    switch (status) {
+      case 'In_Production':
+        return 'In Production';
+      default:
+        return status.charAt(0).toUpperCase() + status.slice(1);
+    }
+  };
+
+  const getStatusClasses = (status: string) => {
+    switch (status.toLowerCase()) {
+      case 'pending':
+        return 'bg-gray-100 text-gray-700 dark:bg-gray-700 dark:text-gray-300';
+      case 'in_production':
+        return 'bg-blue-100 text-blue-700 dark:bg-blue-900 dark:text-blue-300';
+      case 'completed':
+        return 'bg-green-100 text-green-700 dark:bg-green-900 dark:text-green-300';
+      case 'cancelled':
+        return 'bg-red-100 text-red-700 dark:bg-red-900 dark:text-red-300';
+      default:
+        return 'bg-gray-100 text-gray-700 dark:bg-gray-700 dark:text-gray-300';
+    }
+  };
+
+  return (
+    <div className="min-h-screen bg-gray-50 dark:bg-gray-900">
+      <Navbar
+        userName={userDetails?.name || user.email}
+        userEmail={user.email}
+        userInitials={userDetails?.name?.charAt(0).toUpperCase() || user.email.charAt(0).toUpperCase()}
+        version={appConfig.version}
+        showVersion={showVersionInHeader}
+        showEventsLink={showEventsLink}
+      />
+      <div className="max-w-[1920px] mx-auto">
+        <div className="flex justify-between items-center px-10 py-2.5">
+          <Breadcrumbs items={[
+            { label: "Dashboard", href: "/" },
+            { label: "Customers", href: "/customers" },
+            { label: customer.displayName }
+          ]} />
+        </div>
+        
+        <div className="px-4 sm:px-6 lg:px-10 py-6 space-y-6">
+          {/* Status Cards */}
+          <div className="grid grid-cols-1 sm:grid-cols-2 lg:grid-cols-4 gap-4 md:gap-6">
+            <div className="bg-white dark:bg-gray-800 rounded-lg shadow-lg border border-gray-200 dark:border-gray-700 p-6">
+              <h3 className="text-sm font-semibold text-gray-600 dark:text-gray-400 mb-2">Total Orders</h3>
+              <p className="text-3xl font-bold text-gray-900 dark:text-gray-100">{stats.totalOrders}</p>
+            </div>
+            
+            <div className="bg-white dark:bg-gray-800 rounded-lg shadow-lg border border-gray-200 dark:border-gray-700 p-6">
+              <h3 className="text-sm font-semibold text-gray-600 dark:text-gray-400 mb-2">Active Orders</h3>
+              <p className="text-3xl font-bold text-blue-600 dark:text-blue-400">{stats.activeOrders}</p>
+            </div>
+            
+            <div className="bg-white dark:bg-gray-800 rounded-lg shadow-lg border border-gray-200 dark:border-gray-700 p-6">
+              <h3 className="text-sm font-semibold text-gray-600 dark:text-gray-400 mb-2">Completed Orders</h3>
+              <p className="text-3xl font-bold text-green-600 dark:text-green-400">{stats.completedOrders}</p>
+            </div>
+            
+            <div className="bg-white dark:bg-gray-800 rounded-lg shadow-lg border border-gray-200 dark:border-gray-700 p-6">
+              <h3 className="text-sm font-semibold text-gray-600 dark:text-gray-400 mb-2">Total Spent</h3>
+              <p className="text-3xl font-bold text-gray-900 dark:text-gray-100">{formatCurrency(stats.totalSpent)}</p>
+            </div>
+          </div>
+
+          {/* Information Sections - 2x2 Grid */}
+          <div className="grid grid-cols-1 lg:grid-cols-2 gap-6">
+            {/* Company Information */}
+            <div className="bg-white dark:bg-gray-800 rounded-lg shadow-md border border-gray-200 dark:border-gray-700">
+              <div className="bg-gray-100 dark:bg-gray-700 px-6 py-4 border-b border-gray-200 dark:border-gray-600 flex justify-between items-center">
+                <h3 className="text-xl font-bold text-gray-900 dark:text-gray-100">Company Information</h3>
+                {!isEditingInfo && (
+                  <Button size="sm" onClick={() => setIsEditingInfo(true)}>
+                    Edit
+                  </Button>
+                )}
+              </div>
+              <div className="p-6">
+                {isEditingInfo ? (
+                  <updateFetcher.Form onSubmit={handleSaveInfo} data-editing="info">
+                    <div className="space-y-4">
+                      <input type="hidden" name="displayName" value={customer.displayName} />
+                      <input type="hidden" name="email" value={customer.email || ""} />
+                      <input type="hidden" name="phone" value={customer.phone || ""} />
+                      <input type="hidden" name="title" value={customer.title || ""} />
+                      <input type="hidden" name="isPrimaryContact" value={customer.isPrimaryContact ? "true" : "false"} />
+                      <input type="hidden" name="billingAddressLine1" value={customer.billingAddressLine1 || ""} />
+                      <input type="hidden" name="billingAddressLine2" value={customer.billingAddressLine2 || ""} />
+                      <input type="hidden" name="billingCity" value={customer.billingCity || ""} />
+                      <input type="hidden" name="billingState" value={customer.billingState || ""} />
+                      <input type="hidden" name="billingPostalCode" value={customer.billingPostalCode || ""} />
+                      <input type="hidden" name="billingCountry" value={customer.billingCountry || "US"} />
+                      <input type="hidden" name="shippingAddressLine1" value={customer.shippingAddressLine1 || ""} />
+                      <input type="hidden" name="shippingAddressLine2" value={customer.shippingAddressLine2 || ""} />
+                      <input type="hidden" name="shippingCity" value={customer.shippingCity || ""} />
+                      <input type="hidden" name="shippingState" value={customer.shippingState || ""} />
+                      <input type="hidden" name="shippingPostalCode" value={customer.shippingPostalCode || ""} />
+                      <input type="hidden" name="shippingCountry" value={customer.shippingCountry || "US"} />
+
+                      <FormField
+                        label="Company Name"
+                        name="companyName"
+                        defaultValue={customer.companyName || ""}
+                        placeholder="Acme Manufacturing"
+                      />
+                      <FormField
+                        label="Payment Terms"
+                        name="paymentTerms"
+                        defaultValue={customer.paymentTerms || ""}
+                        placeholder="NET 30, Due on Receipt, etc."
+                      />
+                      <div className="flex justify-between items-center">
+                        <div className="flex gap-2">
+                          <Button type="submit" variant="primary" size="sm">Save</Button>
+                          <Button type="button" variant="secondary" size="sm" onClick={() => setIsEditingInfo(false)}>Cancel</Button>
+                        </div>
+                        <span className="text-xs text-gray-500 dark:text-gray-400">Press Enter to save, Esc to cancel</span>
+                      </div>
+                    </div>
+                  </updateFetcher.Form>
+                ) : (
+                  <div className="space-y-4">
+                    <div>
+                      <p className="text-sm font-semibold text-gray-700 dark:text-gray-300">Company Name</p>
+                      <p className="text-lg text-gray-900 dark:text-gray-100">{customer.companyName || customer.displayName}</p>
+                    </div>
+                    <div>
+                      <p className="text-sm font-semibold text-gray-700 dark:text-gray-300">Customer ID</p>
+                      <p className="text-lg text-gray-900 dark:text-gray-100">CUST-{customer.id.toString().padStart(5, '0')}</p>
+                    </div>
+                    <div>
+                      <p className="text-sm font-semibold text-gray-700 dark:text-gray-300">Payment Terms</p>
+                      <p className="text-lg text-gray-900 dark:text-gray-100">{customer.paymentTerms || "--"}</p>
+                    </div>
+                    <div>
+                      <p className="text-sm font-semibold text-gray-700 dark:text-gray-300">Status</p>
+                      <p className="text-lg text-gray-900 dark:text-gray-100">{customer.isArchived ? 'Inactive' : 'Active'}</p>
+                    </div>
+                  </div>
+                )}
+              </div>
+            </div>
+
+            {/* Contact Information */}
+            <div className="bg-white dark:bg-gray-800 rounded-lg shadow-md border border-gray-200 dark:border-gray-700">
+              <div className="bg-gray-100 dark:bg-gray-700 px-6 py-4 border-b border-gray-200 dark:border-gray-600 flex justify-between items-center">
+                <h3 className="text-xl font-bold text-gray-900 dark:text-gray-100">Contact Information</h3>
+                {!isEditingContact && (
+                  <Button size="sm" onClick={() => setIsEditingContact(true)}>
+                    Edit
+                  </Button>
+                )}
+              </div>
+              <div className="p-6">
+                {isEditingContact ? (
+                  <updateFetcher.Form onSubmit={handleSaveContact} data-editing="contact">
+                    <div className="space-y-4">
+                      <input type="hidden" name="displayName" value={customer.displayName} />
+                      <input type="hidden" name="companyName" value={customer.companyName || ""} />
+                      <input type="hidden" name="paymentTerms" value={customer.paymentTerms || ""} />
+                      <input type="hidden" name="billingAddressLine1" value={customer.billingAddressLine1 || ""} />
+                      <input type="hidden" name="billingAddressLine2" value={customer.billingAddressLine2 || ""} />
+                      <input type="hidden" name="billingCity" value={customer.billingCity || ""} />
+                      <input type="hidden" name="billingState" value={customer.billingState || ""} />
+                      <input type="hidden" name="billingPostalCode" value={customer.billingPostalCode || ""} />
+                      <input type="hidden" name="billingCountry" value={customer.billingCountry || "US"} />
+                      <input type="hidden" name="shippingAddressLine1" value={customer.shippingAddressLine1 || ""} />
+                      <input type="hidden" name="shippingAddressLine2" value={customer.shippingAddressLine2 || ""} />
+                      <input type="hidden" name="shippingCity" value={customer.shippingCity || ""} />
+                      <input type="hidden" name="shippingState" value={customer.shippingState || ""} />
+                      <input type="hidden" name="shippingPostalCode" value={customer.shippingPostalCode || ""} />
+                      <input type="hidden" name="shippingCountry" value={customer.shippingCountry || "US"} />
+
+                      <FormField
+                        label="Contact Name"
+                        name="contactName"
+                        defaultValue={customer.contactName || ""}
+                        placeholder="John Smith"
+                      />
+                      <FormField
+                        label="Job Title"
+                        name="title"
+                        defaultValue={customer.title || ""}
+                        placeholder="Purchasing Manager"
+                      />
+                      <FormField
+                        label="Email"
+                        name="email"
+                        type="email"
+                        defaultValue={customer.email || ""}
+                        placeholder="john@company.com"
+                      />
+                      <PhoneInputField
+                        label="Phone"
+                        name="phone"
+                        defaultValue={customer.phone || ""}
+                      />
+                      <div className="flex items-center">
+                        <input
+                          type="checkbox"
+                          id="isPrimaryContact"
+                          name="isPrimaryContact"
+                          defaultChecked={customer.isPrimaryContact}
+                          className="h-4 w-4 text-blue-600 focus:ring-blue-500 border-gray-300 rounded"
+                        />
+                        <label htmlFor="isPrimaryContact" className="ml-2 block text-sm text-gray-900 dark:text-gray-100">
+                          Primary Contact
+                        </label>
+                      </div>
+                      <div className="flex justify-between items-center">
+                        <div className="flex gap-2">
+                          <Button type="submit" variant="primary" size="sm">Save</Button>
+                          <Button type="button" variant="secondary" size="sm" onClick={() => setIsEditingContact(false)}>Cancel</Button>
+                        </div>
+                        <span className="text-xs text-gray-500 dark:text-gray-400">Press Enter to save, Esc to cancel</span>
+                      </div>
+                    </div>
+                  </updateFetcher.Form>
+                ) : (
+                  <div className="space-y-4">
+                    <div>
+                      <p className="text-sm font-semibold text-gray-700 dark:text-gray-300">Contact Name</p>
+                      <p className="text-lg text-gray-900 dark:text-gray-100">{customer.contactName || "--"}</p>
+                    </div>
+                    <div>
+                      <p className="text-sm font-semibold text-gray-700 dark:text-gray-300">Job Title</p>
+                      <p className="text-lg text-gray-900 dark:text-gray-100">{customer.title || "--"}</p>
+                    </div>
+                    <div>
+                      <p className="text-sm font-semibold text-gray-700 dark:text-gray-300">Email</p>
+                      <p className="text-lg text-gray-900 dark:text-gray-100">{customer.email || "--"}</p>
+                    </div>
+                    <div>
+                      <p className="text-sm font-semibold text-gray-700 dark:text-gray-300">Phone</p>
+                      <p className="text-lg text-gray-900 dark:text-gray-100">{customer.phone || "--"}</p>
+                    </div>
+                    {customer.isPrimaryContact && (
+                      <div className="flex items-center gap-2 text-blue-600 dark:text-blue-400">
+                        <svg className="h-5 w-5" fill="currentColor" viewBox="0 0 20 20">
+                          <path fillRule="evenodd" d="M10 18a8 8 0 100-16 8 8 0 000 16zm3.707-9.293a1 1 0 00-1.414-1.414L9 10.586 7.707 9.293a1 1 0 00-1.414 1.414l2 2a1 1 0 001.414 0l4-4z" clipRule="evenodd" />
+                        </svg>
+                        <span className="text-sm font-medium">Primary Contact</span>
+                      </div>
+                    )}
+                  </div>
+                )}
+              </div>
+            </div>
+          </div>
+
+          {/* Address Sections - 2x2 Grid */}
+          <div className="grid grid-cols-1 lg:grid-cols-2 gap-6">
+            {/* Billing Address */}
+            <div className="bg-white dark:bg-gray-800 rounded-lg shadow-md border border-gray-200 dark:border-gray-700">
+              <div className="bg-gray-100 dark:bg-gray-700 px-6 py-4 border-b border-gray-200 dark:border-gray-600 flex justify-between items-center">
+                <h3 className="text-xl font-bold text-gray-900 dark:text-gray-100">Billing Address</h3>
+                <div className="flex gap-2">
+                  {!isEditingBillingAddress && (
+                    <Button
+                      size="sm"
+                      variant="secondary"
+                      onClick={handleCopyShippingToBilling}
+                      title="Copy shipping address to billing"
+                    >
+                      Copy from Shipping
+                    </Button>
+                  )}
+                  {!isEditingBillingAddress && (
+                    <Button size="sm" onClick={() => setIsEditingBillingAddress(true)}>
+                      Edit
+                    </Button>
+                  )}
+                </div>
+              </div>
+              <div className="p-6">
+                {isEditingBillingAddress ? (
+                  <updateFetcher.Form onSubmit={handleSaveBillingAddress} data-editing="billing">
+                    <div className="space-y-4">
+                      <input type="hidden" name="displayName" value={customer.displayName} />
+                      <input type="hidden" name="companyName" value={customer.companyName || ""} />
+                      <input type="hidden" name="contactName" value={customer.contactName || ""} />
+                      <input type="hidden" name="title" value={customer.title || ""} />
+                      <input type="hidden" name="email" value={customer.email || ""} />
+                      <input type="hidden" name="phone" value={customer.phone || ""} />
+                      <input type="hidden" name="isPrimaryContact" value={customer.isPrimaryContact ? "true" : "false"} />
+                      <input type="hidden" name="paymentTerms" value={customer.paymentTerms || ""} />
+                      <input type="hidden" name="shippingAddressLine1" value={customer.shippingAddressLine1 || ""} />
+                      <input type="hidden" name="shippingAddressLine2" value={customer.shippingAddressLine2 || ""} />
+                      <input type="hidden" name="shippingCity" value={customer.shippingCity || ""} />
+                      <input type="hidden" name="shippingState" value={customer.shippingState || ""} />
+                      <input type="hidden" name="shippingPostalCode" value={customer.shippingPostalCode || ""} />
+                      <input type="hidden" name="shippingCountry" value={customer.shippingCountry || "US"} />
+
+                      <FormField
+                        label="Address Line 1"
+                        name="billingAddressLine1"
+                        defaultValue={customer.billingAddressLine1 || ""}
+                        placeholder="123 Main Street"
+                      />
+                      <FormField
+                        label="Address Line 2"
+                        name="billingAddressLine2"
+                        defaultValue={customer.billingAddressLine2 || ""}
+                        placeholder="Suite 100 (optional)"
+                      />
+                      <div className="grid grid-cols-2 gap-4">
+                        <FormField
+                          label="City"
+                          name="billingCity"
+                          defaultValue={customer.billingCity || ""}
+                          placeholder="San Francisco"
+                        />
+                        <FormField
+                          label="State"
+                          name="billingState"
+                          defaultValue={customer.billingState || ""}
+                          placeholder="CA"
+                        />
+                      </div>
+                      <div className="grid grid-cols-2 gap-4">
+                        <FormField
+                          label="ZIP Code"
+                          name="billingPostalCode"
+                          defaultValue={customer.billingPostalCode || ""}
+                          placeholder="94102"
+                        />
+                        <FormField
+                          label="Country"
+                          name="billingCountry"
+                          defaultValue={customer.billingCountry || "US"}
+                          placeholder="US"
+                        />
+                      </div>
+                      <div className="flex justify-between items-center">
+                        <div className="flex gap-2">
+                          <Button type="submit" variant="primary" size="sm">Save</Button>
+                          <Button type="button" variant="secondary" size="sm" onClick={() => setIsEditingBillingAddress(false)}>Cancel</Button>
+                        </div>
+                        <span className="text-xs text-gray-500 dark:text-gray-400">Press Enter to save, Esc to cancel</span>
+                      </div>
+                    </div>
+                  </updateFetcher.Form>
+                ) : (
+                  <div className="space-y-2">
+                    {extractBillingAddress(customer).line1 ? (
+                      <div className="whitespace-pre-line text-gray-900 dark:text-gray-100">
+                        {formatAddress(extractBillingAddress(customer))}
+                      </div>
+                    ) : (
+                      <p className="text-gray-500 dark:text-gray-400">No billing address set</p>
+                    )}
+                  </div>
+                )}
+              </div>
+            </div>
+
+            {/* Shipping Address */}
+            <div className="bg-white dark:bg-gray-800 rounded-lg shadow-md border border-gray-200 dark:border-gray-700">
+              <div className="bg-gray-100 dark:bg-gray-700 px-6 py-4 border-b border-gray-200 dark:border-gray-600 flex justify-between items-center">
+                <h3 className="text-xl font-bold text-gray-900 dark:text-gray-100">Shipping Address</h3>
+                <div className="flex gap-2">
+                  {extractBillingAddress(customer).line1 && !isEditingShippingAddress && (
+                    <Button
+                      size="sm"
+                      variant="secondary"
+                      onClick={handleCopyBillingToShipping}
+                      title="Copy billing address to shipping"
+                    >
+                      Copy from Billing
+                    </Button>
+                  )}
+                  {!isEditingShippingAddress && (
+                    <Button size="sm" onClick={() => setIsEditingShippingAddress(true)}>
+                      Edit
+                    </Button>
+                  )}
+                </div>
+              </div>
+              <div className="p-6">
+                {isEditingShippingAddress ? (
+                  <updateFetcher.Form onSubmit={handleSaveShippingAddress} data-editing="shipping">
+                    <div className="space-y-4">
+                      <input type="hidden" name="displayName" value={customer.displayName} />
+                      <input type="hidden" name="companyName" value={customer.companyName || ""} />
+                      <input type="hidden" name="contactName" value={customer.contactName || ""} />
+                      <input type="hidden" name="title" value={customer.title || ""} />
+                      <input type="hidden" name="email" value={customer.email || ""} />
+                      <input type="hidden" name="phone" value={customer.phone || ""} />
+                      <input type="hidden" name="isPrimaryContact" value={customer.isPrimaryContact ? "true" : "false"} />
+                      <input type="hidden" name="paymentTerms" value={customer.paymentTerms || ""} />
+                      <input type="hidden" name="billingAddressLine1" value={customer.billingAddressLine1 || ""} />
+                      <input type="hidden" name="billingAddressLine2" value={customer.billingAddressLine2 || ""} />
+                      <input type="hidden" name="billingCity" value={customer.billingCity || ""} />
+                      <input type="hidden" name="billingState" value={customer.billingState || ""} />
+                      <input type="hidden" name="billingPostalCode" value={customer.billingPostalCode || ""} />
+                      <input type="hidden" name="billingCountry" value={customer.billingCountry || "US"} />
+
+                      <FormField
+                        label="Address Line 1"
+                        name="shippingAddressLine1"
+                        defaultValue={customer.shippingAddressLine1 || ""}
+                        placeholder="123 Main Street"
+                      />
+                      <FormField
+                        label="Address Line 2"
+                        name="shippingAddressLine2"
+                        defaultValue={customer.shippingAddressLine2 || ""}
+                        placeholder="Suite 100 (optional)"
+                      />
+                      <div className="grid grid-cols-2 gap-4">
+                        <FormField
+                          label="City"
+                          name="shippingCity"
+                          defaultValue={customer.shippingCity || ""}
+                          placeholder="San Francisco"
+                        />
+                        <FormField
+                          label="State"
+                          name="shippingState"
+                          defaultValue={customer.shippingState || ""}
+                          placeholder="CA"
+                        />
+                      </div>
+                      <div className="grid grid-cols-2 gap-4">
+                        <FormField
+                          label="ZIP Code"
+                          name="shippingPostalCode"
+                          defaultValue={customer.shippingPostalCode || ""}
+                          placeholder="94102"
+                        />
+                        <FormField
+                          label="Country"
+                          name="shippingCountry"
+                          defaultValue={customer.shippingCountry || "US"}
+                          placeholder="US"
+                        />
+                      </div>
+                      <div className="flex justify-between items-center">
+                        <div className="flex gap-2">
+                          <Button type="submit" variant="primary" size="sm">Save</Button>
+                          <Button type="button" variant="secondary" size="sm" onClick={() => setIsEditingShippingAddress(false)}>Cancel</Button>
+                        </div>
+                        <span className="text-xs text-gray-500 dark:text-gray-400">Press Enter to save, Esc to cancel</span>
+                      </div>
+                    </div>
+                  </updateFetcher.Form>
+                ) : (
+                  <div className="space-y-2">
+                    {extractShippingAddress(customer).line1 ? (
+                      <div className="whitespace-pre-line text-gray-900 dark:text-gray-100">
+                        {formatAddress(extractShippingAddress(customer))}
+                      </div>
+                    ) : (
+                      <p className="text-gray-500 dark:text-gray-400">No shipping address set</p>
+                    )}
+                  </div>
+                )}
+              </div>
+            </div>
+          </div>
+
+          {/* Order History */}
+          <div className="bg-white dark:bg-gray-800 rounded-lg shadow-md border border-gray-200 dark:border-gray-700">
+            <div className="bg-gray-100 dark:bg-gray-700 px-6 py-4 border-b border-gray-200 dark:border-gray-600 flex justify-between items-center">
+              <h3 className="text-xl font-bold text-gray-900 dark:text-gray-100">Order History</h3>
+              <ToggleSlider
+                checked={showCompletedOrders}
+                onChange={setShowCompletedOrders}
+                label="Show completed"
+              />
+            </div>
+            <div className="p-6">
+              {orders.length > 0 ? (
+                <div className="overflow-x-auto">
+                  <table className="min-w-full divide-y divide-gray-200 dark:divide-gray-700">
+                    <thead>
+                      <tr>
+                        <th className="px-4 py-3 text-left text-xs font-medium text-gray-500 dark:text-gray-400 uppercase tracking-wider">
+                          Order Number
+                        </th>
+                        <th className="px-4 py-3 text-left text-xs font-medium text-gray-500 dark:text-gray-400 uppercase tracking-wider">
+                          Date
+                        </th>
+                        <th className="px-4 py-3 text-left text-xs font-medium text-gray-500 dark:text-gray-400 uppercase tracking-wider">
+                          Status
+                        </th>
+                        <th className="px-4 py-3 text-left text-xs font-medium text-gray-500 dark:text-gray-400 uppercase tracking-wider">
+                          Total
+                        </th>
+                        <th className="px-4 py-3 text-left text-xs font-medium text-gray-500 dark:text-gray-400 uppercase tracking-wider">
+                          Actions
+                        </th>
+                      </tr>
+                    </thead>
+                    <tbody className="divide-y divide-gray-200 dark:divide-gray-700">
+                      {(orders as CustomerOrder[])
+                        .filter(order => showCompletedOrders || order.status.toLowerCase() !== 'completed')
+                        .map(order => (
+                        <tr key={order.id} className="hover:bg-gray-50 dark:hover:bg-gray-700">
+                          <td className="px-4 py-4 whitespace-nowrap text-sm font-medium text-gray-900 dark:text-gray-100">
+                            {order.orderNumber}
+                          </td>
+                          <td className="px-4 py-4 whitespace-nowrap text-sm text-gray-500 dark:text-gray-400">
+                            {formatDate(order.createdAt)}
+                          </td>
+                          <td className="px-4 py-4 whitespace-nowrap">
+                            <span className={`px-2 py-1 inline-flex text-xs leading-5 font-semibold rounded-full ${getStatusClasses(order.status)}`}>
+                              {getStatusDisplay(order.status)}
+                            </span>
+                          </td>
+                          <td className="px-4 py-4 whitespace-nowrap text-sm text-gray-900 dark:text-gray-100">
+                            {formatCurrency(parseFloat(order.totalPrice || '0'))}
+                          </td>
+                          <td className="px-4 py-4 whitespace-nowrap text-sm">
+                            <Link
+                              to={`/orders/${order.orderNumber}`}
+                              className="text-blue-600 dark:text-blue-400 hover:text-blue-900 dark:hover:text-blue-300"
+                            >
+                              View
+                            </Link>
+                          </td>
+                        </tr>
+                      ))}
+                    </tbody>
+                  </table>
+                </div>
+              ) : (
+                <p className="text-gray-500 dark:text-gray-400 text-center py-8">
+                  No orders found for this customer.
+                </p>
+              )}
+            </div>
+          </div>
+
+          {/* Notes and Event Log Section - Side by Side */}
+          <div className="grid grid-cols-1 lg:grid-cols-2 gap-6">
+            {/* Notes */}
+            <div className="bg-white dark:bg-gray-800 rounded-lg shadow-md border border-gray-200 dark:border-gray-700">
+              <div className="bg-gray-100 dark:bg-gray-700 px-6 py-4 border-b border-gray-200 dark:border-gray-600 flex justify-between items-center">
+                <h3 className="text-xl font-bold text-gray-900 dark:text-gray-100">Notes</h3>
+                {!isAddingNote && (
+                  <Button size="sm" onClick={() => setIsAddingNote(true)}>
+                    Add Note
+                  </Button>
+                )}
+              </div>
+              <div className="p-6">
+                <Notes
+                  entityType="customer"
+                  entityId={customer.id.toString()}
+                  initialNotes={notes}
+                  currentUserId={user.id || user.email}
+                  currentUserName={userDetails?.name || user.email}
+                  showHeader={false}
+                  onAddNoteClick={() => setIsAddingNote(false)}
+                  isAddingNote={isAddingNote}
+                  externalControl={true}
+                />
+              </div>
+            </div>
+
+            {/* Event Log */}
+            <EventTimeline
+              entityType="customer"
+              entityId={customer.id.toString()}
+              entityName={customer.displayName}
+              initialEvents={events}
+            />
+          </div>
+
+          {/* Attachments Card */}
+          <div className="bg-white dark:bg-gray-800 rounded-lg shadow-md border border-gray-200 dark:border-gray-700">
+            <div className="bg-gray-100 dark:bg-gray-700 px-6 py-4 border-b border-gray-200 dark:border-gray-600 flex justify-between items-center">
+              <h3 className="text-xl font-bold text-gray-900 dark:text-gray-100">Attachments</h3>
+              <Button size="sm" onClick={handleFileUpload}>Upload File</Button>
+              <input
+                ref={fileInputRef}
+                type="file"
+                onChange={handleFileChange}
+                style={{ display: 'none' }}
+                accept="*/*"
+              />
+            </div>
+            <div className="p-6">
+              {customer.attachments && customer.attachments.length > 0 ? (
+                <div className="space-y-3">
+                  {customer.attachments.map((attachment: Attachment) => (
+                    <div 
+                      key={attachment.id} 
+                      className={`
+                        flex items-center justify-between p-4 rounded-lg
+                        transition-all duration-300 ease-out
+                        ${isViewableFile(attachment.fileName, attachment.contentType) 
+                          ? 'bg-gray-50 dark:bg-gray-700 hover:bg-gray-100 dark:hover:bg-gray-600 cursor-pointer hover:scale-[1.02] hover:shadow-md focus:ring-2 focus:ring-purple-500 focus:ring-offset-2 focus:outline-none' 
+                          : 'bg-gray-50 dark:bg-gray-700'
+                        }
+                      `}
+                      onClick={isViewableFile(attachment.fileName, attachment.contentType) ? () => handleViewFile(attachment) : undefined}
+                      onKeyDown={isViewableFile(attachment.fileName, attachment.contentType) ? (e) => {
+                        if (e.key === 'Enter' || e.key === ' ') {
+                          e.preventDefault();
+                          handleViewFile(attachment);
+                        }
+                      } : undefined}
+                      role={isViewableFile(attachment.fileName, attachment.contentType) ? "button" : undefined}
+                      tabIndex={isViewableFile(attachment.fileName, attachment.contentType) ? 0 : undefined}
+                    >
+                      <div className="flex-1 pointer-events-none">
+                        <div className="flex items-center gap-2">
+                          <p className="text-sm font-medium text-gray-900 dark:text-gray-100">{attachment.fileName}</p>
+                          {isViewableFile(attachment.fileName, attachment.contentType) && (
+                            <span className="text-xs bg-purple-100 dark:bg-purple-900/50 text-purple-700 dark:text-purple-300 px-2 py-0.5 rounded-full">
+                              {getFileType(attachment.fileName, attachment.contentType).type.toUpperCase()}
+                            </span>
+                          )}
+                        </div>
+                        <p className="text-xs text-gray-500 dark:text-gray-400">
+                          {formatFileSize(attachment.fileSize || 0)} • Uploaded {formatDate(attachment.createdAt)}
+                        </p>
+                      </div>
+                      <div className="flex items-center space-x-2">
+                        <a
+                          href={`/attachments/${attachment.id}/download`}
+                          onClick={(e) => e.stopPropagation()}
+                          className="p-2 text-blue-600 hover:bg-blue-50 dark:text-blue-400 dark:hover:bg-blue-900/50 rounded transition-colors"
+                          title="Download"
+                        >
+                          <svg
+                            xmlns="http://www.w3.org/2000/svg"
+                            width="16"
+                            height="16"
+                            fill="currentColor"
+                            viewBox="0 0 16 16"
+                          >
+                            <path d="M.5 9.9a.5.5 0 0 1 .5.5v2.5a1 1 0 0 0 1 1h12a1 1 0 0 0 1-1v-2.5a.5.5 0 0 1 1 0v2.5a2 2 0 0 1-2 2H2a2 2 0 0 1-2-2v-2.5a.5.5 0 0 1 .5-.5z"/>
+                            <path d="M7.646 11.854a.5.5 0 0 0 .708 0l3-3a.5.5 0 0 0-.708-.708L8.5 10.293V1.5a.5.5 0 0 0-1 0v8.793L5.354 8.146a.5.5 0 1 0-.708.708l3 3z"/>
+                          </svg>
+                        </a>
+                        <button
+                          onClick={(e) => {
+                            e.stopPropagation();
+                            handleDeleteAttachment(attachment.id);
+                          }}
+                          className="p-2 text-red-600 hover:bg-red-50 dark:text-red-400 dark:hover:bg-red-900/50 rounded transition-colors"
+                          title="Delete"
+                        >
+                          <svg
+                            xmlns="http://www.w3.org/2000/svg"
+                            width="16"
+                            height="16"
+                            fill="currentColor"
+                            viewBox="0 0 16 16"
+                          >
+                            <path d="M5.5 5.5A.5.5 0 0 1 6 6v6a.5.5 0 0 1-1 0V6a.5.5 0 0 1 .5-.5zm2.5 0a.5.5 0 0 1 .5.5v6a.5.5 0 0 1-1 0V6a.5.5 0 0 1 .5-.5zm3 .5a.5.5 0 0 0-1 0v6a.5.5 0 0 0 1 0V6z"/>
+                            <path fillRule="evenodd" d="M14.5 3a1 1 0 0 1-1 1H13v9a2 2 0 0 1-2 2H5a2 2 0 0 1-2-2V4h-.5a1 1 0 0 1-1-1V2a1 1 0 0 1 1-1H6a1 1 0 0 1 1-1h2a1 1 0 0 1 1 1h3.5a1 1 0 0 1 1 1v1zM4.118 4 4 4.059V13a1 1 0 0 0 1 1h6a1 1 0 0 0 1-1V4.059L11.882 4H4.118zM2.5 3V2h11v1h-11z"/>
+                          </svg>
+                        </button>
+                      </div>
+                    </div>
+                  ))}
+                </div>
+              ) : (
+                <p className="text-gray-500 dark:text-gray-400 text-center py-8">
+                  No attachments uploaded yet.
+                </p>
+              )}
+            </div>
+          </div>
+
+          {/* Parts Section */}
+          <div className="bg-white dark:bg-gray-800 rounded-lg shadow-md border border-gray-200 dark:border-gray-700">
+            <div className="bg-gray-100 dark:bg-gray-700 px-6 py-4 border-b border-gray-200 dark:border-gray-600 flex justify-between items-center">
+              <h3 className="text-xl font-bold text-gray-900 dark:text-gray-100">Parts</h3>
+              <Button size="sm" onClick={handleAddPart}>Add Part</Button>
+            </div>
+            <div className="p-6">
+              {parts && parts.length > 0 ? (
+                <div className="overflow-x-auto">
+                  <table className="min-w-full divide-y divide-gray-200 dark:divide-gray-700">
+                    <thead className="bg-gray-50 dark:bg-gray-700">
+                      <tr>
+                        <th className="px-6 py-3 text-left text-xs font-medium text-gray-500 dark:text-gray-300 uppercase tracking-wider">
+                          Part
+                        </th>
+                        <th className="px-6 py-3 text-left text-xs font-medium text-gray-500 dark:text-gray-300 uppercase tracking-wider">
+                          Material
+                        </th>
+                        <th className="px-6 py-3 text-left text-xs font-medium text-gray-500 dark:text-gray-300 uppercase tracking-wider">
+                          Tolerance
+                        </th>
+                        <th className="px-6 py-3 text-left text-xs font-medium text-gray-500 dark:text-gray-300 uppercase tracking-wider">
+                          Finishing
+                        </th>
+                        <th className="px-6 py-3 text-left text-xs font-medium text-gray-500 dark:text-gray-300 uppercase tracking-wider">
+                          Created
+                        </th>
+                        <th className="px-6 py-3 w-20"></th>
+                      </tr>
+                    </thead>
+                    <tbody className="bg-white dark:bg-gray-800 divide-y divide-gray-200 dark:divide-gray-700">
+                      {parts.map((part: Part & { signedMeshUrl?: string }) => {
+                        // Show spinner if:
+                        // 1. Conversion is in progress
+                        // 2. Conversion completed but thumbnail not generated yet
+                        // 3. Thumbnail exists but signed URL not loaded yet
+                        // 4. Part has file but no conversion status
+                        const isProcessing =
+                          part.meshConversionStatus === "in_progress" ||
+                          part.meshConversionStatus === "queued" ||
+                          part.meshConversionStatus === "pending" ||
+                          (part.meshConversionStatus === "completed" && !part.thumbnailUrl) ||
+                          (part.partFileUrl && !part.meshConversionStatus);
+
+                        return (
+                          <tr key={part.id}>
+                            <td className="px-6 py-4 whitespace-nowrap">
+                              <div className="flex items-center gap-3">
+                                {part.thumbnailUrl ? (
+                                  <button
+                                    onClick={() => handleView3DPart(part)}
+                                    className="h-10 w-10 p-0 border-2 border-gray-300 dark:border-blue-500 bg-white dark:bg-gray-800 rounded-lg cursor-pointer hover:border-blue-500 dark:hover:border-blue-400 hover:shadow-md transition-all"
+                                    title="View 3D model"
+                                    type="button"
+                                  >
+                                    <img
+                                      src={part.thumbnailUrl}
+                                      alt={`${part.partName} thumbnail`}
+                                      className="h-full w-full object-cover rounded-lg hover:opacity-90 transition-opacity"
+                                    />
+                                  </button>
+                                ) : (
+                                  <div className="h-10 w-10 bg-gray-200 dark:bg-gray-600 rounded-lg flex items-center justify-center flex-shrink-0">
+                                    {isProcessing ? (
+                                      <div className="animate-spin rounded-full h-6 w-6 border-b-2 border-blue-500"></div>
+                                    ) : (
+                                      <button
+                                        onClick={() => handleView3DPart(part)}
+                                        className="h-full w-full flex items-center justify-center cursor-pointer hover:bg-gray-300 dark:hover:bg-gray-500 transition-colors rounded-lg border-0 p-0"
+                                        title="View 3D model"
+                                        type="button"
+                                      >
+                                        <svg
+                                          className="h-5 w-5 text-gray-400 dark:text-gray-500"
+                                          fill="none"
+                                          stroke="currentColor"
+                                          viewBox="0 0 24 24"
+                                        >
+                                          <path
+                                            strokeLinecap="round"
+                                            strokeLinejoin="round"
+                                            strokeWidth={2}
+                                            d="M4 16l4.586-4.586a2 2 0 012.828 0L16 16m-2-2l1.586-1.586a2 2 0 012.828 0L20 14m-6-6h.01M6 20h12a2 2 0 002-2V6a2 2 0 00-2-2H6a2 2 0 00-2 2v12a2 2 0 002 2z"
+                                          />
+                                        </svg>
+                                      </button>
+                                    )}
+                                  </div>
+                                )}
+                                <span className="text-sm font-medium text-gray-900 dark:text-gray-100">
+                                  {part.partName || "--"}
+                                </span>
+                              </div>
+                            </td>
+                          <td className="px-6 py-4 whitespace-nowrap text-sm text-gray-500 dark:text-gray-400">
+                            {part.material || "--"}
+                          </td>
+                          <td className="px-6 py-4 whitespace-nowrap text-sm text-gray-500 dark:text-gray-400">
+                            {part.tolerance || "--"}
+                          </td>
+                          <td className="px-6 py-4 whitespace-nowrap text-sm text-gray-500 dark:text-gray-400">
+                            {part.finishing || "--"}
+                          </td>
+                          <td className="px-6 py-4 whitespace-nowrap text-sm text-gray-500 dark:text-gray-400">
+                            {new Date(part.createdAt).toLocaleDateString()}
+                          </td>
+                          <td className="px-6 py-4 whitespace-nowrap text-right">
+                            <div className="flex items-center justify-end space-x-2">
+                              <button
+                                onClick={() => handleEditPart(part)}
+                                className="p-1.5 text-white bg-blue-600 rounded hover:bg-blue-700 dark:bg-blue-500 dark:hover:bg-blue-600 transition-colors duration-150"
+                                title="Edit"
+                              >
+                                <svg
+                                  xmlns="http://www.w3.org/2000/svg"
+                                  width="16"
+                                  height="16"
+                                  fill="currentColor"
+                                  viewBox="0 0 16 16"
+                                >
+                                  <path d="M12.146.146a.5.5 0 0 1 .708 0l3 3a.5.5 0 0 1 0 .708l-10 10a.5.5 0 0 1-.168.11l-5 2a.5.5 0 0 1-.65-.65l2-5a.5.5 0 0 1 .11-.168l10-10zM11.207 2.5 13.5 4.793 14.793 3.5 12.5 1.207 11.207 2.5zm1.586 3L10.5 3.207 4 9.707V10h.5a.5.5 0 0 1 .5.5v.5h.5a.5.5 0 0 1 .5.5v.5h.293l6.5-6.5zm-9.761 5.175-.106.106-1.528 3.821 3.821-1.528.106-.106A.5.5 0 0 1 5 12.5V12h-.5a.5.5 0 0 1-.5-.5V11h-.5a.5.5 0 0 1-.468-.325z"/>
+                                </svg>
+                              </button>
+                              <button
+                                onClick={() => handleDeletePart(part.id)}
+                                className="p-1.5 text-white bg-red-600 rounded hover:bg-red-700 dark:bg-red-500 dark:hover:bg-red-600 transition-colors duration-150"
+                                title="Delete"
+                              >
+                                <svg
+                                  xmlns="http://www.w3.org/2000/svg"
+                                  width="16"
+                                  height="16"
+                                  fill="currentColor"
+                                  viewBox="0 0 16 16"
+                                >
+                                  <path d="M12.643 15C13.979 15 15 13.845 15 12.5V5H1v7.5C1 13.845 2.021 15 3.357 15h9.286zM5.5 7h5a.5.5 0 0 1 0 1h-5a.5.5 0 0 1 0-1zM.8 1a.8.8 0 0 0-.8.8V3a.8.8 0 0 0 .8.8h14.4A.8.8 0 0 0 16 3V1.8a.8.8 0 0 0-.8-.8H.8z"/>
+                                </svg>
+                              </button>
+                            </div>
+                          </td>
+                        </tr>
+                        );
+                      })}
+                    </tbody>
+                  </table>
+                </div>
+              ) : (
+                <p className="text-gray-500 dark:text-gray-400 text-center py-8">
+                  No parts added yet.
+                </p>
+              )}
+            </div>
+          </div>
+        </div>
+      </div>
+
+      {/* File Viewer Modal */}
+      {selectedFile && (
+        <FileViewerModal
+          isOpen={fileModalOpen}
+          onClose={() => {
+            setFileModalOpen(false);
+            setSelectedFile(null);
+          }}
+          fileUrl={selectedFile.url}
+          fileName={selectedFile.fileName}
+          contentType={selectedFile.contentType}
+          fileSize={selectedFile.fileSize}
+        />
+      )}
+      
+      {/* Parts Modal */}
+      <PartsModal
+        isOpen={partsModalOpen}
+        onClose={() => setPartsModalOpen(false)}
+        onSubmit={handlePartSubmit}
+        part={selectedPart}
+        mode={partsMode}
+        canUploadMesh={canUploadMesh}
+      />
+      
+      {/* 3D Viewer Modal */}
+      <Part3DViewerModal
+        isOpen={part3DViewerOpen}
+        onClose={() => {
+          setPart3DViewerOpen(false);
+          setSelected3DPart(null);
+        }}
+        partName={selected3DPart?.partName || undefined}
+        modelUrl={selected3DPart?.partMeshUrl || undefined}
+        solidModelUrl={selected3DPart?.partFileUrl || undefined}
+        partId={selected3DPart?.id}
+        entityType="part"
+        cadFileUrl={selected3DPart?.partFileUrl || undefined}
+        canRevise={canRevise}
+        onThumbnailUpdate={() => {
+          revalidator.revalidate();
+        }}
+        onRevisionComplete={() => {
+          revalidator.revalidate();
+        }}
+        autoGenerateThumbnail={true}
+        existingThumbnailUrl={selected3DPart?.thumbnailUrl || undefined}
+        bananaEnabled={bananaEnabled}
+        bananaModelUrl={bananaModelUrl || undefined}
+      />
+
+      {/* Hidden Thumbnail Generators for parts without thumbnails */}
+      {parts?.map((part: Part & { signedMeshUrl?: string }) => {
+        if (
+          part.signedMeshUrl &&
+          part.meshConversionStatus === "completed" &&
+          !part.thumbnailUrl
+        ) {
+          return (
+            <HiddenThumbnailGenerator
+              key={part.id}
+              modelUrl={part.signedMeshUrl}
+              partId={part.id}
+              entityType="part"
+              onComplete={() => {
+                revalidator.revalidate();
+              }}
+            />
+          );
+        }
+        return null;
+      })}
+    </div>
+  );
 }