--- conflicted
+++ resolved
@@ -1,3307 +1,3296 @@
-import {
-  json,
-  LoaderFunctionArgs,
-  ActionFunctionArgs,
-  redirect,
-  unstable_parseMultipartFormData,
-  unstable_createMemoryUploadHandler,
-} from "@remix-run/node";
-import { useLoaderData, useFetcher, useRevalidator } from "@remix-run/react";
-import {
-  getOrderByNumberWithAttachments,
-  updateOrder,
-  restoreOrder,
-  type OrderEventContext,
-} from "~/lib/orders";
-import { getCustomer } from "~/lib/customers";
-import { getVendor, getVendors } from "~/lib/vendors";
-import {
-  getAttachment,
-  createAttachment,
-  deleteAttachment,
-  linkAttachmentToOrder,
-  unlinkAttachmentFromOrder,
-  type Attachment,
-  type AttachmentEventContext,
-} from "~/lib/attachments";
-import { requireAuth, withAuthHeaders } from "~/lib/auth.server";
-import { getAppConfig } from "~/lib/config.server";
-<<<<<<< HEAD
-import {
-  shouldShowEventsInNav,
-  isFeatureEnabled,
-  FEATURE_FLAGS,
-  canUserUploadCadRevision,
-} from "~/lib/featureFlags";
-import { getBananaModelUrls } from "~/lib/developerSettings";
-=======
-import { shouldShowEventsInNav, shouldShowVersionInHeader, isFeatureEnabled, FEATURE_FLAGS } from "~/lib/featureFlags";
->>>>>>> bbf4209b
-import {
-  uploadFile,
-  generateFileKey,
-  deleteFile,
-  getDownloadUrl,
-} from "~/lib/s3.server";
-import { generateDocumentPdf } from "~/lib/pdf-service.server";
-import Navbar from "~/components/Navbar";
-import Button from "~/components/shared/Button";
-import Breadcrumbs from "~/components/Breadcrumbs";
-import FileViewerModal from "~/components/shared/FileViewerModal";
-import { isViewableFile, getFileType, formatFileSize } from "~/lib/file-utils";
-import { Notes } from "~/components/shared/Notes";
-import OrderActionsDropdown from "~/components/orders/OrderActionsDropdown";
-import GeneratePurchaseOrderPdfModal from "~/components/orders/GeneratePurchaseOrderPdfModal";
-import GenerateInvoicePdfModal from "~/components/orders/GenerateInvoicePdfModal";
-import {
-  getNotes,
-  createNote,
-  updateNote,
-  archiveNote,
-  type NoteEventContext,
-} from "~/lib/notes";
-import {
-  getLineItemsByOrderId,
-  createLineItem,
-  updateLineItem,
-  deleteLineItem,
-  type LineItemWithPart,
-  type LineItemEventContext,
-} from "~/lib/lineItems";
-import {
-  getPartsByCustomerId,
-  hydratePartThumbnails,
-  getPart,
-} from "~/lib/parts";
-import { createEvent, getEventsForOrder } from "~/lib/events";
-import { db } from "~/lib/db";
-import { parts, attachments } from "~/lib/db/schema";
-import { eq } from "drizzle-orm";
-import LineItemModal from "~/components/LineItemModal";
-import type { OrderLineItem, Vendor } from "~/lib/db/schema";
-import React, { useState, useRef, useCallback, useEffect } from "react";
-import { Part3DViewerModal } from "~/components/shared/Part3DViewerModal";
-import { EventTimeline } from "~/components/EventTimeline";
-
-export async function loader({ request, params }: LoaderFunctionArgs) {
-  const { user, userDetails, headers } = await requireAuth(request);
-  const appConfig = getAppConfig();
-
-  const orderNumber = params.orderId; // Note: param name stays the same but now represents orderNumber
-  if (!orderNumber) {
-    throw new Response("Order number is required", { status: 400 });
-  }
-
-  const order = await getOrderByNumberWithAttachments(orderNumber);
-  if (!order) {
-    throw new Response("Order not found", { status: 404 });
-  }
-
-  // Fetch customer and vendor details
-  const customer = order.customerId
-    ? await getCustomer(order.customerId)
-    : null;
-  const vendor = order.vendorId ? await getVendor(order.vendorId) : null;
-
-  // Fetch all vendors for shop assignment
-  const vendors = await getVendors();
-
-  // Fetch notes for this order
-  const notes = await getNotes("order", order.id.toString());
-
-  // Fetch line items for this order
-  const lineItems = await getLineItemsByOrderId(order.id);
-
-  // Hydrate thumbnails for line item parts (convert S3 keys to signed URLs)
-  for (const item of lineItems) {
-    if (item.part && item.part.thumbnailUrl) {
-      const [hydratedPart] = await hydratePartThumbnails([item.part]);
-      item.part = hydratedPart;
-    }
-  }
-
-  // Fetch parts for the customer if available
-  let parts = order.customerId
-    ? await getPartsByCustomerId(order.customerId)
-    : [];
-
-  // Hydrate thumbnails for customer parts (convert S3 keys to signed URLs)
-  parts = await hydratePartThumbnails(parts);
-
-  // Get feature flags and events
-<<<<<<< HEAD
-  const [showEventsLink, pdfAutoDownload, events, canRevise, bananaEnabled] =
-    await Promise.all([
-      shouldShowEventsInNav(),
-      isFeatureEnabled(FEATURE_FLAGS.PDF_AUTO_DOWNLOAD),
-      getEventsForOrder(order.id, 10),
-      canUserUploadCadRevision(userDetails?.role),
-      isFeatureEnabled(FEATURE_FLAGS.BANANA_FOR_SCALE),
-    ]);
-
-  // Get banana model URL if feature is enabled
-  let bananaModelUrl: string | null = null;
-  if (bananaEnabled) {
-    const bananaUrls = await getBananaModelUrls();
-    if (bananaUrls.meshUrl && bananaUrls.conversionStatus === "completed") {
-      bananaModelUrl = await getDownloadUrl(bananaUrls.meshUrl);
-    }
-  }
-=======
-  const [showEventsLink, showVersionInHeader, pdfAutoDownload, events] = await Promise.all([
-    shouldShowEventsInNav(),
-    shouldShowVersionInHeader(),
-    isFeatureEnabled(FEATURE_FLAGS.PDF_AUTO_DOWNLOAD),
-    getEventsForOrder(order.id, 10),
-  ]);
->>>>>>> bbf4209b
-
-  return withAuthHeaders(
-    json({
-      order,
-      customer,
-      vendor,
-      vendors,
-      notes,
-      lineItems,
-      parts,
-      user,
-      userDetails,
-      appConfig,
-      showEventsLink,
-      showVersionInHeader,
-      pdfAutoDownload,
-      events,
-      canRevise,
-      bananaEnabled,
-      bananaModelUrl,
-    }),
-    headers
-  );
-}
-
-const MAX_FILE_SIZE = 10 * 1024 * 1024; // 10MB
-
-export async function action({ request, params }: ActionFunctionArgs) {
-  const { user, userDetails, headers } = await requireAuth(request);
-
-  const orderNumber = params.orderId;
-  if (!orderNumber) {
-    return json({ error: "Order number is required" }, { status: 400 });
-  }
-
-  const order = await getOrderByNumberWithAttachments(orderNumber);
-  if (!order) {
-    return json({ error: "Order not found" }, { status: 404 });
-  }
-
-  // Parse form data once
-  let formData: FormData;
-
-  // Handle file uploads and multipart form data
-  if (request.headers.get("content-type")?.includes("multipart/form-data")) {
-    const uploadHandler = unstable_createMemoryUploadHandler({
-      maxPartSize: MAX_FILE_SIZE,
-    });
-
-    formData = await unstable_parseMultipartFormData(request, uploadHandler);
-
-    const intent = formData.get("intent") as string;
-    const file = formData.get("file") as File;
-
-    // If there's no file, check if this is a PDF generation intent
-    if (!file) {
-      const pdfGenerationIntents = ["generatePurchaseOrder", "generateInvoice"];
-      if (pdfGenerationIntents.includes(intent)) {
-        // This is a PDF generation request, let it fall through to regular form handling
-        // (PDF generation uses FormData but doesn't include files)
-      } else {
-        // This is a file upload request but no file was provided
-        return json({ error: "No file provided" }, { status: 400 });
-      }
-    } else {
-      // We have a file, process the upload
-      if (file.size > MAX_FILE_SIZE) {
-        return json({ error: "File size exceeds 10MB limit" }, { status: 400 });
-      }
-
-      try {
-        // Convert File to Buffer
-        const arrayBuffer = await file.arrayBuffer();
-        const buffer = Buffer.from(arrayBuffer);
-
-        // Generate S3 key
-        const key = generateFileKey(order.id, file.name);
-
-        // Upload to S3
-        const uploadResult = await uploadFile({
-          key,
-          buffer,
-          contentType: file.type || "application/octet-stream",
-          fileName: file.name,
-        });
-
-        // Create event context for attachment operations
-        const eventContext: AttachmentEventContext = {
-          userId: user?.id,
-          userEmail: user?.email || userDetails?.name || undefined,
-        };
-
-        // Create attachment record
-        const attachment = await createAttachment(
-          {
-            s3Bucket: uploadResult.bucket,
-            s3Key: uploadResult.key,
-            fileName: uploadResult.fileName,
-            contentType: uploadResult.contentType,
-            fileSize: uploadResult.size,
-          },
-          eventContext
-        );
-
-        // Link to order
-        await linkAttachmentToOrder(order.id, attachment.id, eventContext);
-
-        // Return a redirect to refresh the page
-        return redirect(`/orders/${orderNumber}`);
-      } catch (error) {
-        console.error("Upload error:", error);
-        return json({ error: "Failed to upload file" }, { status: 500 });
-      }
-    }
-  } else {
-    // Not multipart, parse as regular FormData
-    formData = await request.formData();
-  }
-
-  // Handle form submissions
-  const intent = formData.get("intent");
-
-  try {
-    switch (intent) {
-      case "getNotes": {
-        const notes = await getNotes("order", order.id.toString());
-        return withAuthHeaders(json({ notes }), headers);
-      }
-
-      case "createNote": {
-        const content = formData.get("content") as string;
-        const createdBy = formData.get("createdBy") as string;
-
-        if (!content || !createdBy) {
-          return json({ error: "Missing required fields" }, { status: 400 });
-        }
-
-        const noteEventContext: NoteEventContext = {
-          userId: user?.id,
-          userEmail: user?.email || userDetails?.name || undefined,
-        };
-
-        const note = await createNote(
-          {
-            entityType: "order",
-            entityId: order.id.toString(),
-            content,
-            createdBy,
-          },
-          noteEventContext
-        );
-
-        return withAuthHeaders(json({ note }), headers);
-      }
-
-      case "updateNote": {
-        const noteId = formData.get("noteId") as string;
-        const content = formData.get("content") as string;
-
-        if (!noteId || !content) {
-          return json({ error: "Missing required fields" }, { status: 400 });
-        }
-
-        const noteEventContext: NoteEventContext = {
-          userId: user?.id,
-          userEmail: user?.email || userDetails?.name || undefined,
-        };
-
-        const note = await updateNote(noteId, content, noteEventContext);
-        return withAuthHeaders(json({ note }), headers);
-      }
-
-      case "deleteNote": {
-        const noteId = formData.get("noteId") as string;
-
-        if (!noteId) {
-          return json({ error: "Missing note ID" }, { status: 400 });
-        }
-
-        const noteEventContext: NoteEventContext = {
-          userId: user?.id,
-          userEmail: user?.email || userDetails?.name || undefined,
-        };
-
-        const note = await archiveNote(noteId, noteEventContext);
-        return withAuthHeaders(json({ note }), headers);
-      }
-
-      case "deleteAttachment": {
-        const attachmentId = formData.get("attachmentId") as string;
-
-        if (!attachmentId) {
-          return json({ error: "Missing attachment ID" }, { status: 400 });
-        }
-
-        // Get attachment details
-        const attachment = await getAttachment(attachmentId);
-        if (!attachment) {
-          return json({ error: "Attachment not found" }, { status: 404 });
-        }
-
-        const eventContext: AttachmentEventContext = {
-          userId: user?.id,
-          userEmail: user?.email || userDetails?.name || undefined,
-        };
-
-        // Unlink from order first
-        await unlinkAttachmentFromOrder(order.id, attachmentId, eventContext);
-
-        // Delete from S3
-        await deleteFile(attachment.s3Key);
-
-        // Delete database record
-        await deleteAttachment(attachmentId, eventContext);
-
-        // Return a redirect to refresh the page
-        return redirect(`/orders/${orderNumber}`);
-      }
-
-      case "downloadAttachment": {
-        const attachmentId = formData.get("attachmentId") as string;
-
-        if (!attachmentId) {
-          return json({ error: "Missing attachment ID" }, { status: 400 });
-        }
-
-        const attachment = await getAttachment(attachmentId);
-        if (!attachment) {
-          return json({ error: "Attachment not found" }, { status: 404 });
-        }
-
-        // Generate a presigned URL for download
-        const downloadUrl = await getDownloadUrl(attachment.s3Key);
-
-        // Return the URL for client-side redirect
-        return json({ downloadUrl });
-      }
-
-      case "createLineItem": {
-        const name = formData.get("name") as string;
-        const description = formData.get("description") as string;
-        const quantity = parseInt(formData.get("quantity") as string);
-        const unitPrice = formData.get("unitPrice") as string;
-        const notes = formData.get("notes") as string;
-        const partId = formData.get("partId") as string | null;
-
-        if (!name || !quantity || !unitPrice) {
-          return json({ error: "Missing required fields" }, { status: 400 });
-        }
-
-        const eventContext: LineItemEventContext = {
-          userId: user?.id,
-          userEmail: user?.email || userDetails?.name || undefined,
-        };
-
-        const lineItem = await createLineItem(
-          {
-            orderId: order.id,
-            name,
-            description,
-            quantity,
-            unitPrice,
-            partId: partId || null,
-            notes: notes || null,
-          },
-          eventContext
-        );
-
-        return withAuthHeaders(json({ lineItem }), headers);
-      }
-
-      case "updateLineItem": {
-        const lineItemId = parseInt(formData.get("lineItemId") as string);
-        const name = formData.get("name") as string;
-        const description = formData.get("description") as string;
-        const quantity = parseInt(formData.get("quantity") as string);
-        const unitPrice = formData.get("unitPrice") as string;
-        const notes = formData.get("notes") as string;
-        const partId = formData.get("partId") as string | null;
-
-        if (!lineItemId || !name || !quantity || !unitPrice) {
-          return json({ error: "Missing required fields" }, { status: 400 });
-        }
-
-        const eventContext: LineItemEventContext = {
-          userId: user?.id,
-          userEmail: user?.email || userDetails?.name || undefined,
-        };
-
-        const lineItem = await updateLineItem(
-          lineItemId,
-          {
-            name,
-            description,
-            quantity,
-            unitPrice,
-            partId: partId || null,
-            notes: notes || null,
-          },
-          eventContext
-        );
-
-        return withAuthHeaders(json({ lineItem }), headers);
-      }
-
-      case "deleteLineItem": {
-        const lineItemId = parseInt(formData.get("lineItemId") as string);
-
-        if (!lineItemId) {
-          return json({ error: "Missing line item ID" }, { status: 400 });
-        }
-
-        const eventContext: LineItemEventContext = {
-          userId: user?.id,
-          userEmail: user?.email || userDetails?.name || undefined,
-        };
-
-        await deleteLineItem(lineItemId, eventContext);
-        return withAuthHeaders(json({ success: true }), headers);
-      }
-
-      case "updateLineItemNote": {
-        const lineItemId = parseInt(formData.get("lineItemId") as string);
-        const notes = formData.get("notes") as string;
-
-        if (!lineItemId) {
-          return json({ error: "Missing line item ID" }, { status: 400 });
-        }
-
-        const eventContext: LineItemEventContext = {
-          userId: user?.id,
-          userEmail: user?.email || userDetails?.name || undefined,
-        };
-
-        const lineItem = await updateLineItem(
-          lineItemId,
-          {
-            notes: notes || null,
-          },
-          eventContext
-        );
-
-        return withAuthHeaders(json({ lineItem }), headers);
-      }
-
-      case "updateStatus": {
-        const status = formData.get("status") as string;
-
-        if (!status) {
-          return json({ error: "Missing status" }, { status: 400 });
-        }
-
-        const orderEventContext: OrderEventContext = {
-          userId: user?.id,
-          userEmail: user?.email || userDetails?.name || undefined,
-        };
-
-        await updateOrder(
-          order.id,
-          {
-            status: status as
-              | "Pending"
-              | "Waiting_For_Shop_Selection"
-              | "In_Production"
-              | "In_Inspection"
-              | "Shipped"
-              | "Delivered"
-              | "Completed"
-              | "Cancelled"
-              | "Archived",
-          },
-          orderEventContext
-        );
-
-        return redirect(`/orders/${orderNumber}`);
-      }
-
-      case "assignShop": {
-        const vendorId = formData.get("vendorId");
-
-        if (!vendorId) {
-          return json({ error: "Please select a vendor" }, { status: 400 });
-        }
-
-        const orderEventContext: OrderEventContext = {
-          userId: user?.id,
-          userEmail: user?.email || userDetails?.name || undefined,
-        };
-
-        // Update both vendor and status
-        await updateOrder(
-          order.id,
-          {
-            vendorId: parseInt(vendorId as string),
-            status: "In_Production",
-          },
-          orderEventContext
-        );
-
-        return redirect(`/orders/${orderNumber}`);
-      }
-
-      case "updateOrderInfo": {
-        const shipDate = formData.get("shipDate") as string | null;
-        const leadTime = formData.get("leadTime") as string | null;
-        const vendorPay = formData.get("vendorPay") as string | null;
-
-        const orderEventContext: OrderEventContext = {
-          userId: user?.id,
-          userEmail: user?.email || userDetails?.name || undefined,
-        };
-
-        const updates: Partial<{
-          shipDate: Date;
-          leadTime: number;
-          vendorPay: string;
-        }> = {};
-        if (shipDate) updates.shipDate = new Date(shipDate);
-        if (leadTime) updates.leadTime = parseInt(leadTime);
-        if (vendorPay) updates.vendorPay = vendorPay;
-
-        await updateOrder(order.id, updates, orderEventContext);
-
-        return redirect(`/orders/${orderNumber}`);
-      }
-
-      case "restoreOrder": {
-        const orderEventContext: OrderEventContext = {
-          userId: user?.id,
-          userEmail: user?.email || userDetails?.name || undefined,
-        };
-
-        await restoreOrder(order.id, orderEventContext);
-        return redirect(`/orders/${orderNumber}`);
-      }
-
-      case "updatePartAttributes": {
-        const partId = formData.get("partId") as string;
-        const material = formData.get("material") as string;
-        const tolerance = formData.get("tolerance") as string;
-        const finishing = formData.get("finishing") as string;
-
-        if (!partId) {
-          return json({ error: "Part ID is required" }, { status: 400 });
-        }
-
-        // Get current part to compare values
-        const currentPart = await getPart(partId);
-        if (!currentPart) {
-          return json({ error: "Part not found" }, { status: 404 });
-        }
-
-        console.log("Part attribute update:", {
-          partId,
-          partName: currentPart.partName,
-          material: { old: currentPart.material, new: material },
-          tolerance: { old: currentPart.tolerance, new: tolerance },
-          finishing: { old: currentPart.finishing, new: finishing },
-        });
-
-        // Normalize values (treat empty string as null)
-        const normalizeMaterial = material?.trim() || null;
-        const normalizeTolerance = tolerance?.trim() || null;
-        const normalizeFinishing = finishing?.trim() || null;
-
-        // Update the part directly in the database (skip generic event from updatePart)
-        await db
-          .update(parts)
-          .set({
-            material: normalizeMaterial,
-            tolerance: normalizeTolerance,
-            finishing: normalizeFinishing,
-            updatedAt: new Date(),
-          })
-          .where(eq(parts.id, partId));
-
-        // Create specific events for each changed attribute
-        const eventContext = {
-          userId: user?.id,
-          userEmail: user?.email || userDetails?.name || undefined,
-        };
-
-        // Material change event (compare normalized values)
-        if (normalizeMaterial !== currentPart.material) {
-          console.log("Creating material change event");
-          await createEvent({
-            entityType: "part",
-            entityId: partId,
-            eventType: "part_material_changed",
-            eventCategory: "manufacturing",
-            title: "Part Material Changed",
-            description: `${currentPart.partName || "Part"} changed to ${
-              normalizeMaterial || "no material"
-            }`,
-            metadata: {
-              partName: currentPart.partName,
-              orderId: order.id,
-              orderNumber: order.orderNumber,
-              oldValue: currentPart.material,
-              newValue: normalizeMaterial,
-              field: "material",
-            },
-            userId: eventContext.userId,
-            userEmail: eventContext.userEmail,
-          });
-        }
-
-        // Tolerance change event (compare normalized values)
-        if (normalizeTolerance !== currentPart.tolerance) {
-          console.log("Creating tolerance change event");
-          await createEvent({
-            entityType: "part",
-            entityId: partId,
-            eventType: "part_tolerance_changed",
-            eventCategory: "manufacturing",
-            title: "Part Tolerance Changed",
-            description: `${currentPart.partName || "Part"} changed to ${
-              normalizeTolerance || "no tolerance"
-            }`,
-            metadata: {
-              partName: currentPart.partName,
-              orderId: order.id,
-              orderNumber: order.orderNumber,
-              oldValue: currentPart.tolerance,
-              newValue: normalizeTolerance,
-              field: "tolerance",
-            },
-            userId: eventContext.userId,
-            userEmail: eventContext.userEmail,
-          });
-        }
-
-        // Finishing change event (compare normalized values)
-        if (normalizeFinishing !== currentPart.finishing) {
-          console.log("Creating finishing change event");
-          await createEvent({
-            entityType: "part",
-            entityId: partId,
-            eventType: "part_finishing_changed",
-            eventCategory: "manufacturing",
-            title: "Part Finishing Changed",
-            description: `${currentPart.partName || "Part"} changed to ${
-              normalizeFinishing || "no finishing"
-            }`,
-            metadata: {
-              partName: currentPart.partName,
-              orderId: order.id,
-              orderNumber: order.orderNumber,
-              oldValue: currentPart.finishing,
-              newValue: normalizeFinishing,
-              field: "finishing",
-            },
-            userId: eventContext.userId,
-            userEmail: eventContext.userEmail,
-          });
-        }
-
-        return json({ success: true });
-      }
-
-      case "updateVendor": {
-        const vendorId = formData.get("vendorId") as string | null;
-
-        const orderEventContext: OrderEventContext = {
-          userId: user?.id,
-          userEmail: user?.email || userDetails?.name || undefined,
-        };
-
-        // Update vendor (can be null to remove vendor)
-        await updateOrder(
-          order.id,
-          {
-            vendorId: vendorId ? parseInt(vendorId) : null,
-          },
-          orderEventContext
-        );
-
-        return redirect(`/orders/${orderNumber}`);
-      }
-
-      case "generatePurchaseOrder": {
-        const htmlContent = formData.get("htmlContent") as string;
-
-        if (!htmlContent) {
-          return json({ error: "Missing HTML content" }, { status: 400 });
-        }
-
-        try {
-          const { attachmentId } = await generateDocumentPdf({
-            entityType: "order",
-            entityId: order.id,
-            htmlContent,
-            filename: `PO-${order.orderNumber}.pdf`,
-            userId: user?.id,
-            userEmail: user?.email || userDetails?.name || undefined,
-          });
-
-          // Get the attachment record to get the S3 key
-          const attachment = await db
-            .select()
-            .from(attachments)
-            .where(eq(attachments.id, attachmentId))
-            .limit(1);
-
-          if (!attachment[0]) {
-            throw new Error("Failed to create attachment");
-          }
-
-          // Generate a signed download URL
-          const downloadUrl = await getDownloadUrl(attachment[0].s3Key, 3600); // 1 hour expiry
-
-          return json({
-            success: true,
-            downloadUrl,
-            attachmentId,
-            filename: `PO-${order.orderNumber}.pdf`,
-          });
-        } catch (pdfError) {
-          console.error("PDF generation failed:", pdfError);
-          return json(
-            {
-              error:
-                pdfError instanceof Error
-                  ? pdfError.message
-                  : "Failed to generate PDF",
-            },
-            { status: 500 }
-          );
-        }
-      }
-
-      case "generateInvoice": {
-        const htmlContent = formData.get("htmlContent") as string;
-
-        if (!htmlContent) {
-          return json({ error: "Missing HTML content" }, { status: 400 });
-        }
-
-        try {
-          const { attachmentId } = await generateDocumentPdf({
-            entityType: "order",
-            entityId: order.id,
-            htmlContent,
-            filename: `Invoice-${order.orderNumber}.pdf`,
-            userId: user?.id,
-            userEmail: user?.email || userDetails?.name || undefined,
-          });
-
-          // Get the attachment record to get the S3 key
-          const attachment = await db
-            .select()
-            .from(attachments)
-            .where(eq(attachments.id, attachmentId))
-            .limit(1);
-
-          if (!attachment[0]) {
-            throw new Error("Failed to create attachment");
-          }
-
-          // Generate a signed download URL
-          const downloadUrl = await getDownloadUrl(attachment[0].s3Key, 3600); // 1 hour expiry
-
-          return json({
-            success: true,
-            downloadUrl,
-            attachmentId,
-            filename: `Invoice-${order.orderNumber}.pdf`,
-          });
-        } catch (pdfError) {
-          console.error("PDF generation failed:", pdfError);
-          return json(
-            {
-              error:
-                pdfError instanceof Error
-                  ? pdfError.message
-                  : "Failed to generate PDF",
-            },
-            { status: 500 }
-          );
-        }
-      }
-
-      default:
-        return json({ error: "Invalid intent" }, { status: 400 });
-    }
-  } catch (error) {
-    console.error("Notes action error:", error);
-    return json({ error: "Failed to process request" }, { status: 500 });
-  }
-}
-
-export default function OrderDetails() {
-  const {
-    order,
-    customer,
-    vendor,
-    vendors,
-    notes,
-    lineItems,
-    parts,
-    user,
-    userDetails,
-    appConfig,
-    showEventsLink,
-    showVersionInHeader,
-    pdfAutoDownload,
-    events,
-    canRevise,
-    bananaEnabled,
-    bananaModelUrl,
-  } = useLoaderData<typeof loader>();
-  const revalidator = useRevalidator();
-  const [showNotice, setShowNotice] = useState(true);
-  const [fileModalOpen, setFileModalOpen] = useState(false);
-  const [selectedFile, setSelectedFile] = useState<{
-    url: string;
-    fileName: string;
-    contentType?: string;
-    fileSize?: number;
-  } | null>(null);
-  const [lineItemModalOpen, setLineItemModalOpen] = useState(false);
-  const [selectedLineItem, setSelectedLineItem] =
-    useState<OrderLineItem | null>(null);
-  const [lineItemMode, setLineItemMode] = useState<"create" | "edit">("create");
-  const [isAddingNote, setIsAddingNote] = useState(false);
-  const [editingNoteId, setEditingNoteId] = useState<number | null>(null);
-  const [editingNoteValue, setEditingNoteValue] = useState<string>("");
-  const [part3DModalOpen, setPart3DModalOpen] = useState(false);
-  const [selectedPart3D, setSelectedPart3D] = useState<{
-    partId?: string;
-    partName?: string;
-    modelUrl?: string;
-    solidModelUrl?: string;
-    thumbnailUrl?: string;
-    cadFileUrl?: string;
-  } | null>(null);
-  const [assignShopModalOpen, setAssignShopModalOpen] = useState(false);
-  const [manageVendorModalOpen, setManageVendorModalOpen] = useState(false);
-  const [selectedVendorId, setSelectedVendorId] = useState<number | null>(null);
-  const [editOrderModalOpen, setEditOrderModalOpen] = useState(false);
-  const [editOrderForm, setEditOrderForm] = useState({
-    shipDate: "",
-    leadTime: "",
-    vendorPayDollar: "",
-    vendorPayPercent: "",
-  });
-  const uploadFetcher = useFetcher();
-  const deleteFetcher = useFetcher();
-  const lineItemFetcher = useFetcher();
-  const notesFetcher = useFetcher();
-  const orderEditFetcher = useFetcher();
-  const fileInputRef = useRef<HTMLInputElement>(null);
-  const [isActionsDropdownOpen, setIsActionsDropdownOpen] = useState(false);
-  const actionsButtonRef = useRef<HTMLButtonElement>(null);
-  const [isPOModalOpen, setIsPOModalOpen] = useState(false);
-  const [isInvoiceModalOpen, setIsInvoiceModalOpen] = useState(false);
-  const [editingAttributeField, setEditingAttributeField] = useState<{
-    partId: string;
-    field: "material" | "tolerance" | "finishing";
-  } | null>(null);
-  const [editingAttributeValue, setEditingAttributeValue] =
-    useState<string>("");
-  const [showPartAttributes, setShowPartAttributes] = useState(false);
-
-  const handleFileUpload = () => {
-    if (fileInputRef.current) {
-      fileInputRef.current.click();
-    }
-  };
-
-  const handleFileChange = (event: React.ChangeEvent<HTMLInputElement>) => {
-    const file = event.target.files?.[0];
-    if (file) {
-      const formData = new FormData();
-      formData.append("file", file);
-
-      uploadFetcher.submit(formData, {
-        method: "post",
-        encType: "multipart/form-data",
-      });
-
-      // Reset the file input
-      event.target.value = "";
-    }
-  };
-
-  const handleDeleteAttachment = (attachmentId: string) => {
-    if (confirm("Are you sure you want to delete this attachment?")) {
-      const formData = new FormData();
-      formData.append("intent", "deleteAttachment");
-      formData.append("attachmentId", attachmentId);
-
-      deleteFetcher.submit(formData, {
-        method: "post",
-      });
-    }
-  };
-
-  const handleViewFile = (attachment: {
-    id: string;
-    fileName: string;
-    contentType: string;
-    fileSize: number | null;
-  }) => {
-    const fileUrl = `/attachments/${attachment.id}/download`;
-    setSelectedFile({
-      url: fileUrl,
-      fileName: attachment.fileName,
-      contentType: attachment.contentType,
-      fileSize: attachment.fileSize || undefined,
-    });
-    setFileModalOpen(true);
-  };
-
-  const handleAddLineItem = () => {
-    setSelectedLineItem(null);
-    setLineItemMode("create");
-    setLineItemModalOpen(true);
-  };
-
-  const handleEditLineItem = (item: LineItemWithPart) => {
-    const lineItem = item.lineItem;
-    setSelectedLineItem(lineItem);
-    setLineItemMode("edit");
-    setLineItemModalOpen(true);
-  };
-
-  const handleDeleteLineItem = (lineItemId: number) => {
-    if (confirm("Are you sure you want to delete this line item?")) {
-      const formData = new FormData();
-      formData.append("intent", "deleteLineItem");
-      formData.append("lineItemId", lineItemId.toString());
-
-      lineItemFetcher.submit(formData, {
-        method: "post",
-      });
-    }
-  };
-
-  const handleCloseLineItemModal = useCallback(() => {
-    setLineItemModalOpen(false);
-  }, []);
-
-  const handleLineItemSubmit = useCallback(
-    (data: {
-      name: string;
-      description: string;
-      quantity: number;
-      unitPrice: string;
-      partId?: string | null;
-    }) => {
-      const formData = new FormData();
-      formData.append(
-        "intent",
-        lineItemMode === "create" ? "createLineItem" : "updateLineItem"
-      );
-      formData.append("name", data.name);
-      formData.append("description", data.description);
-      formData.append("quantity", data.quantity.toString());
-      formData.append("unitPrice", data.unitPrice);
-
-      // Include partId if present
-      if (data.partId) {
-        formData.append("partId", data.partId);
-      }
-
-      if (lineItemMode === "edit" && selectedLineItem) {
-        formData.append("lineItemId", selectedLineItem.id.toString());
-        // Preserve existing notes when editing (they're edited inline, not in the modal)
-        formData.append("notes", selectedLineItem.notes || "");
-      } else {
-        // For new line items, start with empty notes
-        formData.append("notes", "");
-      }
-
-      lineItemFetcher.submit(formData, {
-        method: "post",
-      });
-    },
-    [lineItemMode, selectedLineItem, lineItemFetcher]
-  );
-
-  const handleStartEditNote = (
-    lineItemId: number,
-    currentNote: string | null
-  ) => {
-    setEditingNoteId(lineItemId);
-    setEditingNoteValue(currentNote || "");
-  };
-
-  const handleSaveNote = (lineItemId: number) => {
-    const formData = new FormData();
-    formData.append("intent", "updateLineItemNote");
-    formData.append("lineItemId", lineItemId.toString());
-    formData.append("notes", editingNoteValue);
-
-    notesFetcher.submit(formData, {
-      method: "post",
-    });
-
-    setEditingNoteId(null);
-    setEditingNoteValue("");
-  };
-
-  const handleCancelEditNote = () => {
-    setEditingNoteId(null);
-    setEditingNoteValue("");
-  };
-
-  const handleStartEditAttribute = (
-    partId: string,
-    field: "material" | "tolerance" | "finishing",
-    currentValue: string | null
-  ) => {
-    setEditingAttributeField({ partId, field });
-    // For tolerance, add ± if empty
-    if (field === "tolerance" && !currentValue) {
-      setEditingAttributeValue("±");
-    } else {
-      setEditingAttributeValue(currentValue || "");
-    }
-  };
-
-  const handleToleranceChange = (value: string) => {
-    // Remove ± symbol from the value for processing
-    const cleanValue = value.replace(/±/g, "");
-
-    // Check if the clean value contains any non-numeric characters (excluding decimal point, minus, and spaces)
-    const hasText = /[^0-9.\-\s]/.test(cleanValue);
-
-    if (hasText) {
-      // If it contains text, don't add the ± symbol
-      setEditingAttributeValue(cleanValue);
-    } else {
-      // If it's empty or only contains numbers/decimal/minus/spaces
-      if (cleanValue.trim() === "") {
-        // If empty, just show the ± symbol
-        setEditingAttributeValue("±");
-      } else {
-        // If it contains numbers, add ± at the beginning
-        setEditingAttributeValue("±" + cleanValue);
-      }
-    }
-  };
-
-  const handleSaveAttribute = (
-    partId: string,
-    field: "material" | "tolerance" | "finishing"
-  ) => {
-    const formData = new FormData();
-    formData.append("intent", "updatePartAttributes");
-    formData.append("partId", partId);
-    formData.append(field, editingAttributeValue);
-
-    // Preserve other fields
-    const part = lineItems.find(
-      (item: LineItemWithPart) => item.part?.id === partId
-    )?.part;
-    if (part) {
-      if (field !== "material")
-        formData.append("material", part.material || "");
-      if (field !== "tolerance")
-        formData.append("tolerance", part.tolerance || "");
-      if (field !== "finishing")
-        formData.append("finishing", part.finishing || "");
-    }
-
-    notesFetcher.submit(formData, {
-      method: "post",
-    });
-
-    setEditingAttributeField(null);
-    setEditingAttributeValue("");
-  };
-
-  const handleCancelEditAttribute = () => {
-    setEditingAttributeField(null);
-    setEditingAttributeValue("");
-  };
-
-  const handleView3DModel = (part: {
-    id: string;
-    partName: string | null;
-    partMeshUrl?: string | null;
-    partFileUrl?: string | null;
-    thumbnailUrl?: string | null;
-  }) => {
-    if (part) {
-      setSelectedPart3D({
-        partId: part.id,
-        partName: part.partName || undefined,
-        modelUrl: part.partMeshUrl || undefined,
-        solidModelUrl: part.partFileUrl || undefined,
-        thumbnailUrl: part.thumbnailUrl || undefined,
-        // partFileUrl is the original CAD file used for revisions
-        cadFileUrl: part.partFileUrl || undefined,
-      });
-      setPart3DModalOpen(true);
-    }
-  };
-
-  // Status transition handlers
-  const handleSendToShops = () => {
-    if (
-      confirm(
-        "Are you sure you want to send this order to shops? The order will move to 'Waiting for Shop Selection' status."
-      )
-    ) {
-      const formData = new FormData();
-      formData.append("intent", "updateStatus");
-      formData.append("status", "Waiting_For_Shop_Selection");
-      lineItemFetcher.submit(formData, { method: "post" });
-    }
-  };
-
-  const handleStartProduction = () => {
-    if (
-      confirm(
-        "Are you sure you want to start production? The order will move to 'In Production' status."
-      )
-    ) {
-      const formData = new FormData();
-      formData.append("intent", "updateStatus");
-      formData.append("status", "In_Production");
-      lineItemFetcher.submit(formData, { method: "post" });
-    }
-  };
-
-  const handleAssignShop = () => {
-    setSelectedVendorId(order.vendorId);
-    setAssignShopModalOpen(true);
-  };
-
-  const handleAssignShopSubmit = () => {
-    if (!selectedVendorId) {
-      alert("Please select a vendor");
-      return;
-    }
-
-    const formData = new FormData();
-    formData.append("intent", "assignShop");
-    formData.append("vendorId", selectedVendorId.toString());
-    lineItemFetcher.submit(formData, { method: "post" });
-    setAssignShopModalOpen(false);
-  };
-
-  const handleManageVendor = () => {
-    setSelectedVendorId(order.vendorId);
-    setManageVendorModalOpen(true);
-  };
-
-  const handleManageVendorSubmit = () => {
-    const formData = new FormData();
-    formData.append("intent", "updateVendor");
-    if (selectedVendorId) {
-      formData.append("vendorId", selectedVendorId.toString());
-    }
-    lineItemFetcher.submit(formData, { method: "post" });
-    setManageVendorModalOpen(false);
-  };
-
-  const handleRemoveVendor = () => {
-    if (
-      confirm("Are you sure you want to remove the vendor from this order?")
-    ) {
-      const formData = new FormData();
-      formData.append("intent", "updateVendor");
-      lineItemFetcher.submit(formData, { method: "post" });
-      setManageVendorModalOpen(false);
-    }
-  };
-
-  const handleStartInspection = () => {
-    if (
-      confirm(
-        "Are you sure you want to start inspection? The order will move to 'In Inspection' status."
-      )
-    ) {
-      const formData = new FormData();
-      formData.append("intent", "updateStatus");
-      formData.append("status", "In_Inspection");
-      lineItemFetcher.submit(formData, { method: "post" });
-    }
-  };
-
-  const handleShipOrder = () => {
-    if (confirm("Are you sure you want to mark this order as shipped?")) {
-      const formData = new FormData();
-      formData.append("intent", "updateStatus");
-      formData.append("status", "Shipped");
-      lineItemFetcher.submit(formData, { method: "post" });
-    }
-  };
-
-  const handleMarkAsDelivered = () => {
-    if (confirm("Are you sure you want to mark this order as delivered?")) {
-      const formData = new FormData();
-      formData.append("intent", "updateStatus");
-      formData.append("status", "Delivered");
-      lineItemFetcher.submit(formData, { method: "post" });
-    }
-  };
-
-  const handleCompleteOrder = () => {
-    if (
-      confirm(
-        "Are you sure you want to complete this order? The order will be marked as 'Completed'."
-      )
-    ) {
-      const formData = new FormData();
-      formData.append("intent", "updateStatus");
-      formData.append("status", "Completed");
-      lineItemFetcher.submit(formData, { method: "post" });
-    }
-  };
-
-  const handleEditOrder = () => {
-    // Initialize with the existing vendor pay dollar amount
-    const vendorPayAmount = Math.max(0, parseFloat(order.vendorPay || "0"));
-    const orderTotal = Math.max(0, parseFloat(order.totalPrice || "0"));
-    const vendorPayPercentCalc =
-      orderTotal > 0 ? Math.min(100, (vendorPayAmount / orderTotal) * 100) : 70;
-
-    setEditOrderForm({
-      shipDate: order.shipDate
-        ? new Date(order.shipDate).toISOString().split("T")[0]
-        : "",
-      leadTime: order.leadTime?.toString() || "",
-      vendorPayDollar: vendorPayAmount > 0 ? vendorPayAmount.toFixed(2) : "",
-      vendorPayPercent:
-        vendorPayPercentCalc > 0 ? vendorPayPercentCalc.toFixed(1) : "",
-    });
-    setEditOrderModalOpen(true);
-  };
-
-  const handleEditOrderSubmit = useCallback(() => {
-    const formData = new FormData();
-    formData.append("intent", "updateOrderInfo");
-
-    if (editOrderForm.shipDate) {
-      formData.append("shipDate", editOrderForm.shipDate);
-    }
-
-    if (editOrderForm.leadTime) {
-      const leadTime = parseInt(editOrderForm.leadTime);
-      if (!isNaN(leadTime) && leadTime >= 0) {
-        formData.append("leadTime", leadTime.toString());
-      }
-    }
-
-    // Validate and submit vendor pay
-    const vendorPayDollar = parseFloat(editOrderForm.vendorPayDollar || "0");
-    if (!isNaN(vendorPayDollar) && vendorPayDollar >= 0) {
-      formData.append("vendorPay", vendorPayDollar.toFixed(2));
-    } else {
-      // Default to 0 if invalid
-      formData.append("vendorPay", "0.00");
-    }
-
-    orderEditFetcher.submit(formData, { method: "post" });
-    setEditOrderModalOpen(false);
-  }, [editOrderForm, orderEditFetcher]);
-
-  // Handle keyboard shortcuts for edit order modal
-  useEffect(() => {
-    if (!editOrderModalOpen) return;
-
-    const handleKeyDown = (e: KeyboardEvent) => {
-      if (e.key === "Escape") {
-        setEditOrderModalOpen(false);
-      } else if (e.key === "Enter") {
-        e.preventDefault();
-        handleEditOrderSubmit();
-      }
-    };
-
-    document.addEventListener("keydown", handleKeyDown);
-    return () => document.removeEventListener("keydown", handleKeyDown);
-  }, [editOrderModalOpen, handleEditOrderSubmit]);
-
-  const handleGenerateInvoice = () => {
-    setIsInvoiceModalOpen(true);
-  };
-
-  const handleGeneratePO = () => {
-    setIsPOModalOpen(true);
-  };
-
-  // Calculate days until ship date
-  const shipDate = order.shipDate ? new Date(order.shipDate) : null;
-  const today = new Date();
-  const daysUntilShip = shipDate
-    ? Math.ceil((shipDate.getTime() - today.getTime()) / (1000 * 60 * 60 * 24))
-    : null;
-
-  // Determine priority based on days until ship
-  const getPriority = () => {
-    if (!daysUntilShip) return "Normal";
-    if (daysUntilShip <= 3) return "Critical";
-    if (daysUntilShip <= 7) return "High";
-    return "Normal";
-  };
-
-  const priority = getPriority();
-
-  // Format currency
-  const formatCurrency = (amount: string | null) => {
-    if (!amount) return "$0.00";
-    return new Intl.NumberFormat("en-US", {
-      style: "currency",
-      currency: "USD",
-    }).format(parseFloat(amount));
-  };
-
-  // Format date
-  const formatDate = (date: Date | string | null) => {
-    if (!date) return "--";
-    const dateObj = typeof date === "string" ? new Date(date) : date;
-    return dateObj.toLocaleDateString("en-US", {
-      year: "numeric",
-      month: "numeric",
-      day: "numeric",
-    });
-  };
-
-  // Use the stored total price from the database (maintained by line item operations)
-  const orderTotalPrice = order.totalPrice || "0";
-
-  // For debugging: calculate from line items to verify stored total is correct
-  // const calculatedFromLineItems = lineItems
-  //   .reduce((sum: number, item: LineItemWithPart) => {
-  //     const quantity = item.lineItem?.quantity || 0;
-  //     const unitPrice = parseFloat(item.lineItem?.unitPrice || "0");
-  //     return sum + quantity * unitPrice;
-  //   }, 0)
-  //   .toString();
-
-  // Vendor pay is now stored as a dollar amount
-  const vendorPayAmount = parseFloat(order.vendorPay || "0");
-
-  // Calculate the percentage for display purposes
-  const vendorPayPercentage =
-    parseFloat(orderTotalPrice) > 0
-      ? (vendorPayAmount / parseFloat(orderTotalPrice)) * 100
-      : 0;
-
-  // Get status display
-  const getStatusDisplay = (status: string) => {
-    switch (status) {
-      case "Waiting_For_Shop_Selection":
-        return "Waiting for Shop Selection";
-      case "In_Production":
-        return "In Production";
-      case "In_Inspection":
-        return "In Inspection";
-      case "Shipped":
-        return "Shipped";
-      case "Delivered":
-        return "Delivered";
-      case "Archived":
-        return "Archived";
-      default:
-        return status.charAt(0).toUpperCase() + status.slice(1);
-    }
-  };
-
-  // Get status color classes
-  const getStatusClasses = (status: string) => {
-    switch (status.toLowerCase()) {
-      case "pending":
-        return "bg-gray-100 text-gray-700 dark:bg-gray-700 dark:text-gray-300";
-      case "waiting_for_shop_selection":
-        return "bg-purple-100 text-purple-700 dark:bg-purple-900 dark:text-purple-300";
-      case "in_production":
-        return "bg-blue-100 text-blue-700 dark:bg-blue-900 dark:text-blue-300";
-      case "in_inspection":
-        return "bg-amber-100 text-amber-700 dark:bg-amber-900 dark:text-amber-300";
-      case "shipped":
-        return "bg-teal-100 text-teal-700 dark:bg-teal-900 dark:text-teal-300";
-      case "delivered":
-        return "bg-green-100 text-green-600 dark:bg-green-900 dark:text-green-400";
-      case "completed":
-        return "bg-green-100 text-green-700 dark:bg-green-900 dark:text-green-300";
-      case "cancelled":
-        return "bg-red-100 text-red-700 dark:bg-red-900 dark:text-red-300";
-      case "archived":
-        return "bg-gray-900 text-gray-100 dark:bg-gray-950 dark:text-gray-300";
-      default:
-        return "bg-gray-100 text-gray-700 dark:bg-gray-700 dark:text-gray-300";
-    }
-  };
-
-  // Get priority color classes
-  const getPriorityClasses = (priority: string) => {
-    switch (priority) {
-      case "Critical":
-        return "bg-red-200 text-red-900 dark:bg-red-800 dark:text-red-100";
-      case "High":
-        return "bg-orange-200 text-orange-900 dark:bg-orange-800 dark:text-orange-100";
-      default:
-        return "bg-green-200 text-green-900 dark:bg-green-800 dark:text-green-100";
-    }
-  };
-
-  // Calculate progress based on order status
-  const getOrderProgress = (status: string): number => {
-    const statusProgress: Record<string, number> = {
-      Pending: 10,
-      Waiting_For_Shop_Selection: 20,
-      In_Production: 50,
-      In_Inspection: 75,
-      Shipped: 90,
-      Delivered: 95,
-      Completed: 100,
-      Cancelled: 0,
-      Archived: 100,
-    };
-    return statusProgress[status] ?? 0;
-  };
-
-  const progress = getOrderProgress(order.status);
-
-  return (
-    <div className="min-h-screen bg-gray-50 dark:bg-gray-900">
-      <Navbar
-        userName={userDetails?.name || user.email}
-        userEmail={user.email}
-        userInitials={
-          userDetails?.name?.charAt(0).toUpperCase() ||
-          user.email.charAt(0).toUpperCase()
-        }
-        version={appConfig.version}
-        showVersion={showVersionInHeader}
-        showEventsLink={showEventsLink}
-      />
-      <div className="max-w-[1920px] mx-auto">
-        {/* Custom breadcrumb bar with buttons */}
-        <div className="flex justify-between items-center px-10 py-2.5">
-          <Breadcrumbs
-            items={[
-              { label: "Dashboard", href: "/" },
-              { label: "Orders", href: "/orders" },
-              { label: order.orderNumber },
-            ]}
-          />
-          <div className="flex flex-wrap gap-3">
-            <div className="relative">
-              <Button
-                ref={actionsButtonRef}
-                onClick={() => setIsActionsDropdownOpen(!isActionsDropdownOpen)}
-                variant="secondary"
-              >
-                Actions
-              </Button>
-              <OrderActionsDropdown
-                isOpen={isActionsDropdownOpen}
-                onClose={() => setIsActionsDropdownOpen(false)}
-                excludeRef={actionsButtonRef}
-                onGenerateInvoice={handleGenerateInvoice}
-                onGeneratePO={handleGeneratePO}
-                onManageVendor={handleManageVendor}
-                hasVendor={!!order.vendorId}
-                hasCustomer={!!order.customerId}
-              />
-            </div>
-            {order.status === "Pending" &&
-              (order.vendorId ? (
-                <Button
-                  onClick={handleStartProduction}
-                  variant="primary"
-                  className="bg-blue-600 hover:bg-blue-700"
-                >
-                  Start Production
-                </Button>
-              ) : (
-                <Button
-                  onClick={handleSendToShops}
-                  variant="primary"
-                  className="bg-purple-600 hover:bg-purple-700"
-                >
-                  Send to Board
-                </Button>
-              ))}
-            {order.status === "Waiting_For_Shop_Selection" && (
-              <Button
-                onClick={handleAssignShop}
-                variant="primary"
-                className="bg-blue-600 hover:bg-blue-700"
-              >
-                Assign Shop
-              </Button>
-            )}
-            {order.status === "In_Production" && (
-              <Button
-                onClick={handleStartInspection}
-                variant="primary"
-                className="bg-amber-600 hover:bg-amber-700"
-              >
-                Start Inspection
-              </Button>
-            )}
-            {order.status === "In_Inspection" && (
-              <Button
-                onClick={handleShipOrder}
-                variant="primary"
-                className="bg-teal-600 hover:bg-teal-700"
-              >
-                Ship Order
-              </Button>
-            )}
-            {order.status === "Shipped" && (
-              <Button
-                onClick={handleMarkAsDelivered}
-                variant="primary"
-                className="bg-green-600 hover:bg-green-700"
-              >
-                Mark as Delivered
-              </Button>
-            )}
-            {order.status === "Delivered" && (
-              <Button
-                onClick={handleCompleteOrder}
-                variant="primary"
-                className="bg-green-700 hover:bg-green-800"
-              >
-                Complete Order
-              </Button>
-            )}
-            {/* No action buttons for archived orders - restore button is in the banner */}
-          </div>
-        </div>
-
-        <div className="px-4 sm:px-6 lg:px-10 py-6 space-y-6">
-          {/* Archived Notice Bar */}
-          {order.status === "Archived" && (
-            <div className="relative bg-gray-900 dark:bg-gray-950 border-2 border-gray-700 dark:border-gray-800 rounded-lg p-4">
-              <div className="flex items-center gap-3">
-                <svg
-                  className="w-6 h-6 text-gray-400"
-                  fill="none"
-                  stroke="currentColor"
-                  viewBox="0 0 24 24"
-                >
-                  <path
-                    strokeLinecap="round"
-                    strokeLinejoin="round"
-                    strokeWidth={2}
-                    d="M5 8h14M5 8a2 2 0 110-4h14a2 2 0 110 4M5 8v10a2 2 0 002 2h10a2 2 0 002-2V8m-9 4h4"
-                  />
-                </svg>
-                <div>
-                  <p className="font-semibold text-gray-100">
-                    This order has been archived
-                  </p>
-                </div>
-              </div>
-            </div>
-          )}
-
-          {/* Notice Bar */}
-          {showNotice &&
-            daysUntilShip &&
-            daysUntilShip <= 7 &&
-            order.status !== "Archived" && (
-              <div className="relative bg-yellow-100 dark:bg-yellow-900/50 border-2 border-yellow-300 dark:border-yellow-700 rounded-lg p-4">
-                <button
-                  onClick={() => setShowNotice(false)}
-                  className="absolute top-2 right-2 text-yellow-600 hover:text-yellow-800 dark:text-yellow-400 dark:hover:text-yellow-200"
-                >
-                  <svg
-                    className="w-5 h-5"
-                    fill="none"
-                    stroke="currentColor"
-                    viewBox="0 0 24 24"
-                  >
-                    <path
-                      strokeLinecap="round"
-                      strokeLinejoin="round"
-                      strokeWidth={2}
-                      d="M6 18L18 6M6 6l12 12"
-                    />
-                  </svg>
-                </button>
-                <p className="font-semibold text-yellow-800 dark:text-yellow-200">
-                  Attention: This order is approaching its due date (
-                  {daysUntilShip} days remaining)
-                </p>
-              </div>
-            )}
-
-          {/* Status Cards - Always at top */}
-          <div className="grid grid-cols-1 sm:grid-cols-2 lg:grid-cols-4 gap-4 md:gap-6">
-            {/* Order Status Card */}
-            <div className="bg-white dark:bg-gray-800 rounded-lg shadow-lg border border-gray-200 dark:border-gray-700 p-6 transform transition-all hover:scale-105">
-              <h3 className="text-lg font-semibold text-gray-900 dark:text-gray-100 mb-4">
-                Order Status
-              </h3>
-              <div
-                className={`px-4 py-3 rounded-full text-center font-semibold ${getStatusClasses(
-                  order.status
-                )}`}
-              >
-                {getStatusDisplay(order.status)}
-              </div>
-            </div>
-
-            {/* Priority Level Card */}
-            <div className="bg-white dark:bg-gray-800 rounded-lg shadow-lg border border-gray-200 dark:border-gray-700 p-6 transform transition-all hover:scale-105">
-              <h3 className="text-lg font-semibold text-gray-900 dark:text-gray-100 mb-4">
-                Priority Level
-              </h3>
-              <div
-                className={`px-4 py-3 rounded-full text-center font-semibold ${getPriorityClasses(
-                  priority
-                )}`}
-              >
-                {priority} Priority
-              </div>
-            </div>
-
-            {/* Order Value Card */}
-            <div className="bg-white dark:bg-gray-800 rounded-lg shadow-lg border border-gray-200 dark:border-gray-700 p-6 transform transition-all hover:scale-105">
-              <h3 className="text-lg font-semibold text-gray-900 dark:text-gray-100 mb-4">
-                Order Value
-              </h3>
-              <p className="text-3xl font-bold text-gray-900 dark:text-gray-100">
-                {formatCurrency(orderTotalPrice)}
-              </p>
-            </div>
-
-            {/* Progress Card */}
-            <div className="bg-white dark:bg-gray-800 rounded-lg shadow-lg border border-gray-200 dark:border-gray-700 p-6 transform transition-all hover:scale-105">
-              <h3 className="text-lg font-semibold text-gray-900 dark:text-gray-100 mb-4">
-                Progress
-              </h3>
-              <div className="relative w-full h-8 bg-gray-200 dark:bg-gray-700 rounded-full overflow-hidden">
-                <div
-                  className="absolute top-0 left-0 h-full bg-green-500 dark:bg-green-600 rounded-full transition-all duration-500"
-                  style={{ width: `${progress}%` }}
-                />
-                <span className="absolute inset-0 flex items-center justify-center text-sm font-bold text-white">
-                  {progress}%
-                </span>
-              </div>
-            </div>
-          </div>
-
-          {/* Information Sections */}
-          <div className="grid grid-cols-1 lg:grid-cols-2 gap-6">
-            {/* Order Information */}
-            <div className="bg-white dark:bg-gray-800 rounded-lg shadow-md border border-gray-200 dark:border-gray-700">
-              <div className="bg-gray-100 dark:bg-gray-700 px-6 py-4 border-b border-gray-200 dark:border-gray-600 flex justify-between items-center">
-                <h3 className="text-xl font-bold text-gray-900 dark:text-gray-100">
-                  Order Information
-                </h3>
-                <button
-                  onClick={handleEditOrder}
-                  className="inline-flex items-center gap-2 px-3 py-1.5 text-sm font-medium text-blue-600 hover:text-blue-700 dark:text-blue-400 dark:hover:text-blue-300 bg-blue-50 hover:bg-blue-100 dark:bg-blue-900/30 dark:hover:bg-blue-900/50 rounded-md transition-colors"
-                >
-                  Edit
-                  <svg
-                    xmlns="http://www.w3.org/2000/svg"
-                    width="14"
-                    height="14"
-                    fill="currentColor"
-                    viewBox="0 0 16 16"
-                  >
-                    <path
-                      fillRule="evenodd"
-                      d="M4.646 1.646a.5.5 0 0 1 .708 0l6 6a.5.5 0 0 1 0 .708l-6 6a.5.5 0 0 1-.708-.708L10.293 8 4.646 2.354a.5.5 0 0 1 0-.708z"
-                    />
-                  </svg>
-                </button>
-              </div>
-              <div className="p-6">
-                <div className="grid grid-cols-1 sm:grid-cols-2 gap-6">
-                  <div>
-                    <p className="text-sm font-semibold text-gray-700 dark:text-gray-300">
-                      Order Number
-                    </p>
-                    <p className="text-lg text-gray-900 dark:text-gray-100">
-                      {order.orderNumber}
-                    </p>
-                  </div>
-                  <div>
-                    <p className="text-sm font-semibold text-gray-700 dark:text-gray-300">
-                      Order Date
-                    </p>
-                    <p className="text-lg text-gray-900 dark:text-gray-100">
-                      {formatDate(order.createdAt)}
-                    </p>
-                  </div>
-                  <div>
-                    <p className="text-sm font-semibold text-gray-700 dark:text-gray-300">
-                      Ship Date
-                    </p>
-                    <p className="text-lg text-gray-900 dark:text-gray-100">
-                      {formatDate(order.shipDate)}
-                    </p>
-                  </div>
-                  <div>
-                    <p className="text-sm font-semibold text-gray-700 dark:text-gray-300">
-                      Lead Time
-                    </p>
-                    <p className="text-lg text-gray-900 dark:text-gray-100">
-                      {order.leadTime ? `${order.leadTime} Days` : "--"}
-                    </p>
-                  </div>
-                  <div>
-                    <p className="text-sm font-semibold text-gray-700 dark:text-gray-300">
-                      Vendor Pay
-                    </p>
-                    <p className="text-lg text-gray-900 dark:text-gray-100">
-                      {formatCurrency(vendorPayAmount.toString())} (
-                      {vendorPayPercentage.toFixed(1)}%)
-                    </p>
-                  </div>
-                  <div>
-                    <p className="text-sm font-semibold text-gray-700 dark:text-gray-300">
-                      Profit Margin
-                    </p>
-                    <p className="text-lg text-gray-900 dark:text-gray-100">
-                      {formatCurrency(
-                        (
-                          parseFloat(orderTotalPrice) - vendorPayAmount
-                        ).toString()
-                      )}{" "}
-                      ({(100 - vendorPayPercentage).toFixed(1)}%)
-                    </p>
-                  </div>
-                </div>
-              </div>
-            </div>
-
-            {/* Customer Information */}
-            <div className="bg-white dark:bg-gray-800 rounded-lg shadow-md border border-gray-200 dark:border-gray-700">
-              <div className="bg-gray-100 dark:bg-gray-700 px-6 py-4 border-b border-gray-200 dark:border-gray-600 flex justify-between items-center">
-                <h3 className="text-xl font-bold text-gray-900 dark:text-gray-100">
-                  Customer Information
-                </h3>
-                {customer && (
-                  <a
-                    href={`/customers/${customer.id}`}
-                    className="inline-flex items-center gap-2 px-3 py-1.5 text-sm font-medium text-blue-600 hover:text-blue-700 dark:text-blue-400 dark:hover:text-blue-300 bg-blue-50 hover:bg-blue-100 dark:bg-blue-900/30 dark:hover:bg-blue-900/50 rounded-md transition-colors"
-                  >
-                    View Customer
-                    <svg
-                      xmlns="http://www.w3.org/2000/svg"
-                      width="14"
-                      height="14"
-                      fill="currentColor"
-                      viewBox="0 0 16 16"
-                    >
-                      <path
-                        fillRule="evenodd"
-                        d="M4.646 1.646a.5.5 0 0 1 .708 0l6 6a.5.5 0 0 1 0 .708l-6 6a.5.5 0 0 1-.708-.708L10.293 8 4.646 2.354a.5.5 0 0 1 0-.708z"
-                      />
-                    </svg>
-                  </a>
-                )}
-              </div>
-              <div className="p-6">
-                {customer ? (
-                  <div className="space-y-4">
-                    <div>
-                      <p className="text-sm font-semibold text-gray-700 dark:text-gray-300">
-                        Company
-                      </p>
-                      <p className="text-lg text-gray-900 dark:text-gray-100">
-                        {customer.displayName}
-                      </p>
-                    </div>
-                    <div>
-                      <p className="text-sm font-semibold text-gray-700 dark:text-gray-300">
-                        Customer ID
-                      </p>
-                      <p className="text-lg text-gray-900 dark:text-gray-100">
-                        CUST-{customer.id.toString().padStart(5, "0")}
-                      </p>
-                    </div>
-                    {customer.email && (
-                      <div className="bg-blue-50 dark:bg-blue-900/30 rounded-lg p-4">
-                        <p className="text-sm font-semibold text-gray-700 dark:text-gray-300 mb-2">
-                          Primary Contact
-                        </p>
-                        <p className="text-gray-900 dark:text-gray-100">
-                          {customer.email}
-                        </p>
-                        {customer.phone && (
-                          <p className="text-gray-900 dark:text-gray-100">
-                            {customer.phone}
-                          </p>
-                        )}
-                      </div>
-                    )}
-                  </div>
-                ) : (
-                  <p className="text-gray-500 dark:text-gray-400">
-                    No customer information available
-                  </p>
-                )}
-              </div>
-            </div>
-          </div>
-
-          {/* Line Items Section */}
-          <div className="bg-white dark:bg-gray-800 rounded-lg shadow-md border border-gray-200 dark:border-gray-700">
-            <div className="bg-gray-100 dark:bg-gray-700 px-6 py-4 border-b border-gray-200 dark:border-gray-600 flex justify-between items-center">
-              <h3 className="text-xl font-bold text-gray-900 dark:text-gray-100">
-                Line Items
-              </h3>
-              <div className="flex items-center gap-3">
-                <style>{`
-                  .specs-icon path {
-                    transition: transform 0.3s ease-in-out;
-                  }
-
-                  .specs-icon.open .layer-top {
-                    transform: translateY(-2px);
-                  }
-
-                  .specs-icon.open .layer-middle {
-                    transform: translateY(0px);
-                  }
-
-                  .specs-icon.open .layer-bottom {
-                    transform: translateY(2px);
-                  }
-
-                  .specs-icon.closed .layer-top {
-                    transform: translateY(0);
-                  }
-
-                  .specs-icon.closed .layer-middle {
-                    transform: translateY(0);
-                  }
-
-                  .specs-icon.closed .layer-bottom {
-                    transform: translateY(0);
-                  }
-                `}</style>
-                <button
-                  onClick={() => setShowPartAttributes(!showPartAttributes)}
-                  className={`flex items-center gap-2 px-3 py-1.5 rounded-md text-sm font-medium transition-colors ${
-                    showPartAttributes
-                      ? "bg-blue-600 text-white hover:bg-blue-700 dark:bg-blue-500 dark:hover:bg-blue-600"
-                      : "bg-white dark:bg-gray-600 text-gray-700 dark:text-gray-200 border border-gray-300 dark:border-gray-500 hover:bg-gray-50 dark:hover:bg-gray-500"
-                  }`}
-                  title={
-                    showPartAttributes
-                      ? "Hide part specifications"
-                      : "Show part specifications"
-                  }
-                >
-                  <svg
-                    xmlns="http://www.w3.org/2000/svg"
-                    width="16"
-                    height="16"
-                    fill="currentColor"
-                    viewBox="0 0 16 16"
-                    className={`specs-icon ${
-                      showPartAttributes ? "open" : "closed"
-                    }`}
-                  >
-                    {/* Top layer */}
-                    <path
-                      className="layer-top"
-                      d="M8.235 1.559a.5.5 0 0 0-.47 0l-7.5 4a.5.5 0 0 0 0 .882l7.5 4a.5.5 0 0 0 .47 0l7.5-4a.5.5 0 0 0 0-.882l-7.5-4zM8 9.433 1.562 6 8 2.567 14.438 6 8 9.433z"
-                    />
-                    {/* Middle layer */}
-                    <path
-                      className="layer-middle"
-                      d="M3.188 8 .264 9.559a.5.5 0 0 0 0 .882l7.5 4a.5.5 0 0 0 .47 0l7.5-4a.5.5 0 0 0 0-.882L12.813 8l-4.578 2.441a.5.5 0 0 1-.47 0L3.188 8z"
-                      style={{ opacity: 0.7 }}
-                    />
-                    {/* Bottom layer */}
-                    <path
-                      className="layer-bottom"
-                      d="M11.75 8.567l3.688 1.966L8 13.433l-6.438-2.9L4.25 8.567l3.515 1.874a.5.5 0 0 0 .47 0l3.515-1.874z"
-                      style={{ opacity: 0.5 }}
-                    />
-                  </svg>
-                  Specs
-                </button>
-                <Button size="sm" onClick={handleAddLineItem}>
-                  Add Line Item
-                </Button>
-              </div>
-            </div>
-            <div className="p-6">
-              {lineItems && lineItems.length > 0 ? (
-                <div className="overflow-x-auto">
-                  <table className="min-w-full divide-y divide-gray-200 dark:divide-gray-700 table-fixed">
-                    <thead className="bg-gray-50 dark:bg-gray-700">
-                      <tr>
-                        <th className="px-6 py-3 text-left text-xs font-medium text-gray-500 dark:text-gray-300 uppercase tracking-wider w-[25%]">
-                          Item
-                        </th>
-                        <th className="px-6 py-3 text-left text-xs font-medium text-gray-500 dark:text-gray-300 uppercase tracking-wider w-[20%]">
-                          Description
-                        </th>
-                        <th className="px-6 py-3 text-left text-xs font-medium text-gray-500 dark:text-gray-300 uppercase tracking-wider w-[25%]">
-                          Notes
-                        </th>
-                        <th className="px-6 py-3 text-left text-xs font-medium text-gray-500 dark:text-gray-300 uppercase tracking-wider w-[8%]">
-                          Quantity
-                        </th>
-                        <th className="px-6 py-3 text-left text-xs font-medium text-gray-500 dark:text-gray-300 uppercase tracking-wider w-[10%]">
-                          Unit Price
-                        </th>
-                        <th className="px-6 py-3 text-left text-xs font-medium text-gray-500 dark:text-gray-300 uppercase tracking-wider w-[10%]">
-                          Total
-                        </th>
-                        <th className="px-6 py-3 w-[7%]"></th>
-                      </tr>
-                    </thead>
-                    <tbody className="bg-white dark:bg-gray-800 divide-y divide-gray-200 dark:divide-gray-700">
-                      {lineItems.map((item: LineItemWithPart) => {
-                        const lineItem = item.lineItem;
-                        const part = item.part;
-                        const total =
-                          (lineItem?.quantity || 0) *
-                          parseFloat(lineItem?.unitPrice || "0");
-                        const isEditingNote = editingNoteId === lineItem?.id;
-                        return (
-                          <React.Fragment key={lineItem?.id}>
-                            {/* Main row */}
-                            <tr>
-                              <td
-                                className="px-6 py-4"
-                                rowSpan={showPartAttributes && part ? 2 : 1}
-                                style={
-                                  showPartAttributes && part
-                                    ? { height: "120px" }
-                                    : undefined
-                                }
-                              >
-                                <div className="flex items-start gap-3 h-full">
-                                  {part ? (
-                                    part.thumbnailUrl ? (
-                                      <button
-                                        onClick={() => handleView3DModel(part)}
-                                        className={`${
-                                          showPartAttributes
-                                            ? "h-20 w-20"
-                                            : "h-10 w-10"
-                                        } p-0 border-2 border-gray-300 dark:border-blue-500 bg-white dark:bg-gray-800 rounded-lg cursor-pointer hover:border-blue-500 dark:hover:border-blue-400 hover:shadow-md transition-all flex-shrink-0`}
-                                        title="Click to view 3D model"
-                                        type="button"
-                                      >
-                                        <img
-                                          src={part.thumbnailUrl}
-                                          alt={`${
-                                            part.partName ||
-                                            lineItem?.name ||
-                                            ""
-                                          } thumbnail`}
-                                          className="h-full w-full object-cover rounded-lg hover:opacity-90 transition-opacity"
-                                        />
-                                      </button>
-                                    ) : (
-                                      <button
-                                        onClick={() => handleView3DModel(part)}
-                                        className={`${
-                                          showPartAttributes
-                                            ? "h-20 w-20"
-                                            : "h-10 w-10"
-                                        } bg-gray-200 dark:bg-gray-600 rounded-lg flex items-center justify-center flex-shrink-0 cursor-pointer hover:bg-gray-300 dark:hover:bg-gray-500 transition-colors border-0 p-0`}
-                                        title="Click to view 3D model"
-                                        type="button"
-                                      >
-                                        <svg
-                                          className={`${
-                                            showPartAttributes
-                                              ? "h-6 w-6"
-                                              : "h-5 w-5"
-                                          } text-gray-400 dark:text-gray-500`}
-                                          fill="none"
-                                          stroke="currentColor"
-                                          viewBox="0 0 24 24"
-                                        >
-                                          <path
-                                            strokeLinecap="round"
-                                            strokeLinejoin="round"
-                                            strokeWidth={2}
-                                            d="M4 16l4.586-4.586a2 2 0 012.828 0L16 16m-2-2l1.586-1.586a2 2 0 012.828 0L20 14m-6-6h.01M6 20h12a2 2 0 002-2V6a2 2 0 00-2-2H6a2 2 0 00-2 2v12a2 2 0 002 2z"
-                                          />
-                                        </svg>
-                                      </button>
-                                    )
-                                  ) : null}
-                                  <div className="flex flex-col">
-                                    <span className="text-sm font-medium text-gray-900 dark:text-gray-100">
-                                      {lineItem?.name || "--"}
-                                    </span>
-                                    {part && (
-                                      <span className="text-xs text-gray-500 dark:text-gray-400">
-                                        Part: {part.partName}
-                                      </span>
-                                    )}
-                                  </div>
-                                </div>
-                              </td>
-                              <td className="px-6 py-4 text-sm text-gray-500 dark:text-gray-400">
-                                {lineItem?.description || "--"}
-                              </td>
-                              <td className="px-6 py-4 text-sm text-gray-900 dark:text-gray-100 w-[25%] max-w-[25%]">
-                                {isEditingNote ? (
-                                  <div className="flex items-center space-x-2">
-                                    <textarea
-                                      value={editingNoteValue}
-                                      onChange={(e) =>
-                                        setEditingNoteValue(e.target.value)
-                                      }
-                                      onKeyDown={(e) => {
-                                        if (e.key === "Enter" && !e.shiftKey) {
-                                          e.preventDefault();
-                                          handleSaveNote(lineItem?.id || 0);
-                                        } else if (e.key === "Escape") {
-                                          handleCancelEditNote();
-                                        }
-                                      }}
-                                      className="flex-1 px-2 py-1 text-sm border border-gray-300 dark:border-gray-600 rounded bg-white dark:bg-gray-700 text-gray-900 dark:text-gray-100 focus:outline-none focus:ring-2 focus:ring-blue-500 resize-none"
-                                      placeholder="Add note... (Shift+Enter for new line)"
-                                      rows={2}
-                                    />
-                                    <button
-                                      onClick={() =>
-                                        handleSaveNote(lineItem?.id || 0)
-                                      }
-                                      className="p-1 text-green-600 hover:text-green-700 dark:text-green-400 dark:hover:text-green-300"
-                                      title="Save (Enter)"
-                                    >
-                                      <svg
-                                        xmlns="http://www.w3.org/2000/svg"
-                                        width="16"
-                                        height="16"
-                                        fill="currentColor"
-                                        viewBox="0 0 16 16"
-                                      >
-                                        <path d="M10.97 4.97a.75.75 0 0 1 1.07 1.05l-3.99 4.99a.75.75 0 0 1-1.08.02L4.324 8.384a.75.75 0 1 1 1.06-1.06l2.094 2.093 3.473-4.425a.267.267 0 0 1 .02-.022z" />
-                                      </svg>
-                                    </button>
-                                    <button
-                                      onClick={handleCancelEditNote}
-                                      className="p-1 text-red-600 hover:text-red-700 dark:text-red-400 dark:hover:text-red-300"
-                                      title="Cancel (Esc)"
-                                    >
-                                      <svg
-                                        xmlns="http://www.w3.org/2000/svg"
-                                        width="16"
-                                        height="16"
-                                        fill="currentColor"
-                                        viewBox="0 0 16 16"
-                                      >
-                                        <path d="M4.646 4.646a.5.5 0 0 1 .708 0L8 7.293l2.646-2.647a.5.5 0 0 1 .708.708L8.707 8l2.647 2.646a.5.5 0 0 1-.708.708L8 8.707l-2.646 2.647a.5.5 0 0 1-.708-.708L7.293 8 4.646 5.354a.5.5 0 0 1 0-.708z" />
-                                      </svg>
-                                    </button>
-                                  </div>
-                                ) : (
-                                  <button
-                                    onClick={() =>
-                                      handleStartEditNote(
-                                        lineItem?.id || 0,
-                                        lineItem?.notes || ""
-                                      )
-                                    }
-                                    onKeyDown={(e) => {
-                                      if (e.key === "Enter" || e.key === " ") {
-                                        e.preventDefault();
-                                        handleStartEditNote(
-                                          lineItem?.id || 0,
-                                          lineItem?.notes || ""
-                                        );
-                                      }
-                                    }}
-                                    className="cursor-pointer min-h-[28px] px-2 py-1 rounded hover:bg-gray-100 dark:hover:bg-gray-700 transition-colors text-left w-full"
-                                    title="Click to edit note"
-                                  >
-                                    {lineItem?.notes ? (
-                                      <span className="text-sm break-words whitespace-pre-wrap">
-                                        {lineItem?.notes}
-                                      </span>
-                                    ) : (
-                                      <span className="text-sm text-gray-400 dark:text-gray-500 italic">
-                                        Click to add note
-                                      </span>
-                                    )}
-                                  </button>
-                                )}
-                              </td>
-                              <td className="px-6 py-4 whitespace-nowrap text-sm text-gray-900 dark:text-gray-100">
-                                {lineItem?.quantity || 0}
-                              </td>
-                              <td className="px-6 py-4 whitespace-nowrap text-sm text-gray-900 dark:text-gray-100">
-                                {formatCurrency(lineItem?.unitPrice || "0")}
-                              </td>
-                              <td className="px-6 py-4 whitespace-nowrap text-sm font-medium text-gray-900 dark:text-gray-100">
-                                {formatCurrency(total.toString())}
-                              </td>
-                              <td className="px-6 py-4 whitespace-nowrap text-right">
-                                <div className="flex items-center justify-end space-x-2">
-                                  <button
-                                    onClick={() => handleEditLineItem(item)}
-                                    className="p-1.5 text-white bg-blue-600 rounded hover:bg-blue-700 dark:bg-blue-500 dark:hover:bg-blue-600 transition-colors duration-150"
-                                    title="Edit Line Item"
-                                  >
-                                    <svg
-                                      xmlns="http://www.w3.org/2000/svg"
-                                      width="16"
-                                      height="16"
-                                      fill="currentColor"
-                                      viewBox="0 0 16 16"
-                                    >
-                                      <path d="M12.146.146a.5.5 0 0 1 .708 0l3 3a.5.5 0 0 1 0 .708l-10 10a.5.5 0 0 1-.168.11l-5 2a.5.5 0 0 1-.65-.65l2-5a.5.5 0 0 1 .11-.168l10-10zM11.207 2.5 13.5 4.793 14.793 3.5 12.5 1.207 11.207 2.5zm1.586 3L10.5 3.207 4 9.707V10h.5a.5.5 0 0 1 .5.5v.5h.5a.5.5 0 0 1 .5.5v.5h.293l6.5-6.5zm-9.761 5.175-.106.106-1.528 3.821 3.821-1.528.106-.106A.5.5 0 0 1 5 12.5V12h-.5a.5.5 0 0 1-.5-.5V11h-.5a.5.5 0 0 1-.468-.325z" />
-                                    </svg>
-                                  </button>
-                                  <button
-                                    onClick={() =>
-                                      handleDeleteLineItem(lineItem?.id || 0)
-                                    }
-                                    className="p-1.5 text-white bg-red-600 rounded hover:bg-red-700 dark:bg-red-500 dark:hover:bg-red-600 transition-colors duration-150"
-                                    title="Delete"
-                                  >
-                                    <svg
-                                      xmlns="http://www.w3.org/2000/svg"
-                                      width="16"
-                                      height="16"
-                                      fill="currentColor"
-                                      viewBox="0 0 16 16"
-                                    >
-                                      <path d="M12.643 15C13.979 15 15 13.845 15 12.5V5H1v7.5C1 13.845 2.021 15 3.357 15h9.286zM5.5 7h5a.5.5 0 0 1 0 1h-5a.5.5 0 0 1 0-1zM.8 1a.8.8 0 0 0-.8.8V3a.8.8 0 0 0 .8.8h14.4A.8.8 0 0 0 16 3V1.8a.8.8 0 0 0-.8-.8H.8z" />
-                                    </svg>
-                                  </button>
-                                </div>
-                              </td>
-                            </tr>
-
-                            {/* Attributes row - only shown when toggle is on */}
-                            {showPartAttributes && part && (
-                              <tr className="bg-white dark:bg-gray-800">
-                                <td
-                                  colSpan={7}
-                                  className="px-6 py-3 border-t border-gray-200 dark:border-gray-700"
-                                >
-                                  <div className="grid grid-cols-3 gap-6">
-                                    {/* Material */}
-                                    <div className="flex flex-col">
-                                      <span className="text-xs font-semibold text-gray-600 dark:text-gray-400 mb-1 uppercase tracking-wide">
-                                        Material
-                                      </span>
-                                      {editingAttributeField?.partId ===
-                                        part.id &&
-                                      editingAttributeField?.field ===
-                                        "material" ? (
-                                        <div className="flex items-center gap-2">
-                                          <input
-                                            type="text"
-                                            value={editingAttributeValue}
-                                            onChange={(e) =>
-                                              setEditingAttributeValue(
-                                                e.target.value
-                                              )
-                                            }
-                                            onKeyDown={(e) => {
-                                              if (e.key === "Enter") {
-                                                e.preventDefault();
-                                                handleSaveAttribute(
-                                                  part.id,
-                                                  "material"
-                                                );
-                                              } else if (e.key === "Escape") {
-                                                handleCancelEditAttribute();
-                                              }
-                                            }}
-                                            className="flex-1 px-2 py-1 text-sm border border-gray-300 dark:border-gray-600 rounded bg-white dark:bg-gray-700 text-gray-900 dark:text-gray-100 focus:outline-none focus:ring-2 focus:ring-blue-500"
-                                            placeholder="Material"
-                                          />
-                                          <button
-                                            onClick={() =>
-                                              handleSaveAttribute(
-                                                part.id,
-                                                "material"
-                                              )
-                                            }
-                                            className="p-1 text-green-600 hover:text-green-700 dark:text-green-400"
-                                            title="Save"
-                                          >
-                                            <svg
-                                              xmlns="http://www.w3.org/2000/svg"
-                                              width="14"
-                                              height="14"
-                                              fill="currentColor"
-                                              viewBox="0 0 16 16"
-                                            >
-                                              <path d="M10.97 4.97a.75.75 0 0 1 1.07 1.05l-3.99 4.99a.75.75 0 0 1-1.08.02L4.324 8.384a.75.75 0 1 1 1.06-1.06l2.094 2.093 3.473-4.425a.267.267 0 0 1 .02-.022z" />
-                                            </svg>
-                                          </button>
-                                          <button
-                                            onClick={handleCancelEditAttribute}
-                                            className="p-1 text-red-600 hover:text-red-700 dark:text-red-400"
-                                            title="Cancel"
-                                          >
-                                            <svg
-                                              xmlns="http://www.w3.org/2000/svg"
-                                              width="14"
-                                              height="14"
-                                              fill="currentColor"
-                                              viewBox="0 0 16 16"
-                                            >
-                                              <path d="M4.646 4.646a.5.5 0 0 1 .708 0L8 7.293l2.646-2.647a.5.5 0 0 1 .708.708L8.707 8l2.647 2.646a.5.5 0 0 1-.708.708L8 8.707l-2.646 2.647a.5.5 0 0 1-.708-.708L7.293 8 4.646 5.354a.5.5 0 0 1 0-.708z" />
-                                            </svg>
-                                          </button>
-                                        </div>
-                                      ) : (
-                                        <button
-                                          onClick={() =>
-                                            handleStartEditAttribute(
-                                              part.id,
-                                              "material",
-                                              part.material
-                                            )
-                                          }
-                                          className="text-left px-2 py-1 rounded hover:bg-gray-100 dark:hover:bg-gray-700 transition-colors"
-                                          title="Click to edit"
-                                        >
-                                          <span className="text-sm text-gray-900 dark:text-gray-100">
-                                            {part.material || (
-                                              <span className="text-gray-400 dark:text-gray-500 italic">
-                                                Click to add
-                                              </span>
-                                            )}
-                                          </span>
-                                        </button>
-                                      )}
-                                    </div>
-
-                                    {/* Tolerance */}
-                                    <div className="flex flex-col">
-                                      <span className="text-xs font-semibold text-gray-600 dark:text-gray-400 mb-1 uppercase tracking-wide">
-                                        Tolerance
-                                      </span>
-                                      {editingAttributeField?.partId ===
-                                        part.id &&
-                                      editingAttributeField?.field ===
-                                        "tolerance" ? (
-                                        <div className="flex items-center gap-2">
-                                          <input
-                                            type="text"
-                                            value={editingAttributeValue}
-                                            onChange={(e) =>
-                                              handleToleranceChange(
-                                                e.target.value
-                                              )
-                                            }
-                                            onKeyDown={(e) => {
-                                              if (e.key === "Enter") {
-                                                e.preventDefault();
-                                                handleSaveAttribute(
-                                                  part.id,
-                                                  "tolerance"
-                                                );
-                                              } else if (e.key === "Escape") {
-                                                handleCancelEditAttribute();
-                                              }
-                                            }}
-                                            className="flex-1 px-2 py-1 text-sm border border-gray-300 dark:border-gray-600 rounded bg-white dark:bg-gray-700 text-gray-900 dark:text-gray-100 focus:outline-none focus:ring-2 focus:ring-blue-500"
-                                            placeholder="Tolerance"
-                                          />
-                                          <button
-                                            onClick={() =>
-                                              handleSaveAttribute(
-                                                part.id,
-                                                "tolerance"
-                                              )
-                                            }
-                                            className="p-1 text-green-600 hover:text-green-700 dark:text-green-400"
-                                            title="Save"
-                                          >
-                                            <svg
-                                              xmlns="http://www.w3.org/2000/svg"
-                                              width="14"
-                                              height="14"
-                                              fill="currentColor"
-                                              viewBox="0 0 16 16"
-                                            >
-                                              <path d="M10.97 4.97a.75.75 0 0 1 1.07 1.05l-3.99 4.99a.75.75 0 0 1-1.08.02L4.324 8.384a.75.75 0 1 1 1.06-1.06l2.094 2.093 3.473-4.425a.267.267 0 0 1 .02-.022z" />
-                                            </svg>
-                                          </button>
-                                          <button
-                                            onClick={handleCancelEditAttribute}
-                                            className="p-1 text-red-600 hover:text-red-700 dark:text-red-400"
-                                            title="Cancel"
-                                          >
-                                            <svg
-                                              xmlns="http://www.w3.org/2000/svg"
-                                              width="14"
-                                              height="14"
-                                              fill="currentColor"
-                                              viewBox="0 0 16 16"
-                                            >
-                                              <path d="M4.646 4.646a.5.5 0 0 1 .708 0L8 7.293l2.646-2.647a.5.5 0 0 1 .708.708L8.707 8l2.647 2.646a.5.5 0 0 1-.708.708L8 8.707l-2.646 2.647a.5.5 0 0 1-.708-.708L7.293 8 4.646 5.354a.5.5 0 0 1 0-.708z" />
-                                            </svg>
-                                          </button>
-                                        </div>
-                                      ) : (
-                                        <button
-                                          onClick={() =>
-                                            handleStartEditAttribute(
-                                              part.id,
-                                              "tolerance",
-                                              part.tolerance
-                                            )
-                                          }
-                                          className="text-left px-2 py-1 rounded hover:bg-gray-100 dark:hover:bg-gray-700 transition-colors"
-                                          title="Click to edit"
-                                        >
-                                          <span className="text-sm text-gray-900 dark:text-gray-100">
-                                            {part.tolerance || (
-                                              <span className="text-gray-400 dark:text-gray-500 italic">
-                                                Click to add
-                                              </span>
-                                            )}
-                                          </span>
-                                        </button>
-                                      )}
-                                    </div>
-
-                                    {/* Finishing */}
-                                    <div className="flex flex-col">
-                                      <span className="text-xs font-semibold text-gray-600 dark:text-gray-400 mb-1 uppercase tracking-wide">
-                                        Finishing
-                                      </span>
-                                      {editingAttributeField?.partId ===
-                                        part.id &&
-                                      editingAttributeField?.field ===
-                                        "finishing" ? (
-                                        <div className="flex items-center gap-2">
-                                          <input
-                                            type="text"
-                                            value={editingAttributeValue}
-                                            onChange={(e) =>
-                                              setEditingAttributeValue(
-                                                e.target.value
-                                              )
-                                            }
-                                            onKeyDown={(e) => {
-                                              if (e.key === "Enter") {
-                                                e.preventDefault();
-                                                handleSaveAttribute(
-                                                  part.id,
-                                                  "finishing"
-                                                );
-                                              } else if (e.key === "Escape") {
-                                                handleCancelEditAttribute();
-                                              }
-                                            }}
-                                            className="flex-1 px-2 py-1 text-sm border border-gray-300 dark:border-gray-600 rounded bg-white dark:bg-gray-700 text-gray-900 dark:text-gray-100 focus:outline-none focus:ring-2 focus:ring-blue-500"
-                                            placeholder="Finishing"
-                                          />
-                                          <button
-                                            onClick={() =>
-                                              handleSaveAttribute(
-                                                part.id,
-                                                "finishing"
-                                              )
-                                            }
-                                            className="p-1 text-green-600 hover:text-green-700 dark:text-green-400"
-                                            title="Save"
-                                          >
-                                            <svg
-                                              xmlns="http://www.w3.org/2000/svg"
-                                              width="14"
-                                              height="14"
-                                              fill="currentColor"
-                                              viewBox="0 0 16 16"
-                                            >
-                                              <path d="M10.97 4.97a.75.75 0 0 1 1.07 1.05l-3.99 4.99a.75.75 0 0 1-1.08.02L4.324 8.384a.75.75 0 1 1 1.06-1.06l2.094 2.093 3.473-4.425a.267.267 0 0 1 .02-.022z" />
-                                            </svg>
-                                          </button>
-                                          <button
-                                            onClick={handleCancelEditAttribute}
-                                            className="p-1 text-red-600 hover:text-red-700 dark:text-red-400"
-                                            title="Cancel"
-                                          >
-                                            <svg
-                                              xmlns="http://www.w3.org/2000/svg"
-                                              width="14"
-                                              height="14"
-                                              fill="currentColor"
-                                              viewBox="0 0 16 16"
-                                            >
-                                              <path d="M4.646 4.646a.5.5 0 0 1 .708 0L8 7.293l2.646-2.647a.5.5 0 0 1 .708.708L8.707 8l2.647 2.646a.5.5 0 0 1-.708.708L8 8.707l-2.646 2.647a.5.5 0 0 1-.708-.708L7.293 8 4.646 5.354a.5.5 0 0 1 0-.708z" />
-                                            </svg>
-                                          </button>
-                                        </div>
-                                      ) : (
-                                        <button
-                                          onClick={() =>
-                                            handleStartEditAttribute(
-                                              part.id,
-                                              "finishing",
-                                              part.finishing
-                                            )
-                                          }
-                                          className="text-left px-2 py-1 rounded hover:bg-gray-100 dark:hover:bg-gray-700 transition-colors"
-                                          title="Click to edit"
-                                        >
-                                          <span className="text-sm text-gray-900 dark:text-gray-100">
-                                            {part.finishing || (
-                                              <span className="text-gray-400 dark:text-gray-500 italic">
-                                                Click to add
-                                              </span>
-                                            )}
-                                          </span>
-                                        </button>
-                                      )}
-                                    </div>
-                                  </div>
-                                </td>
-                              </tr>
-                            )}
-                          </React.Fragment>
-                        );
-                      })}
-                    </tbody>
-                    <tfoot className="bg-gray-50 dark:bg-gray-700">
-                      <tr>
-                        <td
-                          colSpan={5}
-                          className="px-6 py-3 text-right text-sm font-medium text-gray-900 dark:text-gray-100"
-                        >
-                          Subtotal:
-                        </td>
-                        <td className="px-6 py-3 whitespace-nowrap text-sm font-bold text-gray-900 dark:text-gray-100">
-                          {formatCurrency(orderTotalPrice)}
-                        </td>
-                        <td></td>
-                      </tr>
-                    </tfoot>
-                  </table>
-                </div>
-              ) : (
-                <p className="text-gray-500 dark:text-gray-400 text-center py-8">
-                  No line items added yet.
-                </p>
-              )}
-            </div>
-          </div>
-
-          {/* Notes and Event Log Section - Side by Side */}
-          <div className="grid grid-cols-1 lg:grid-cols-2 gap-6">
-            {/* Notes */}
-            <div className="bg-white dark:bg-gray-800 rounded-lg shadow-md border border-gray-200 dark:border-gray-700">
-              <div className="bg-gray-100 dark:bg-gray-700 px-6 py-4 border-b border-gray-200 dark:border-gray-600 flex justify-between items-center">
-                <h3 className="text-xl font-bold text-gray-900 dark:text-gray-100">
-                  Order Notes
-                </h3>
-                {!isAddingNote && (
-                  <Button size="sm" onClick={() => setIsAddingNote(true)}>
-                    Add Note
-                  </Button>
-                )}
-              </div>
-              <div className="p-6">
-                <Notes
-                  entityType="order"
-                  entityId={order.id.toString()}
-                  initialNotes={notes}
-                  currentUserId={user.id || user.email}
-                  currentUserName={userDetails?.name || user.email}
-                  showHeader={false}
-                  onAddNoteClick={() => setIsAddingNote(false)}
-                  isAddingNote={isAddingNote}
-                  externalControl={true}
-                />
-              </div>
-            </div>
-
-            {/* Event Log */}
-            <EventTimeline
-              entityType="order"
-              entityId={order.id.toString()}
-              entityName={order.orderNumber}
-              initialEvents={events}
-            />
-          </div>
-
-          {/* Vendor Information */}
-          {vendor && (
-            <div className="bg-white dark:bg-gray-800 rounded-lg shadow-md border border-gray-200 dark:border-gray-700">
-              <div className="bg-gray-100 dark:bg-gray-700 px-6 py-4 border-b border-gray-200 dark:border-gray-600 flex justify-between items-center">
-                <h3 className="text-xl font-bold text-gray-900 dark:text-gray-100">
-                  Vendor Information
-                </h3>
-                <a
-                  href={`/vendors/${vendor.id}`}
-                  className="inline-flex items-center gap-2 px-3 py-1.5 text-sm font-medium text-blue-600 hover:text-blue-700 dark:text-blue-400 dark:hover:text-blue-300 bg-blue-50 hover:bg-blue-100 dark:bg-blue-900/30 dark:hover:bg-blue-900/50 rounded-md transition-colors"
-                >
-                  View Vendor
-                  <svg
-                    xmlns="http://www.w3.org/2000/svg"
-                    width="14"
-                    height="14"
-                    fill="currentColor"
-                    viewBox="0 0 16 16"
-                  >
-                    <path
-                      fillRule="evenodd"
-                      d="M4.646 1.646a.5.5 0 0 1 .708 0l6 6a.5.5 0 0 1 0 .708l-6 6a.5.5 0 0 1-.708-.708L10.293 8 4.646 2.354a.5.5 0 0 1 0-.708z"
-                    />
-                  </svg>
-                </a>
-              </div>
-              <div className="p-6">
-                <div className="grid grid-cols-1 sm:grid-cols-2 gap-6">
-                  <div>
-                    <p className="text-sm font-semibold text-gray-700 dark:text-gray-300">
-                      Vendor
-                    </p>
-                    <p className="text-lg text-gray-900 dark:text-gray-100">
-                      {vendor.displayName}
-                    </p>
-                  </div>
-                  <div>
-                    <p className="text-sm font-semibold text-gray-700 dark:text-gray-300">
-                      Company
-                    </p>
-                    <p className="text-lg text-gray-900 dark:text-gray-100">
-                      {vendor.companyName || "--"}
-                    </p>
-                  </div>
-                  {vendor.contactName && (
-                    <div>
-                      <p className="text-sm font-semibold text-gray-700 dark:text-gray-300">
-                        Contact
-                      </p>
-                      <p className="text-lg text-gray-900 dark:text-gray-100">
-                        {vendor.contactName}
-                      </p>
-                    </div>
-                  )}
-                  {vendor.email && (
-                    <div>
-                      <p className="text-sm font-semibold text-gray-700 dark:text-gray-300">
-                        Email
-                      </p>
-                      <p className="text-lg text-gray-900 dark:text-gray-100">
-                        {vendor.email}
-                      </p>
-                    </div>
-                  )}
-                </div>
-              </div>
-            </div>
-          )}
-
-          {/* Attachments Card */}
-          <div className="bg-white dark:bg-gray-800 rounded-lg shadow-md border border-gray-200 dark:border-gray-700">
-            <div className="bg-gray-100 dark:bg-gray-700 px-6 py-4 border-b border-gray-200 dark:border-gray-600 flex justify-between items-center">
-              <h3 className="text-xl font-bold text-gray-900 dark:text-gray-100">
-                Attachments
-              </h3>
-              <Button size="sm" onClick={handleFileUpload}>
-                Upload File
-              </Button>
-              <input
-                ref={fileInputRef}
-                type="file"
-                onChange={handleFileChange}
-                style={{ display: "none" }}
-                accept="*/*"
-              />
-            </div>
-            <div className="p-6">
-              {order.attachments && order.attachments.length > 0 ? (
-                <div className="space-y-3">
-                  {order.attachments.map((attachment: Attachment) => (
-                    <div
-                      key={attachment.id}
-                      className={`
-                        flex items-center justify-between p-4 rounded-lg
-                        transition-all duration-300 ease-out
-                        ${
-                          isViewableFile(
-                            attachment.fileName,
-                            attachment.contentType
-                          )
-                            ? "bg-gray-50 dark:bg-gray-700 hover:bg-gray-100 dark:hover:bg-gray-600 cursor-pointer hover:scale-[1.02] hover:shadow-md focus:ring-2 focus:ring-purple-500 focus:ring-offset-2 focus:outline-none"
-                            : "bg-gray-50 dark:bg-gray-700"
-                        }
-                      `}
-                      onClick={
-                        isViewableFile(
-                          attachment.fileName,
-                          attachment.contentType
-                        )
-                          ? () => handleViewFile(attachment)
-                          : undefined
-                      }
-                      onKeyDown={
-                        isViewableFile(
-                          attachment.fileName,
-                          attachment.contentType
-                        )
-                          ? (e) => {
-                              if (e.key === "Enter" || e.key === " ") {
-                                e.preventDefault();
-                                handleViewFile(attachment);
-                              }
-                            }
-                          : undefined
-                      }
-                      role={
-                        isViewableFile(
-                          attachment.fileName,
-                          attachment.contentType
-                        )
-                          ? "button"
-                          : undefined
-                      }
-                      tabIndex={
-                        isViewableFile(
-                          attachment.fileName,
-                          attachment.contentType
-                        )
-                          ? 0
-                          : undefined
-                      }
-                    >
-                      <div className="flex-1 pointer-events-none">
-                        <div className="flex items-center gap-2">
-                          <p className="text-sm font-medium text-gray-900 dark:text-gray-100">
-                            {attachment.fileName}
-                          </p>
-                          {isViewableFile(
-                            attachment.fileName,
-                            attachment.contentType
-                          ) && (
-                            <span className="text-xs bg-purple-100 dark:bg-purple-900/50 text-purple-700 dark:text-purple-300 px-2 py-0.5 rounded-full">
-                              {getFileType(
-                                attachment.fileName,
-                                attachment.contentType
-                              ).type.toUpperCase()}
-                            </span>
-                          )}
-                        </div>
-                        <p className="text-xs text-gray-500 dark:text-gray-400">
-                          {formatFileSize(attachment.fileSize || 0)} • Uploaded{" "}
-                          {formatDate(attachment.createdAt)}
-                        </p>
-                      </div>
-                      <div className="flex items-center space-x-2">
-                        <a
-                          href={`/attachments/${attachment.id}/download`}
-                          onClick={(e) => e.stopPropagation()}
-                          className="p-2 text-blue-600 hover:bg-blue-50 dark:text-blue-400 dark:hover:bg-blue-900/50 rounded transition-colors"
-                          title="Download"
-                        >
-                          <svg
-                            xmlns="http://www.w3.org/2000/svg"
-                            width="16"
-                            height="16"
-                            fill="currentColor"
-                            viewBox="0 0 16 16"
-                          >
-                            <path d="M.5 9.9a.5.5 0 0 1 .5.5v2.5a1 1 0 0 0 1 1h12a1 1 0 0 0 1-1v-2.5a.5.5 0 0 1 1 0v2.5a2 2 0 0 1-2 2H2a2 2 0 0 1-2-2v-2.5a.5.5 0 0 1 .5-.5z" />
-                            <path d="M7.646 11.854a.5.5 0 0 0 .708 0l3-3a.5.5 0 0 0-.708-.708L8.5 10.293V1.5a.5.5 0 0 0-1 0v8.793L5.354 8.146a.5.5 0 1 0-.708.708l3 3z" />
-                          </svg>
-                        </a>
-                        <button
-                          onClick={(e) => {
-                            e.stopPropagation();
-                            handleDeleteAttachment(attachment.id);
-                          }}
-                          className="p-2 text-red-600 hover:bg-red-50 dark:text-red-400 dark:hover:bg-red-900/50 rounded transition-colors"
-                          title="Delete"
-                        >
-                          <svg
-                            xmlns="http://www.w3.org/2000/svg"
-                            width="16"
-                            height="16"
-                            fill="currentColor"
-                            viewBox="0 0 16 16"
-                          >
-                            <path d="M5.5 5.5A.5.5 0 0 1 6 6v6a.5.5 0 0 1-1 0V6a.5.5 0 0 1 .5-.5zm2.5 0a.5.5 0 0 1 .5.5v6a.5.5 0 0 1-1 0V6a.5.5 0 0 1 .5-.5zm3 .5a.5.5 0 0 0-1 0v6a.5.5 0 0 0 1 0V6z" />
-                            <path
-                              fillRule="evenodd"
-                              d="M14.5 3a1 1 0 0 1-1 1H13v9a2 2 0 0 1-2 2H5a2 2 0 0 1-2-2V4h-.5a1 1 0 0 1-1-1V2a1 1 0 0 1 1-1H6a1 1 0 0 1 1-1h2a1 1 0 0 1 1 1h3.5a1 1 0 0 1 1 1v1zM4.118 4 4 4.059V13a1 1 0 0 0 1 1h6a1 1 0 0 0 1-1V4.059L11.882 4H4.118zM2.5 3V2h11v1h-11z"
-                            />
-                          </svg>
-                        </button>
-                      </div>
-                    </div>
-                  ))}
-                </div>
-              ) : (
-                <p className="text-gray-500 dark:text-gray-400 text-center py-8">
-                  No attachments uploaded yet.
-                </p>
-              )}
-            </div>
-          </div>
-        </div>
-      </div>
-
-      {/* File Viewer Modal */}
-      {selectedFile && (
-        <FileViewerModal
-          isOpen={fileModalOpen}
-          onClose={() => {
-            setFileModalOpen(false);
-            setSelectedFile(null);
-          }}
-          fileUrl={selectedFile.url}
-          fileName={selectedFile.fileName}
-          contentType={selectedFile.contentType}
-          fileSize={selectedFile.fileSize}
-        />
-      )}
-
-      {/* Line Item Modal */}
-      <LineItemModal
-        isOpen={lineItemModalOpen}
-        onClose={handleCloseLineItemModal}
-        onSubmit={handleLineItemSubmit}
-        lineItem={selectedLineItem}
-        mode={lineItemMode}
-        customerId={order.customerId}
-        parts={parts}
-      />
-
-      {/* 3D Viewer Modal */}
-      {selectedPart3D && (
-        <Part3DViewerModal
-          isOpen={part3DModalOpen}
-          onClose={() => {
-            setPart3DModalOpen(false);
-            setSelectedPart3D(null);
-          }}
-          partName={selectedPart3D.partName}
-          modelUrl={selectedPart3D.modelUrl}
-          solidModelUrl={selectedPart3D.solidModelUrl}
-          partId={selectedPart3D.partId}
-          entityType="part"
-          cadFileUrl={selectedPart3D.cadFileUrl}
-          canRevise={canRevise}
-          onThumbnailUpdate={() => {
-            revalidator.revalidate();
-          }}
-          onRevisionComplete={() => {
-            revalidator.revalidate();
-          }}
-          autoGenerateThumbnail={true}
-          existingThumbnailUrl={selectedPart3D.thumbnailUrl}
-          bananaEnabled={bananaEnabled}
-          bananaModelUrl={bananaModelUrl || undefined}
-        />
-      )}
-
-      {/* Purchase Order PDF Modal */}
-      <GeneratePurchaseOrderPdfModal
-        isOpen={isPOModalOpen}
-        onClose={() => setIsPOModalOpen(false)}
-        order={order}
-        lineItems={lineItems.map((item: LineItemWithPart) => item.lineItem)}
-        parts={lineItems.map((item: LineItemWithPart) => item.part)}
-        autoDownload={pdfAutoDownload}
-      />
-
-      {/* Invoice PDF Modal */}
-      <GenerateInvoicePdfModal
-        isOpen={isInvoiceModalOpen}
-        onClose={() => setIsInvoiceModalOpen(false)}
-        entity={order}
-        lineItems={lineItems.map((item: LineItemWithPart) => item.lineItem)}
-        parts={lineItems.map((item: LineItemWithPart) => item.part)}
-        autoDownload={pdfAutoDownload}
-      />
-
-      {/* Assign Shop Modal */}
-      {assignShopModalOpen && (
-        <div className="fixed inset-0 bg-black/60 dark:bg-black/80 backdrop-blur-sm flex items-center justify-center z-50">
-          <div className="bg-white dark:bg-gray-800 rounded-lg p-6 max-w-md w-full mx-4 shadow-xl">
-            <div className="flex justify-between items-center mb-4">
-              <h2 className="text-xl font-semibold text-gray-900 dark:text-white">
-                Assign Shop to Order
-              </h2>
-              <button
-                onClick={() => setAssignShopModalOpen(false)}
-                className="text-gray-500 dark:text-gray-400 hover:text-gray-700 dark:hover:text-gray-200 text-2xl leading-none"
-              >
-                ×
-              </button>
-            </div>
-
-            <div className="space-y-4">
-              <div>
-                <label
-                  htmlFor="vendor-select"
-                  className="block text-sm font-medium text-gray-700 dark:text-gray-300 mb-2"
-                >
-                  Select Vendor (Shop)
-                </label>
-                <select
-                  id="vendor-select"
-                  value={selectedVendorId || ""}
-                  onChange={(e) =>
-                    setSelectedVendorId(
-                      e.target.value ? parseInt(e.target.value) : null
-                    )
-                  }
-                  className="w-full px-3 py-2 border border-gray-300 dark:border-gray-600 rounded focus:outline-none focus:ring-2 focus:ring-blue-500 focus:border-blue-500 bg-white dark:bg-gray-700 text-gray-900 dark:text-white"
-                >
-                  <option value="">-- Select a vendor --</option>
-                  {vendors.map((v: Vendor) => (
-                    <option key={v.id} value={v.id}>
-                      {v.displayName}
-                    </option>
-                  ))}
-                </select>
-              </div>
-
-              <div className="bg-blue-50 dark:bg-blue-900/20 border border-blue-200 dark:border-blue-800 rounded-lg p-3">
-                <p className="text-sm text-blue-800 dark:text-blue-200">
-                  Assigning a shop will move the order to &quot;In
-                  Production&quot; status.
-                </p>
-              </div>
-
-              <div className="flex gap-3 justify-end mt-6">
-                <Button
-                  variant="secondary"
-                  onClick={() => setAssignShopModalOpen(false)}
-                >
-                  Cancel
-                </Button>
-                <Button
-                  variant="primary"
-                  onClick={handleAssignShopSubmit}
-                  className="bg-blue-600 hover:bg-blue-700"
-                >
-                  Assign Shop
-                </Button>
-              </div>
-            </div>
-          </div>
-        </div>
-      )}
-
-      {/* Manage Vendor Modal */}
-      {manageVendorModalOpen && (
-        <div className="fixed inset-0 bg-black/60 dark:bg-black/80 backdrop-blur-sm flex items-center justify-center z-50">
-          <div className="bg-white dark:bg-gray-800 rounded-lg p-6 max-w-md w-full mx-4 shadow-xl">
-            <div className="flex justify-between items-center mb-4">
-              <h2 className="text-xl font-semibold text-gray-900 dark:text-white">
-                Manage Vendor
-              </h2>
-              <button
-                onClick={() => setManageVendorModalOpen(false)}
-                className="text-gray-500 dark:text-gray-400 hover:text-gray-700 dark:hover:text-gray-200 text-2xl leading-none"
-              >
-                ×
-              </button>
-            </div>
-
-            <div className="space-y-4">
-              <div>
-                <label
-                  htmlFor="vendor-manage-select"
-                  className="block text-sm font-medium text-gray-700 dark:text-gray-300 mb-2"
-                >
-                  Select Vendor
-                </label>
-                <select
-                  id="vendor-manage-select"
-                  value={selectedVendorId || ""}
-                  onChange={(e) =>
-                    setSelectedVendorId(
-                      e.target.value ? parseInt(e.target.value) : null
-                    )
-                  }
-                  className="w-full px-3 py-2 border border-gray-300 dark:border-gray-600 rounded focus:outline-none focus:ring-2 focus:ring-blue-500 focus:border-blue-500 bg-white dark:bg-gray-700 text-gray-900 dark:text-white"
-                >
-                  <option value="">-- No vendor --</option>
-                  {vendors.map((v: Vendor) => (
-                    <option key={v.id} value={v.id}>
-                      {v.displayName}
-                    </option>
-                  ))}
-                </select>
-              </div>
-
-              <div className="flex gap-3 justify-between mt-6">
-                <div className="flex gap-3">
-                  {order.vendorId && (
-                    <Button
-                      variant="secondary"
-                      onClick={handleRemoveVendor}
-                      className="bg-red-50 dark:bg-red-900/20 text-red-700 dark:text-red-400 hover:bg-red-100 dark:hover:bg-red-900/30"
-                    >
-                      Remove Vendor
-                    </Button>
-                  )}
-                </div>
-                <div className="flex gap-3">
-                  <Button
-                    variant="secondary"
-                    onClick={() => setManageVendorModalOpen(false)}
-                  >
-                    Cancel
-                  </Button>
-                  <Button
-                    variant="primary"
-                    onClick={handleManageVendorSubmit}
-                    className="bg-blue-600 hover:bg-blue-700"
-                  >
-                    Update Vendor
-                  </Button>
-                </div>
-              </div>
-            </div>
-          </div>
-        </div>
-      )}
-
-      {/* Edit Order Modal */}
-      {editOrderModalOpen && (
-        <div className="fixed inset-0 bg-black/60 dark:bg-black/80 backdrop-blur-sm flex items-center justify-center z-50">
-          <div className="bg-white dark:bg-gray-800 rounded-lg p-6 max-w-md w-full mx-4 shadow-xl">
-            <div className="flex justify-between items-center mb-4">
-              <h2 className="text-xl font-semibold text-gray-900 dark:text-white">
-                Edit Order Information
-              </h2>
-              <button
-                onClick={() => setEditOrderModalOpen(false)}
-                className="text-gray-500 dark:text-gray-400 hover:text-gray-700 dark:hover:text-gray-200 text-2xl leading-none"
-              >
-                ×
-              </button>
-            </div>
-
-            <div className="space-y-4">
-              <div>
-                <label
-                  htmlFor="ship-date-input"
-                  className="block text-sm font-medium text-gray-700 dark:text-gray-300 mb-2"
-                >
-                  Due Date
-                </label>
-                <input
-                  id="ship-date-input"
-                  type="date"
-                  value={editOrderForm.shipDate}
-                  onChange={(e) => {
-                    const newShipDate = e.target.value;
-                    if (!newShipDate) {
-                      setEditOrderForm({
-                        ...editOrderForm,
-                        shipDate: "",
-                        leadTime: "",
-                      });
-                      return;
-                    }
-
-                    // Calculate lead time in calendar days from today to the new ship date
-                    const today = new Date();
-                    today.setHours(0, 0, 0, 0);
-                    const shipDate = new Date(newShipDate);
-                    const diffInMs = shipDate.getTime() - today.getTime();
-                    const diffInDays = Math.round(
-                      diffInMs / (1000 * 60 * 60 * 24)
-                    );
-
-                    setEditOrderForm({
-                      ...editOrderForm,
-                      shipDate: newShipDate,
-                      leadTime: diffInDays >= 0 ? diffInDays.toString() : "0",
-                    });
-                  }}
-                  className="w-full px-3 py-2 border border-gray-300 dark:border-gray-600 rounded focus:outline-none focus:ring-2 focus:ring-blue-500 focus:border-blue-500 bg-white dark:bg-gray-700 text-gray-900 dark:text-white"
-                />
-              </div>
-
-              <div>
-                <label
-                  htmlFor="lead-time-input"
-                  className="block text-sm font-medium text-gray-700 dark:text-gray-300 mb-2"
-                >
-                  Lead Time (Days)
-                </label>
-                <input
-                  id="lead-time-input"
-                  type="number"
-                  value={editOrderForm.leadTime}
-                  onChange={(e) => {
-                    const input = e.target.value;
-                    if (input === "") {
-                      setEditOrderForm({
-                        ...editOrderForm,
-                        leadTime: "",
-                        shipDate: "",
-                      });
-                      return;
-                    }
-
-                    const leadTimeDays = parseInt(input);
-                    if (isNaN(leadTimeDays) || leadTimeDays < 0) return;
-
-                    // Calculate ship date by adding lead time days to today
-                    const today = new Date();
-                    const shipDate = new Date(
-                      today.getTime() + leadTimeDays * 24 * 60 * 60 * 1000
-                    );
-                    const shipDateString = shipDate.toISOString().split("T")[0];
-
-                    setEditOrderForm({
-                      ...editOrderForm,
-                      leadTime: input,
-                      shipDate: shipDateString,
-                    });
-                  }}
-                  className="w-full px-3 py-2 border border-gray-300 dark:border-gray-600 rounded focus:outline-none focus:ring-2 focus:ring-blue-500 focus:border-blue-500 bg-white dark:bg-gray-700 text-gray-900 dark:text-white"
-                  placeholder="e.g., 10"
-                  min="0"
-                />
-              </div>
-
-              <div className="space-y-4">
-                <div className="block text-sm font-medium text-gray-700 dark:text-gray-300">
-                  Vendor Pay
-                </div>
-
-                {/* Dual synchronized inputs */}
-                <div className="grid grid-cols-2 gap-3">
-                  {/* Percentage Input */}
-                  <div>
-                    <label
-                      htmlFor="vendor-pay-percent"
-                      className="block text-xs font-medium text-gray-600 dark:text-gray-400 mb-1"
-                    >
-                      Percentage
-                    </label>
-                    <div className="relative">
-                      <input
-                        id="vendor-pay-percent"
-                        type="number"
-                        value={editOrderForm.vendorPayPercent}
-                        onChange={(e) => {
-                          const input = e.target.value;
-                          // Allow empty input
-                          if (input === "") {
-                            setEditOrderForm({
-                              ...editOrderForm,
-                              vendorPayPercent: "",
-                              vendorPayDollar: "",
-                            });
-                            return;
-                          }
-
-                          // Validate and clamp percentage between 0-100
-                          let percentage = parseFloat(input);
-                          if (isNaN(percentage)) return; // Don't update if invalid
-                          percentage = Math.max(0, Math.min(100, percentage));
-
-                          const total = Math.max(
-                            0,
-                            parseFloat(order.totalPrice || "0")
-                          );
-                          const dollarAmount = (
-                            (percentage / 100) *
-                            total
-                          ).toFixed(2);
-
-                          setEditOrderForm({
-                            ...editOrderForm,
-                            vendorPayPercent: input,
-                            vendorPayDollar: dollarAmount,
-                          });
-                        }}
-                        onBlur={(e) => {
-                          // Clean up display on blur
-                          const percentage = parseFloat(e.target.value);
-                          if (!isNaN(percentage)) {
-                            setEditOrderForm({
-                              ...editOrderForm,
-                              vendorPayPercent: Math.max(
-                                0,
-                                Math.min(100, percentage)
-                              ).toFixed(1),
-                            });
-                          }
-                        }}
-                        className="w-full pl-3 pr-8 py-2 border border-gray-300 dark:border-gray-600 rounded-md focus:outline-none focus:ring-2 focus:ring-blue-500 focus:border-blue-500 bg-white dark:bg-gray-700 text-gray-900 dark:text-white"
-                        placeholder="70"
-                        min="0"
-                        max="100"
-                        step="0.1"
-                      />
-                      <span className="absolute right-3 top-1/2 transform -translate-y-1/2 text-gray-500 dark:text-gray-400 pointer-events-none">
-                        %
-                      </span>
-                    </div>
-                  </div>
-
-                  {/* Dollar Input */}
-                  <div>
-                    <label
-                      htmlFor="vendor-pay-dollar"
-                      className="block text-xs font-medium text-gray-600 dark:text-gray-400 mb-1"
-                    >
-                      Dollar Amount
-                    </label>
-                    <div className="relative">
-                      <span className="absolute left-3 top-1/2 transform -translate-y-1/2 text-gray-500 dark:text-gray-400 pointer-events-none">
-                        $
-                      </span>
-                      <input
-                        id="vendor-pay-dollar"
-                        type="number"
-                        value={editOrderForm.vendorPayDollar}
-                        onChange={(e) => {
-                          const input = e.target.value;
-                          // Allow empty input
-                          if (input === "") {
-                            setEditOrderForm({
-                              ...editOrderForm,
-                              vendorPayDollar: "",
-                              vendorPayPercent: "",
-                            });
-                            return;
-                          }
-
-                          // Validate input
-                          let dollarAmount = parseFloat(input);
-                          if (isNaN(dollarAmount)) return; // Don't update if invalid
-                          dollarAmount = Math.max(0, dollarAmount);
-
-                          const total = Math.max(
-                            0,
-                            parseFloat(order.totalPrice || "0")
-                          );
-                          const percentage =
-                            total > 0
-                              ? Math.min(
-                                  100,
-                                  (dollarAmount / total) * 100
-                                ).toFixed(1)
-                              : "0";
-
-                          setEditOrderForm({
-                            ...editOrderForm,
-                            vendorPayDollar: input,
-                            vendorPayPercent: percentage,
-                          });
-                        }}
-                        onBlur={(e) => {
-                          // Clean up display on blur
-                          const dollarAmount = parseFloat(e.target.value);
-                          if (!isNaN(dollarAmount)) {
-                            setEditOrderForm({
-                              ...editOrderForm,
-                              vendorPayDollar: Math.max(
-                                0,
-                                dollarAmount
-                              ).toFixed(2),
-                            });
-                          }
-                        }}
-                        className="w-full pl-8 pr-3 py-2 border border-gray-300 dark:border-gray-600 rounded-md focus:outline-none focus:ring-2 focus:ring-blue-500 focus:border-blue-500 bg-white dark:bg-gray-700 text-gray-900 dark:text-white"
-                        placeholder="500.00"
-                        min="0"
-                        step="0.01"
-                      />
-                    </div>
-                  </div>
-                </div>
-
-                {/* Summary info */}
-                <div className="bg-gray-50 dark:bg-gray-800 p-3 rounded-md text-sm space-y-2">
-                  <div className="flex justify-between items-center">
-                    <span className="text-gray-600 dark:text-gray-400">
-                      Order Total:
-                    </span>
-                    <span className="font-medium text-gray-900 dark:text-gray-100">
-                      ${parseFloat(order.totalPrice || "0").toFixed(2)}
-                    </span>
-                  </div>
-                  <div className="flex justify-between items-center">
-                    <span className="text-gray-600 dark:text-gray-400">
-                      Vendor Pay:
-                    </span>
-                    <span className="font-medium text-gray-900 dark:text-gray-100">
-                      {(() => {
-                        const dollarVal = parseFloat(
-                          editOrderForm.vendorPayDollar || "0"
-                        );
-                        const percentVal = parseFloat(
-                          editOrderForm.vendorPayPercent || "0"
-                        );
-                        return `$${dollarVal.toFixed(2)} (${percentVal.toFixed(
-                          1
-                        )}%)`;
-                      })()}
-                    </span>
-                  </div>
-                  <div className="flex justify-between items-center pt-2 border-t border-gray-200 dark:border-gray-700">
-                    <span className="text-gray-600 dark:text-gray-400">
-                      Profit Margin:
-                    </span>
-                    <span className="font-semibold text-green-600 dark:text-green-400">
-                      {(() => {
-                        const orderTotal = parseFloat(order.totalPrice || "0");
-                        const vendorPay = parseFloat(
-                          editOrderForm.vendorPayDollar || "0"
-                        );
-                        const profit = Math.max(0, orderTotal - vendorPay);
-                        const profitPercent =
-                          orderTotal > 0 ? (profit / orderTotal) * 100 : 0;
-                        return `$${profit.toFixed(2)} (${profitPercent.toFixed(
-                          1
-                        )}%)`;
-                      })()}
-                    </span>
-                  </div>
-                </div>
-              </div>
-
-              <div className="flex gap-3 justify-end mt-6">
-                <Button
-                  variant="secondary"
-                  onClick={() => setEditOrderModalOpen(false)}
-                >
-                  Cancel
-                </Button>
-                <Button
-                  variant="primary"
-                  onClick={handleEditOrderSubmit}
-                  className="bg-blue-600 hover:bg-blue-700"
-                >
-                  Save Changes
-                </Button>
-              </div>
-            </div>
-          </div>
-        </div>
-      )}
-    </div>
-  );
-}
+import {
+  json,
+  LoaderFunctionArgs,
+  ActionFunctionArgs,
+  redirect,
+  unstable_parseMultipartFormData,
+  unstable_createMemoryUploadHandler,
+} from "@remix-run/node";
+import { useLoaderData, useFetcher, useRevalidator } from "@remix-run/react";
+import {
+  getOrderByNumberWithAttachments,
+  updateOrder,
+  restoreOrder,
+  type OrderEventContext,
+} from "~/lib/orders";
+import { getCustomer } from "~/lib/customers";
+import { getVendor, getVendors } from "~/lib/vendors";
+import {
+  getAttachment,
+  createAttachment,
+  deleteAttachment,
+  linkAttachmentToOrder,
+  unlinkAttachmentFromOrder,
+  type Attachment,
+  type AttachmentEventContext,
+} from "~/lib/attachments";
+import { requireAuth, withAuthHeaders } from "~/lib/auth.server";
+import { getAppConfig } from "~/lib/config.server";
+import {
+  shouldShowEventsInNav,
+  shouldShowVersionInHeader,
+  isFeatureEnabled,
+  FEATURE_FLAGS,
+  canUserUploadCadRevision,
+} from "~/lib/featureFlags";
+import { getBananaModelUrls } from "~/lib/developerSettings";
+import {
+  uploadFile,
+  generateFileKey,
+  deleteFile,
+  getDownloadUrl,
+} from "~/lib/s3.server";
+import { generateDocumentPdf } from "~/lib/pdf-service.server";
+import Navbar from "~/components/Navbar";
+import Button from "~/components/shared/Button";
+import Breadcrumbs from "~/components/Breadcrumbs";
+import FileViewerModal from "~/components/shared/FileViewerModal";
+import { isViewableFile, getFileType, formatFileSize } from "~/lib/file-utils";
+import { Notes } from "~/components/shared/Notes";
+import OrderActionsDropdown from "~/components/orders/OrderActionsDropdown";
+import GeneratePurchaseOrderPdfModal from "~/components/orders/GeneratePurchaseOrderPdfModal";
+import GenerateInvoicePdfModal from "~/components/orders/GenerateInvoicePdfModal";
+import {
+  getNotes,
+  createNote,
+  updateNote,
+  archiveNote,
+  type NoteEventContext,
+} from "~/lib/notes";
+import {
+  getLineItemsByOrderId,
+  createLineItem,
+  updateLineItem,
+  deleteLineItem,
+  type LineItemWithPart,
+  type LineItemEventContext,
+} from "~/lib/lineItems";
+import {
+  getPartsByCustomerId,
+  hydratePartThumbnails,
+  getPart,
+} from "~/lib/parts";
+import { createEvent, getEventsForOrder } from "~/lib/events";
+import { db } from "~/lib/db";
+import { parts, attachments } from "~/lib/db/schema";
+import { eq } from "drizzle-orm";
+import LineItemModal from "~/components/LineItemModal";
+import type { OrderLineItem, Vendor } from "~/lib/db/schema";
+import React, { useState, useRef, useCallback, useEffect } from "react";
+import { Part3DViewerModal } from "~/components/shared/Part3DViewerModal";
+import { EventTimeline } from "~/components/EventTimeline";
+
+export async function loader({ request, params }: LoaderFunctionArgs) {
+  const { user, userDetails, headers } = await requireAuth(request);
+  const appConfig = getAppConfig();
+
+  const orderNumber = params.orderId; // Note: param name stays the same but now represents orderNumber
+  if (!orderNumber) {
+    throw new Response("Order number is required", { status: 400 });
+  }
+
+  const order = await getOrderByNumberWithAttachments(orderNumber);
+  if (!order) {
+    throw new Response("Order not found", { status: 404 });
+  }
+
+  // Fetch customer and vendor details
+  const customer = order.customerId
+    ? await getCustomer(order.customerId)
+    : null;
+  const vendor = order.vendorId ? await getVendor(order.vendorId) : null;
+
+  // Fetch all vendors for shop assignment
+  const vendors = await getVendors();
+
+  // Fetch notes for this order
+  const notes = await getNotes("order", order.id.toString());
+
+  // Fetch line items for this order
+  const lineItems = await getLineItemsByOrderId(order.id);
+
+  // Hydrate thumbnails for line item parts (convert S3 keys to signed URLs)
+  for (const item of lineItems) {
+    if (item.part && item.part.thumbnailUrl) {
+      const [hydratedPart] = await hydratePartThumbnails([item.part]);
+      item.part = hydratedPart;
+    }
+  }
+
+  // Fetch parts for the customer if available
+  let parts = order.customerId
+    ? await getPartsByCustomerId(order.customerId)
+    : [];
+
+  // Hydrate thumbnails for customer parts (convert S3 keys to signed URLs)
+  parts = await hydratePartThumbnails(parts);
+
+  // Get feature flags and events
+  const [showEventsLink, showVersionInHeader, pdfAutoDownload, events, canRevise, bananaEnabled] =
+    await Promise.all([
+      shouldShowEventsInNav(),
+      shouldShowVersionInHeader(),
+      isFeatureEnabled(FEATURE_FLAGS.PDF_AUTO_DOWNLOAD),
+      getEventsForOrder(order.id, 10),
+      canUserUploadCadRevision(userDetails?.role),
+      isFeatureEnabled(FEATURE_FLAGS.BANANA_FOR_SCALE),
+    ]);
+
+  // Get banana model URL if feature is enabled
+  let bananaModelUrl: string | null = null;
+  if (bananaEnabled) {
+    const bananaUrls = await getBananaModelUrls();
+    if (bananaUrls.meshUrl && bananaUrls.conversionStatus === "completed") {
+      bananaModelUrl = await getDownloadUrl(bananaUrls.meshUrl);
+    }
+  }
+
+  return withAuthHeaders(
+    json({
+      order,
+      customer,
+      vendor,
+      vendors,
+      notes,
+      lineItems,
+      parts,
+      user,
+      userDetails,
+      appConfig,
+      showEventsLink,
+      showVersionInHeader,
+      pdfAutoDownload,
+      events,
+      canRevise,
+      bananaEnabled,
+      bananaModelUrl,
+    }),
+    headers
+  );
+}
+
+const MAX_FILE_SIZE = 10 * 1024 * 1024; // 10MB
+
+export async function action({ request, params }: ActionFunctionArgs) {
+  const { user, userDetails, headers } = await requireAuth(request);
+
+  const orderNumber = params.orderId;
+  if (!orderNumber) {
+    return json({ error: "Order number is required" }, { status: 400 });
+  }
+
+  const order = await getOrderByNumberWithAttachments(orderNumber);
+  if (!order) {
+    return json({ error: "Order not found" }, { status: 404 });
+  }
+
+  // Parse form data once
+  let formData: FormData;
+
+  // Handle file uploads and multipart form data
+  if (request.headers.get("content-type")?.includes("multipart/form-data")) {
+    const uploadHandler = unstable_createMemoryUploadHandler({
+      maxPartSize: MAX_FILE_SIZE,
+    });
+
+    formData = await unstable_parseMultipartFormData(request, uploadHandler);
+
+    const intent = formData.get("intent") as string;
+    const file = formData.get("file") as File;
+
+    // If there's no file, check if this is a PDF generation intent
+    if (!file) {
+      const pdfGenerationIntents = ["generatePurchaseOrder", "generateInvoice"];
+      if (pdfGenerationIntents.includes(intent)) {
+        // This is a PDF generation request, let it fall through to regular form handling
+        // (PDF generation uses FormData but doesn't include files)
+      } else {
+        // This is a file upload request but no file was provided
+        return json({ error: "No file provided" }, { status: 400 });
+      }
+    } else {
+      // We have a file, process the upload
+      if (file.size > MAX_FILE_SIZE) {
+        return json({ error: "File size exceeds 10MB limit" }, { status: 400 });
+      }
+
+      try {
+        // Convert File to Buffer
+        const arrayBuffer = await file.arrayBuffer();
+        const buffer = Buffer.from(arrayBuffer);
+
+        // Generate S3 key
+        const key = generateFileKey(order.id, file.name);
+
+        // Upload to S3
+        const uploadResult = await uploadFile({
+          key,
+          buffer,
+          contentType: file.type || "application/octet-stream",
+          fileName: file.name,
+        });
+
+        // Create event context for attachment operations
+        const eventContext: AttachmentEventContext = {
+          userId: user?.id,
+          userEmail: user?.email || userDetails?.name || undefined,
+        };
+
+        // Create attachment record
+        const attachment = await createAttachment(
+          {
+            s3Bucket: uploadResult.bucket,
+            s3Key: uploadResult.key,
+            fileName: uploadResult.fileName,
+            contentType: uploadResult.contentType,
+            fileSize: uploadResult.size,
+          },
+          eventContext
+        );
+
+        // Link to order
+        await linkAttachmentToOrder(order.id, attachment.id, eventContext);
+
+        // Return a redirect to refresh the page
+        return redirect(`/orders/${orderNumber}`);
+      } catch (error) {
+        console.error("Upload error:", error);
+        return json({ error: "Failed to upload file" }, { status: 500 });
+      }
+    }
+  } else {
+    // Not multipart, parse as regular FormData
+    formData = await request.formData();
+  }
+
+  // Handle form submissions
+  const intent = formData.get("intent");
+
+  try {
+    switch (intent) {
+      case "getNotes": {
+        const notes = await getNotes("order", order.id.toString());
+        return withAuthHeaders(json({ notes }), headers);
+      }
+
+      case "createNote": {
+        const content = formData.get("content") as string;
+        const createdBy = formData.get("createdBy") as string;
+
+        if (!content || !createdBy) {
+          return json({ error: "Missing required fields" }, { status: 400 });
+        }
+
+        const noteEventContext: NoteEventContext = {
+          userId: user?.id,
+          userEmail: user?.email || userDetails?.name || undefined,
+        };
+
+        const note = await createNote(
+          {
+            entityType: "order",
+            entityId: order.id.toString(),
+            content,
+            createdBy,
+          },
+          noteEventContext
+        );
+
+        return withAuthHeaders(json({ note }), headers);
+      }
+
+      case "updateNote": {
+        const noteId = formData.get("noteId") as string;
+        const content = formData.get("content") as string;
+
+        if (!noteId || !content) {
+          return json({ error: "Missing required fields" }, { status: 400 });
+        }
+
+        const noteEventContext: NoteEventContext = {
+          userId: user?.id,
+          userEmail: user?.email || userDetails?.name || undefined,
+        };
+
+        const note = await updateNote(noteId, content, noteEventContext);
+        return withAuthHeaders(json({ note }), headers);
+      }
+
+      case "deleteNote": {
+        const noteId = formData.get("noteId") as string;
+
+        if (!noteId) {
+          return json({ error: "Missing note ID" }, { status: 400 });
+        }
+
+        const noteEventContext: NoteEventContext = {
+          userId: user?.id,
+          userEmail: user?.email || userDetails?.name || undefined,
+        };
+
+        const note = await archiveNote(noteId, noteEventContext);
+        return withAuthHeaders(json({ note }), headers);
+      }
+
+      case "deleteAttachment": {
+        const attachmentId = formData.get("attachmentId") as string;
+
+        if (!attachmentId) {
+          return json({ error: "Missing attachment ID" }, { status: 400 });
+        }
+
+        // Get attachment details
+        const attachment = await getAttachment(attachmentId);
+        if (!attachment) {
+          return json({ error: "Attachment not found" }, { status: 404 });
+        }
+
+        const eventContext: AttachmentEventContext = {
+          userId: user?.id,
+          userEmail: user?.email || userDetails?.name || undefined,
+        };
+
+        // Unlink from order first
+        await unlinkAttachmentFromOrder(order.id, attachmentId, eventContext);
+
+        // Delete from S3
+        await deleteFile(attachment.s3Key);
+
+        // Delete database record
+        await deleteAttachment(attachmentId, eventContext);
+
+        // Return a redirect to refresh the page
+        return redirect(`/orders/${orderNumber}`);
+      }
+
+      case "downloadAttachment": {
+        const attachmentId = formData.get("attachmentId") as string;
+
+        if (!attachmentId) {
+          return json({ error: "Missing attachment ID" }, { status: 400 });
+        }
+
+        const attachment = await getAttachment(attachmentId);
+        if (!attachment) {
+          return json({ error: "Attachment not found" }, { status: 404 });
+        }
+
+        // Generate a presigned URL for download
+        const downloadUrl = await getDownloadUrl(attachment.s3Key);
+
+        // Return the URL for client-side redirect
+        return json({ downloadUrl });
+      }
+
+      case "createLineItem": {
+        const name = formData.get("name") as string;
+        const description = formData.get("description") as string;
+        const quantity = parseInt(formData.get("quantity") as string);
+        const unitPrice = formData.get("unitPrice") as string;
+        const notes = formData.get("notes") as string;
+        const partId = formData.get("partId") as string | null;
+
+        if (!name || !quantity || !unitPrice) {
+          return json({ error: "Missing required fields" }, { status: 400 });
+        }
+
+        const eventContext: LineItemEventContext = {
+          userId: user?.id,
+          userEmail: user?.email || userDetails?.name || undefined,
+        };
+
+        const lineItem = await createLineItem(
+          {
+            orderId: order.id,
+            name,
+            description,
+            quantity,
+            unitPrice,
+            partId: partId || null,
+            notes: notes || null,
+          },
+          eventContext
+        );
+
+        return withAuthHeaders(json({ lineItem }), headers);
+      }
+
+      case "updateLineItem": {
+        const lineItemId = parseInt(formData.get("lineItemId") as string);
+        const name = formData.get("name") as string;
+        const description = formData.get("description") as string;
+        const quantity = parseInt(formData.get("quantity") as string);
+        const unitPrice = formData.get("unitPrice") as string;
+        const notes = formData.get("notes") as string;
+        const partId = formData.get("partId") as string | null;
+
+        if (!lineItemId || !name || !quantity || !unitPrice) {
+          return json({ error: "Missing required fields" }, { status: 400 });
+        }
+
+        const eventContext: LineItemEventContext = {
+          userId: user?.id,
+          userEmail: user?.email || userDetails?.name || undefined,
+        };
+
+        const lineItem = await updateLineItem(
+          lineItemId,
+          {
+            name,
+            description,
+            quantity,
+            unitPrice,
+            partId: partId || null,
+            notes: notes || null,
+          },
+          eventContext
+        );
+
+        return withAuthHeaders(json({ lineItem }), headers);
+      }
+
+      case "deleteLineItem": {
+        const lineItemId = parseInt(formData.get("lineItemId") as string);
+
+        if (!lineItemId) {
+          return json({ error: "Missing line item ID" }, { status: 400 });
+        }
+
+        const eventContext: LineItemEventContext = {
+          userId: user?.id,
+          userEmail: user?.email || userDetails?.name || undefined,
+        };
+
+        await deleteLineItem(lineItemId, eventContext);
+        return withAuthHeaders(json({ success: true }), headers);
+      }
+
+      case "updateLineItemNote": {
+        const lineItemId = parseInt(formData.get("lineItemId") as string);
+        const notes = formData.get("notes") as string;
+
+        if (!lineItemId) {
+          return json({ error: "Missing line item ID" }, { status: 400 });
+        }
+
+        const eventContext: LineItemEventContext = {
+          userId: user?.id,
+          userEmail: user?.email || userDetails?.name || undefined,
+        };
+
+        const lineItem = await updateLineItem(
+          lineItemId,
+          {
+            notes: notes || null,
+          },
+          eventContext
+        );
+
+        return withAuthHeaders(json({ lineItem }), headers);
+      }
+
+      case "updateStatus": {
+        const status = formData.get("status") as string;
+
+        if (!status) {
+          return json({ error: "Missing status" }, { status: 400 });
+        }
+
+        const orderEventContext: OrderEventContext = {
+          userId: user?.id,
+          userEmail: user?.email || userDetails?.name || undefined,
+        };
+
+        await updateOrder(
+          order.id,
+          {
+            status: status as
+              | "Pending"
+              | "Waiting_For_Shop_Selection"
+              | "In_Production"
+              | "In_Inspection"
+              | "Shipped"
+              | "Delivered"
+              | "Completed"
+              | "Cancelled"
+              | "Archived",
+          },
+          orderEventContext
+        );
+
+        return redirect(`/orders/${orderNumber}`);
+      }
+
+      case "assignShop": {
+        const vendorId = formData.get("vendorId");
+
+        if (!vendorId) {
+          return json({ error: "Please select a vendor" }, { status: 400 });
+        }
+
+        const orderEventContext: OrderEventContext = {
+          userId: user?.id,
+          userEmail: user?.email || userDetails?.name || undefined,
+        };
+
+        // Update both vendor and status
+        await updateOrder(
+          order.id,
+          {
+            vendorId: parseInt(vendorId as string),
+            status: "In_Production",
+          },
+          orderEventContext
+        );
+
+        return redirect(`/orders/${orderNumber}`);
+      }
+
+      case "updateOrderInfo": {
+        const shipDate = formData.get("shipDate") as string | null;
+        const leadTime = formData.get("leadTime") as string | null;
+        const vendorPay = formData.get("vendorPay") as string | null;
+
+        const orderEventContext: OrderEventContext = {
+          userId: user?.id,
+          userEmail: user?.email || userDetails?.name || undefined,
+        };
+
+        const updates: Partial<{
+          shipDate: Date;
+          leadTime: number;
+          vendorPay: string;
+        }> = {};
+        if (shipDate) updates.shipDate = new Date(shipDate);
+        if (leadTime) updates.leadTime = parseInt(leadTime);
+        if (vendorPay) updates.vendorPay = vendorPay;
+
+        await updateOrder(order.id, updates, orderEventContext);
+
+        return redirect(`/orders/${orderNumber}`);
+      }
+
+      case "restoreOrder": {
+        const orderEventContext: OrderEventContext = {
+          userId: user?.id,
+          userEmail: user?.email || userDetails?.name || undefined,
+        };
+
+        await restoreOrder(order.id, orderEventContext);
+        return redirect(`/orders/${orderNumber}`);
+      }
+
+      case "updatePartAttributes": {
+        const partId = formData.get("partId") as string;
+        const material = formData.get("material") as string;
+        const tolerance = formData.get("tolerance") as string;
+        const finishing = formData.get("finishing") as string;
+
+        if (!partId) {
+          return json({ error: "Part ID is required" }, { status: 400 });
+        }
+
+        // Get current part to compare values
+        const currentPart = await getPart(partId);
+        if (!currentPart) {
+          return json({ error: "Part not found" }, { status: 404 });
+        }
+
+        console.log("Part attribute update:", {
+          partId,
+          partName: currentPart.partName,
+          material: { old: currentPart.material, new: material },
+          tolerance: { old: currentPart.tolerance, new: tolerance },
+          finishing: { old: currentPart.finishing, new: finishing },
+        });
+
+        // Normalize values (treat empty string as null)
+        const normalizeMaterial = material?.trim() || null;
+        const normalizeTolerance = tolerance?.trim() || null;
+        const normalizeFinishing = finishing?.trim() || null;
+
+        // Update the part directly in the database (skip generic event from updatePart)
+        await db
+          .update(parts)
+          .set({
+            material: normalizeMaterial,
+            tolerance: normalizeTolerance,
+            finishing: normalizeFinishing,
+            updatedAt: new Date(),
+          })
+          .where(eq(parts.id, partId));
+
+        // Create specific events for each changed attribute
+        const eventContext = {
+          userId: user?.id,
+          userEmail: user?.email || userDetails?.name || undefined,
+        };
+
+        // Material change event (compare normalized values)
+        if (normalizeMaterial !== currentPart.material) {
+          console.log("Creating material change event");
+          await createEvent({
+            entityType: "part",
+            entityId: partId,
+            eventType: "part_material_changed",
+            eventCategory: "manufacturing",
+            title: "Part Material Changed",
+            description: `${currentPart.partName || "Part"} changed to ${
+              normalizeMaterial || "no material"
+            }`,
+            metadata: {
+              partName: currentPart.partName,
+              orderId: order.id,
+              orderNumber: order.orderNumber,
+              oldValue: currentPart.material,
+              newValue: normalizeMaterial,
+              field: "material",
+            },
+            userId: eventContext.userId,
+            userEmail: eventContext.userEmail,
+          });
+        }
+
+        // Tolerance change event (compare normalized values)
+        if (normalizeTolerance !== currentPart.tolerance) {
+          console.log("Creating tolerance change event");
+          await createEvent({
+            entityType: "part",
+            entityId: partId,
+            eventType: "part_tolerance_changed",
+            eventCategory: "manufacturing",
+            title: "Part Tolerance Changed",
+            description: `${currentPart.partName || "Part"} changed to ${
+              normalizeTolerance || "no tolerance"
+            }`,
+            metadata: {
+              partName: currentPart.partName,
+              orderId: order.id,
+              orderNumber: order.orderNumber,
+              oldValue: currentPart.tolerance,
+              newValue: normalizeTolerance,
+              field: "tolerance",
+            },
+            userId: eventContext.userId,
+            userEmail: eventContext.userEmail,
+          });
+        }
+
+        // Finishing change event (compare normalized values)
+        if (normalizeFinishing !== currentPart.finishing) {
+          console.log("Creating finishing change event");
+          await createEvent({
+            entityType: "part",
+            entityId: partId,
+            eventType: "part_finishing_changed",
+            eventCategory: "manufacturing",
+            title: "Part Finishing Changed",
+            description: `${currentPart.partName || "Part"} changed to ${
+              normalizeFinishing || "no finishing"
+            }`,
+            metadata: {
+              partName: currentPart.partName,
+              orderId: order.id,
+              orderNumber: order.orderNumber,
+              oldValue: currentPart.finishing,
+              newValue: normalizeFinishing,
+              field: "finishing",
+            },
+            userId: eventContext.userId,
+            userEmail: eventContext.userEmail,
+          });
+        }
+
+        return json({ success: true });
+      }
+
+      case "updateVendor": {
+        const vendorId = formData.get("vendorId") as string | null;
+
+        const orderEventContext: OrderEventContext = {
+          userId: user?.id,
+          userEmail: user?.email || userDetails?.name || undefined,
+        };
+
+        // Update vendor (can be null to remove vendor)
+        await updateOrder(
+          order.id,
+          {
+            vendorId: vendorId ? parseInt(vendorId) : null,
+          },
+          orderEventContext
+        );
+
+        return redirect(`/orders/${orderNumber}`);
+      }
+
+      case "generatePurchaseOrder": {
+        const htmlContent = formData.get("htmlContent") as string;
+
+        if (!htmlContent) {
+          return json({ error: "Missing HTML content" }, { status: 400 });
+        }
+
+        try {
+          const { attachmentId } = await generateDocumentPdf({
+            entityType: "order",
+            entityId: order.id,
+            htmlContent,
+            filename: `PO-${order.orderNumber}.pdf`,
+            userId: user?.id,
+            userEmail: user?.email || userDetails?.name || undefined,
+          });
+
+          // Get the attachment record to get the S3 key
+          const attachment = await db
+            .select()
+            .from(attachments)
+            .where(eq(attachments.id, attachmentId))
+            .limit(1);
+
+          if (!attachment[0]) {
+            throw new Error("Failed to create attachment");
+          }
+
+          // Generate a signed download URL
+          const downloadUrl = await getDownloadUrl(attachment[0].s3Key, 3600); // 1 hour expiry
+
+          return json({
+            success: true,
+            downloadUrl,
+            attachmentId,
+            filename: `PO-${order.orderNumber}.pdf`,
+          });
+        } catch (pdfError) {
+          console.error("PDF generation failed:", pdfError);
+          return json(
+            {
+              error:
+                pdfError instanceof Error
+                  ? pdfError.message
+                  : "Failed to generate PDF",
+            },
+            { status: 500 }
+          );
+        }
+      }
+
+      case "generateInvoice": {
+        const htmlContent = formData.get("htmlContent") as string;
+
+        if (!htmlContent) {
+          return json({ error: "Missing HTML content" }, { status: 400 });
+        }
+
+        try {
+          const { attachmentId } = await generateDocumentPdf({
+            entityType: "order",
+            entityId: order.id,
+            htmlContent,
+            filename: `Invoice-${order.orderNumber}.pdf`,
+            userId: user?.id,
+            userEmail: user?.email || userDetails?.name || undefined,
+          });
+
+          // Get the attachment record to get the S3 key
+          const attachment = await db
+            .select()
+            .from(attachments)
+            .where(eq(attachments.id, attachmentId))
+            .limit(1);
+
+          if (!attachment[0]) {
+            throw new Error("Failed to create attachment");
+          }
+
+          // Generate a signed download URL
+          const downloadUrl = await getDownloadUrl(attachment[0].s3Key, 3600); // 1 hour expiry
+
+          return json({
+            success: true,
+            downloadUrl,
+            attachmentId,
+            filename: `Invoice-${order.orderNumber}.pdf`,
+          });
+        } catch (pdfError) {
+          console.error("PDF generation failed:", pdfError);
+          return json(
+            {
+              error:
+                pdfError instanceof Error
+                  ? pdfError.message
+                  : "Failed to generate PDF",
+            },
+            { status: 500 }
+          );
+        }
+      }
+
+      default:
+        return json({ error: "Invalid intent" }, { status: 400 });
+    }
+  } catch (error) {
+    console.error("Notes action error:", error);
+    return json({ error: "Failed to process request" }, { status: 500 });
+  }
+}
+
+export default function OrderDetails() {
+  const {
+    order,
+    customer,
+    vendor,
+    vendors,
+    notes,
+    lineItems,
+    parts,
+    user,
+    userDetails,
+    appConfig,
+    showEventsLink,
+    showVersionInHeader,
+    pdfAutoDownload,
+    events,
+    canRevise,
+    bananaEnabled,
+    bananaModelUrl,
+  } = useLoaderData<typeof loader>();
+  const revalidator = useRevalidator();
+  const [showNotice, setShowNotice] = useState(true);
+  const [fileModalOpen, setFileModalOpen] = useState(false);
+  const [selectedFile, setSelectedFile] = useState<{
+    url: string;
+    fileName: string;
+    contentType?: string;
+    fileSize?: number;
+  } | null>(null);
+  const [lineItemModalOpen, setLineItemModalOpen] = useState(false);
+  const [selectedLineItem, setSelectedLineItem] =
+    useState<OrderLineItem | null>(null);
+  const [lineItemMode, setLineItemMode] = useState<"create" | "edit">("create");
+  const [isAddingNote, setIsAddingNote] = useState(false);
+  const [editingNoteId, setEditingNoteId] = useState<number | null>(null);
+  const [editingNoteValue, setEditingNoteValue] = useState<string>("");
+  const [part3DModalOpen, setPart3DModalOpen] = useState(false);
+  const [selectedPart3D, setSelectedPart3D] = useState<{
+    partId?: string;
+    partName?: string;
+    modelUrl?: string;
+    solidModelUrl?: string;
+    thumbnailUrl?: string;
+    cadFileUrl?: string;
+  } | null>(null);
+  const [assignShopModalOpen, setAssignShopModalOpen] = useState(false);
+  const [manageVendorModalOpen, setManageVendorModalOpen] = useState(false);
+  const [selectedVendorId, setSelectedVendorId] = useState<number | null>(null);
+  const [editOrderModalOpen, setEditOrderModalOpen] = useState(false);
+  const [editOrderForm, setEditOrderForm] = useState({
+    shipDate: "",
+    leadTime: "",
+    vendorPayDollar: "",
+    vendorPayPercent: "",
+  });
+  const uploadFetcher = useFetcher();
+  const deleteFetcher = useFetcher();
+  const lineItemFetcher = useFetcher();
+  const notesFetcher = useFetcher();
+  const orderEditFetcher = useFetcher();
+  const fileInputRef = useRef<HTMLInputElement>(null);
+  const [isActionsDropdownOpen, setIsActionsDropdownOpen] = useState(false);
+  const actionsButtonRef = useRef<HTMLButtonElement>(null);
+  const [isPOModalOpen, setIsPOModalOpen] = useState(false);
+  const [isInvoiceModalOpen, setIsInvoiceModalOpen] = useState(false);
+  const [editingAttributeField, setEditingAttributeField] = useState<{
+    partId: string;
+    field: "material" | "tolerance" | "finishing";
+  } | null>(null);
+  const [editingAttributeValue, setEditingAttributeValue] =
+    useState<string>("");
+  const [showPartAttributes, setShowPartAttributes] = useState(false);
+
+  const handleFileUpload = () => {
+    if (fileInputRef.current) {
+      fileInputRef.current.click();
+    }
+  };
+
+  const handleFileChange = (event: React.ChangeEvent<HTMLInputElement>) => {
+    const file = event.target.files?.[0];
+    if (file) {
+      const formData = new FormData();
+      formData.append("file", file);
+
+      uploadFetcher.submit(formData, {
+        method: "post",
+        encType: "multipart/form-data",
+      });
+
+      // Reset the file input
+      event.target.value = "";
+    }
+  };
+
+  const handleDeleteAttachment = (attachmentId: string) => {
+    if (confirm("Are you sure you want to delete this attachment?")) {
+      const formData = new FormData();
+      formData.append("intent", "deleteAttachment");
+      formData.append("attachmentId", attachmentId);
+
+      deleteFetcher.submit(formData, {
+        method: "post",
+      });
+    }
+  };
+
+  const handleViewFile = (attachment: {
+    id: string;
+    fileName: string;
+    contentType: string;
+    fileSize: number | null;
+  }) => {
+    const fileUrl = `/attachments/${attachment.id}/download`;
+    setSelectedFile({
+      url: fileUrl,
+      fileName: attachment.fileName,
+      contentType: attachment.contentType,
+      fileSize: attachment.fileSize || undefined,
+    });
+    setFileModalOpen(true);
+  };
+
+  const handleAddLineItem = () => {
+    setSelectedLineItem(null);
+    setLineItemMode("create");
+    setLineItemModalOpen(true);
+  };
+
+  const handleEditLineItem = (item: LineItemWithPart) => {
+    const lineItem = item.lineItem;
+    setSelectedLineItem(lineItem);
+    setLineItemMode("edit");
+    setLineItemModalOpen(true);
+  };
+
+  const handleDeleteLineItem = (lineItemId: number) => {
+    if (confirm("Are you sure you want to delete this line item?")) {
+      const formData = new FormData();
+      formData.append("intent", "deleteLineItem");
+      formData.append("lineItemId", lineItemId.toString());
+
+      lineItemFetcher.submit(formData, {
+        method: "post",
+      });
+    }
+  };
+
+  const handleCloseLineItemModal = useCallback(() => {
+    setLineItemModalOpen(false);
+  }, []);
+
+  const handleLineItemSubmit = useCallback(
+    (data: {
+      name: string;
+      description: string;
+      quantity: number;
+      unitPrice: string;
+      partId?: string | null;
+    }) => {
+      const formData = new FormData();
+      formData.append(
+        "intent",
+        lineItemMode === "create" ? "createLineItem" : "updateLineItem"
+      );
+      formData.append("name", data.name);
+      formData.append("description", data.description);
+      formData.append("quantity", data.quantity.toString());
+      formData.append("unitPrice", data.unitPrice);
+
+      // Include partId if present
+      if (data.partId) {
+        formData.append("partId", data.partId);
+      }
+
+      if (lineItemMode === "edit" && selectedLineItem) {
+        formData.append("lineItemId", selectedLineItem.id.toString());
+        // Preserve existing notes when editing (they're edited inline, not in the modal)
+        formData.append("notes", selectedLineItem.notes || "");
+      } else {
+        // For new line items, start with empty notes
+        formData.append("notes", "");
+      }
+
+      lineItemFetcher.submit(formData, {
+        method: "post",
+      });
+    },
+    [lineItemMode, selectedLineItem, lineItemFetcher]
+  );
+
+  const handleStartEditNote = (
+    lineItemId: number,
+    currentNote: string | null
+  ) => {
+    setEditingNoteId(lineItemId);
+    setEditingNoteValue(currentNote || "");
+  };
+
+  const handleSaveNote = (lineItemId: number) => {
+    const formData = new FormData();
+    formData.append("intent", "updateLineItemNote");
+    formData.append("lineItemId", lineItemId.toString());
+    formData.append("notes", editingNoteValue);
+
+    notesFetcher.submit(formData, {
+      method: "post",
+    });
+
+    setEditingNoteId(null);
+    setEditingNoteValue("");
+  };
+
+  const handleCancelEditNote = () => {
+    setEditingNoteId(null);
+    setEditingNoteValue("");
+  };
+
+  const handleStartEditAttribute = (
+    partId: string,
+    field: "material" | "tolerance" | "finishing",
+    currentValue: string | null
+  ) => {
+    setEditingAttributeField({ partId, field });
+    // For tolerance, add ± if empty
+    if (field === "tolerance" && !currentValue) {
+      setEditingAttributeValue("±");
+    } else {
+      setEditingAttributeValue(currentValue || "");
+    }
+  };
+
+  const handleToleranceChange = (value: string) => {
+    // Remove ± symbol from the value for processing
+    const cleanValue = value.replace(/±/g, "");
+
+    // Check if the clean value contains any non-numeric characters (excluding decimal point, minus, and spaces)
+    const hasText = /[^0-9.\-\s]/.test(cleanValue);
+
+    if (hasText) {
+      // If it contains text, don't add the ± symbol
+      setEditingAttributeValue(cleanValue);
+    } else {
+      // If it's empty or only contains numbers/decimal/minus/spaces
+      if (cleanValue.trim() === "") {
+        // If empty, just show the ± symbol
+        setEditingAttributeValue("±");
+      } else {
+        // If it contains numbers, add ± at the beginning
+        setEditingAttributeValue("±" + cleanValue);
+      }
+    }
+  };
+
+  const handleSaveAttribute = (
+    partId: string,
+    field: "material" | "tolerance" | "finishing"
+  ) => {
+    const formData = new FormData();
+    formData.append("intent", "updatePartAttributes");
+    formData.append("partId", partId);
+    formData.append(field, editingAttributeValue);
+
+    // Preserve other fields
+    const part = lineItems.find(
+      (item: LineItemWithPart) => item.part?.id === partId
+    )?.part;
+    if (part) {
+      if (field !== "material")
+        formData.append("material", part.material || "");
+      if (field !== "tolerance")
+        formData.append("tolerance", part.tolerance || "");
+      if (field !== "finishing")
+        formData.append("finishing", part.finishing || "");
+    }
+
+    notesFetcher.submit(formData, {
+      method: "post",
+    });
+
+    setEditingAttributeField(null);
+    setEditingAttributeValue("");
+  };
+
+  const handleCancelEditAttribute = () => {
+    setEditingAttributeField(null);
+    setEditingAttributeValue("");
+  };
+
+  const handleView3DModel = (part: {
+    id: string;
+    partName: string | null;
+    partMeshUrl?: string | null;
+    partFileUrl?: string | null;
+    thumbnailUrl?: string | null;
+  }) => {
+    if (part) {
+      setSelectedPart3D({
+        partId: part.id,
+        partName: part.partName || undefined,
+        modelUrl: part.partMeshUrl || undefined,
+        solidModelUrl: part.partFileUrl || undefined,
+        thumbnailUrl: part.thumbnailUrl || undefined,
+        // partFileUrl is the original CAD file used for revisions
+        cadFileUrl: part.partFileUrl || undefined,
+      });
+      setPart3DModalOpen(true);
+    }
+  };
+
+  // Status transition handlers
+  const handleSendToShops = () => {
+    if (
+      confirm(
+        "Are you sure you want to send this order to shops? The order will move to 'Waiting for Shop Selection' status."
+      )
+    ) {
+      const formData = new FormData();
+      formData.append("intent", "updateStatus");
+      formData.append("status", "Waiting_For_Shop_Selection");
+      lineItemFetcher.submit(formData, { method: "post" });
+    }
+  };
+
+  const handleStartProduction = () => {
+    if (
+      confirm(
+        "Are you sure you want to start production? The order will move to 'In Production' status."
+      )
+    ) {
+      const formData = new FormData();
+      formData.append("intent", "updateStatus");
+      formData.append("status", "In_Production");
+      lineItemFetcher.submit(formData, { method: "post" });
+    }
+  };
+
+  const handleAssignShop = () => {
+    setSelectedVendorId(order.vendorId);
+    setAssignShopModalOpen(true);
+  };
+
+  const handleAssignShopSubmit = () => {
+    if (!selectedVendorId) {
+      alert("Please select a vendor");
+      return;
+    }
+
+    const formData = new FormData();
+    formData.append("intent", "assignShop");
+    formData.append("vendorId", selectedVendorId.toString());
+    lineItemFetcher.submit(formData, { method: "post" });
+    setAssignShopModalOpen(false);
+  };
+
+  const handleManageVendor = () => {
+    setSelectedVendorId(order.vendorId);
+    setManageVendorModalOpen(true);
+  };
+
+  const handleManageVendorSubmit = () => {
+    const formData = new FormData();
+    formData.append("intent", "updateVendor");
+    if (selectedVendorId) {
+      formData.append("vendorId", selectedVendorId.toString());
+    }
+    lineItemFetcher.submit(formData, { method: "post" });
+    setManageVendorModalOpen(false);
+  };
+
+  const handleRemoveVendor = () => {
+    if (
+      confirm("Are you sure you want to remove the vendor from this order?")
+    ) {
+      const formData = new FormData();
+      formData.append("intent", "updateVendor");
+      lineItemFetcher.submit(formData, { method: "post" });
+      setManageVendorModalOpen(false);
+    }
+  };
+
+  const handleStartInspection = () => {
+    if (
+      confirm(
+        "Are you sure you want to start inspection? The order will move to 'In Inspection' status."
+      )
+    ) {
+      const formData = new FormData();
+      formData.append("intent", "updateStatus");
+      formData.append("status", "In_Inspection");
+      lineItemFetcher.submit(formData, { method: "post" });
+    }
+  };
+
+  const handleShipOrder = () => {
+    if (confirm("Are you sure you want to mark this order as shipped?")) {
+      const formData = new FormData();
+      formData.append("intent", "updateStatus");
+      formData.append("status", "Shipped");
+      lineItemFetcher.submit(formData, { method: "post" });
+    }
+  };
+
+  const handleMarkAsDelivered = () => {
+    if (confirm("Are you sure you want to mark this order as delivered?")) {
+      const formData = new FormData();
+      formData.append("intent", "updateStatus");
+      formData.append("status", "Delivered");
+      lineItemFetcher.submit(formData, { method: "post" });
+    }
+  };
+
+  const handleCompleteOrder = () => {
+    if (
+      confirm(
+        "Are you sure you want to complete this order? The order will be marked as 'Completed'."
+      )
+    ) {
+      const formData = new FormData();
+      formData.append("intent", "updateStatus");
+      formData.append("status", "Completed");
+      lineItemFetcher.submit(formData, { method: "post" });
+    }
+  };
+
+  const handleEditOrder = () => {
+    // Initialize with the existing vendor pay dollar amount
+    const vendorPayAmount = Math.max(0, parseFloat(order.vendorPay || "0"));
+    const orderTotal = Math.max(0, parseFloat(order.totalPrice || "0"));
+    const vendorPayPercentCalc =
+      orderTotal > 0 ? Math.min(100, (vendorPayAmount / orderTotal) * 100) : 70;
+
+    setEditOrderForm({
+      shipDate: order.shipDate
+        ? new Date(order.shipDate).toISOString().split("T")[0]
+        : "",
+      leadTime: order.leadTime?.toString() || "",
+      vendorPayDollar: vendorPayAmount > 0 ? vendorPayAmount.toFixed(2) : "",
+      vendorPayPercent:
+        vendorPayPercentCalc > 0 ? vendorPayPercentCalc.toFixed(1) : "",
+    });
+    setEditOrderModalOpen(true);
+  };
+
+  const handleEditOrderSubmit = useCallback(() => {
+    const formData = new FormData();
+    formData.append("intent", "updateOrderInfo");
+
+    if (editOrderForm.shipDate) {
+      formData.append("shipDate", editOrderForm.shipDate);
+    }
+
+    if (editOrderForm.leadTime) {
+      const leadTime = parseInt(editOrderForm.leadTime);
+      if (!isNaN(leadTime) && leadTime >= 0) {
+        formData.append("leadTime", leadTime.toString());
+      }
+    }
+
+    // Validate and submit vendor pay
+    const vendorPayDollar = parseFloat(editOrderForm.vendorPayDollar || "0");
+    if (!isNaN(vendorPayDollar) && vendorPayDollar >= 0) {
+      formData.append("vendorPay", vendorPayDollar.toFixed(2));
+    } else {
+      // Default to 0 if invalid
+      formData.append("vendorPay", "0.00");
+    }
+
+    orderEditFetcher.submit(formData, { method: "post" });
+    setEditOrderModalOpen(false);
+  }, [editOrderForm, orderEditFetcher]);
+
+  // Handle keyboard shortcuts for edit order modal
+  useEffect(() => {
+    if (!editOrderModalOpen) return;
+
+    const handleKeyDown = (e: KeyboardEvent) => {
+      if (e.key === "Escape") {
+        setEditOrderModalOpen(false);
+      } else if (e.key === "Enter") {
+        e.preventDefault();
+        handleEditOrderSubmit();
+      }
+    };
+
+    document.addEventListener("keydown", handleKeyDown);
+    return () => document.removeEventListener("keydown", handleKeyDown);
+  }, [editOrderModalOpen, handleEditOrderSubmit]);
+
+  const handleGenerateInvoice = () => {
+    setIsInvoiceModalOpen(true);
+  };
+
+  const handleGeneratePO = () => {
+    setIsPOModalOpen(true);
+  };
+
+  // Calculate days until ship date
+  const shipDate = order.shipDate ? new Date(order.shipDate) : null;
+  const today = new Date();
+  const daysUntilShip = shipDate
+    ? Math.ceil((shipDate.getTime() - today.getTime()) / (1000 * 60 * 60 * 24))
+    : null;
+
+  // Determine priority based on days until ship
+  const getPriority = () => {
+    if (!daysUntilShip) return "Normal";
+    if (daysUntilShip <= 3) return "Critical";
+    if (daysUntilShip <= 7) return "High";
+    return "Normal";
+  };
+
+  const priority = getPriority();
+
+  // Format currency
+  const formatCurrency = (amount: string | null) => {
+    if (!amount) return "$0.00";
+    return new Intl.NumberFormat("en-US", {
+      style: "currency",
+      currency: "USD",
+    }).format(parseFloat(amount));
+  };
+
+  // Format date
+  const formatDate = (date: Date | string | null) => {
+    if (!date) return "--";
+    const dateObj = typeof date === "string" ? new Date(date) : date;
+    return dateObj.toLocaleDateString("en-US", {
+      year: "numeric",
+      month: "numeric",
+      day: "numeric",
+    });
+  };
+
+  // Use the stored total price from the database (maintained by line item operations)
+  const orderTotalPrice = order.totalPrice || "0";
+
+  // For debugging: calculate from line items to verify stored total is correct
+  // const calculatedFromLineItems = lineItems
+  //   .reduce((sum: number, item: LineItemWithPart) => {
+  //     const quantity = item.lineItem?.quantity || 0;
+  //     const unitPrice = parseFloat(item.lineItem?.unitPrice || "0");
+  //     return sum + quantity * unitPrice;
+  //   }, 0)
+  //   .toString();
+
+  // Vendor pay is now stored as a dollar amount
+  const vendorPayAmount = parseFloat(order.vendorPay || "0");
+
+  // Calculate the percentage for display purposes
+  const vendorPayPercentage =
+    parseFloat(orderTotalPrice) > 0
+      ? (vendorPayAmount / parseFloat(orderTotalPrice)) * 100
+      : 0;
+
+  // Get status display
+  const getStatusDisplay = (status: string) => {
+    switch (status) {
+      case "Waiting_For_Shop_Selection":
+        return "Waiting for Shop Selection";
+      case "In_Production":
+        return "In Production";
+      case "In_Inspection":
+        return "In Inspection";
+      case "Shipped":
+        return "Shipped";
+      case "Delivered":
+        return "Delivered";
+      case "Archived":
+        return "Archived";
+      default:
+        return status.charAt(0).toUpperCase() + status.slice(1);
+    }
+  };
+
+  // Get status color classes
+  const getStatusClasses = (status: string) => {
+    switch (status.toLowerCase()) {
+      case "pending":
+        return "bg-gray-100 text-gray-700 dark:bg-gray-700 dark:text-gray-300";
+      case "waiting_for_shop_selection":
+        return "bg-purple-100 text-purple-700 dark:bg-purple-900 dark:text-purple-300";
+      case "in_production":
+        return "bg-blue-100 text-blue-700 dark:bg-blue-900 dark:text-blue-300";
+      case "in_inspection":
+        return "bg-amber-100 text-amber-700 dark:bg-amber-900 dark:text-amber-300";
+      case "shipped":
+        return "bg-teal-100 text-teal-700 dark:bg-teal-900 dark:text-teal-300";
+      case "delivered":
+        return "bg-green-100 text-green-600 dark:bg-green-900 dark:text-green-400";
+      case "completed":
+        return "bg-green-100 text-green-700 dark:bg-green-900 dark:text-green-300";
+      case "cancelled":
+        return "bg-red-100 text-red-700 dark:bg-red-900 dark:text-red-300";
+      case "archived":
+        return "bg-gray-900 text-gray-100 dark:bg-gray-950 dark:text-gray-300";
+      default:
+        return "bg-gray-100 text-gray-700 dark:bg-gray-700 dark:text-gray-300";
+    }
+  };
+
+  // Get priority color classes
+  const getPriorityClasses = (priority: string) => {
+    switch (priority) {
+      case "Critical":
+        return "bg-red-200 text-red-900 dark:bg-red-800 dark:text-red-100";
+      case "High":
+        return "bg-orange-200 text-orange-900 dark:bg-orange-800 dark:text-orange-100";
+      default:
+        return "bg-green-200 text-green-900 dark:bg-green-800 dark:text-green-100";
+    }
+  };
+
+  // Calculate progress based on order status
+  const getOrderProgress = (status: string): number => {
+    const statusProgress: Record<string, number> = {
+      Pending: 10,
+      Waiting_For_Shop_Selection: 20,
+      In_Production: 50,
+      In_Inspection: 75,
+      Shipped: 90,
+      Delivered: 95,
+      Completed: 100,
+      Cancelled: 0,
+      Archived: 100,
+    };
+    return statusProgress[status] ?? 0;
+  };
+
+  const progress = getOrderProgress(order.status);
+
+  return (
+    <div className="min-h-screen bg-gray-50 dark:bg-gray-900">
+      <Navbar
+        userName={userDetails?.name || user.email}
+        userEmail={user.email}
+        userInitials={
+          userDetails?.name?.charAt(0).toUpperCase() ||
+          user.email.charAt(0).toUpperCase()
+        }
+        version={appConfig.version}
+        showVersion={showVersionInHeader}
+        showEventsLink={showEventsLink}
+      />
+      <div className="max-w-[1920px] mx-auto">
+        {/* Custom breadcrumb bar with buttons */}
+        <div className="flex justify-between items-center px-10 py-2.5">
+          <Breadcrumbs
+            items={[
+              { label: "Dashboard", href: "/" },
+              { label: "Orders", href: "/orders" },
+              { label: order.orderNumber },
+            ]}
+          />
+          <div className="flex flex-wrap gap-3">
+            <div className="relative">
+              <Button
+                ref={actionsButtonRef}
+                onClick={() => setIsActionsDropdownOpen(!isActionsDropdownOpen)}
+                variant="secondary"
+              >
+                Actions
+              </Button>
+              <OrderActionsDropdown
+                isOpen={isActionsDropdownOpen}
+                onClose={() => setIsActionsDropdownOpen(false)}
+                excludeRef={actionsButtonRef}
+                onGenerateInvoice={handleGenerateInvoice}
+                onGeneratePO={handleGeneratePO}
+                onManageVendor={handleManageVendor}
+                hasVendor={!!order.vendorId}
+                hasCustomer={!!order.customerId}
+              />
+            </div>
+            {order.status === "Pending" &&
+              (order.vendorId ? (
+                <Button
+                  onClick={handleStartProduction}
+                  variant="primary"
+                  className="bg-blue-600 hover:bg-blue-700"
+                >
+                  Start Production
+                </Button>
+              ) : (
+                <Button
+                  onClick={handleSendToShops}
+                  variant="primary"
+                  className="bg-purple-600 hover:bg-purple-700"
+                >
+                  Send to Board
+                </Button>
+              ))}
+            {order.status === "Waiting_For_Shop_Selection" && (
+              <Button
+                onClick={handleAssignShop}
+                variant="primary"
+                className="bg-blue-600 hover:bg-blue-700"
+              >
+                Assign Shop
+              </Button>
+            )}
+            {order.status === "In_Production" && (
+              <Button
+                onClick={handleStartInspection}
+                variant="primary"
+                className="bg-amber-600 hover:bg-amber-700"
+              >
+                Start Inspection
+              </Button>
+            )}
+            {order.status === "In_Inspection" && (
+              <Button
+                onClick={handleShipOrder}
+                variant="primary"
+                className="bg-teal-600 hover:bg-teal-700"
+              >
+                Ship Order
+              </Button>
+            )}
+            {order.status === "Shipped" && (
+              <Button
+                onClick={handleMarkAsDelivered}
+                variant="primary"
+                className="bg-green-600 hover:bg-green-700"
+              >
+                Mark as Delivered
+              </Button>
+            )}
+            {order.status === "Delivered" && (
+              <Button
+                onClick={handleCompleteOrder}
+                variant="primary"
+                className="bg-green-700 hover:bg-green-800"
+              >
+                Complete Order
+              </Button>
+            )}
+            {/* No action buttons for archived orders - restore button is in the banner */}
+          </div>
+        </div>
+
+        <div className="px-4 sm:px-6 lg:px-10 py-6 space-y-6">
+          {/* Archived Notice Bar */}
+          {order.status === "Archived" && (
+            <div className="relative bg-gray-900 dark:bg-gray-950 border-2 border-gray-700 dark:border-gray-800 rounded-lg p-4">
+              <div className="flex items-center gap-3">
+                <svg
+                  className="w-6 h-6 text-gray-400"
+                  fill="none"
+                  stroke="currentColor"
+                  viewBox="0 0 24 24"
+                >
+                  <path
+                    strokeLinecap="round"
+                    strokeLinejoin="round"
+                    strokeWidth={2}
+                    d="M5 8h14M5 8a2 2 0 110-4h14a2 2 0 110 4M5 8v10a2 2 0 002 2h10a2 2 0 002-2V8m-9 4h4"
+                  />
+                </svg>
+                <div>
+                  <p className="font-semibold text-gray-100">
+                    This order has been archived
+                  </p>
+                </div>
+              </div>
+            </div>
+          )}
+
+          {/* Notice Bar */}
+          {showNotice &&
+            daysUntilShip &&
+            daysUntilShip <= 7 &&
+            order.status !== "Archived" && (
+              <div className="relative bg-yellow-100 dark:bg-yellow-900/50 border-2 border-yellow-300 dark:border-yellow-700 rounded-lg p-4">
+                <button
+                  onClick={() => setShowNotice(false)}
+                  className="absolute top-2 right-2 text-yellow-600 hover:text-yellow-800 dark:text-yellow-400 dark:hover:text-yellow-200"
+                >
+                  <svg
+                    className="w-5 h-5"
+                    fill="none"
+                    stroke="currentColor"
+                    viewBox="0 0 24 24"
+                  >
+                    <path
+                      strokeLinecap="round"
+                      strokeLinejoin="round"
+                      strokeWidth={2}
+                      d="M6 18L18 6M6 6l12 12"
+                    />
+                  </svg>
+                </button>
+                <p className="font-semibold text-yellow-800 dark:text-yellow-200">
+                  Attention: This order is approaching its due date (
+                  {daysUntilShip} days remaining)
+                </p>
+              </div>
+            )}
+
+          {/* Status Cards - Always at top */}
+          <div className="grid grid-cols-1 sm:grid-cols-2 lg:grid-cols-4 gap-4 md:gap-6">
+            {/* Order Status Card */}
+            <div className="bg-white dark:bg-gray-800 rounded-lg shadow-lg border border-gray-200 dark:border-gray-700 p-6 transform transition-all hover:scale-105">
+              <h3 className="text-lg font-semibold text-gray-900 dark:text-gray-100 mb-4">
+                Order Status
+              </h3>
+              <div
+                className={`px-4 py-3 rounded-full text-center font-semibold ${getStatusClasses(
+                  order.status
+                )}`}
+              >
+                {getStatusDisplay(order.status)}
+              </div>
+            </div>
+
+            {/* Priority Level Card */}
+            <div className="bg-white dark:bg-gray-800 rounded-lg shadow-lg border border-gray-200 dark:border-gray-700 p-6 transform transition-all hover:scale-105">
+              <h3 className="text-lg font-semibold text-gray-900 dark:text-gray-100 mb-4">
+                Priority Level
+              </h3>
+              <div
+                className={`px-4 py-3 rounded-full text-center font-semibold ${getPriorityClasses(
+                  priority
+                )}`}
+              >
+                {priority} Priority
+              </div>
+            </div>
+
+            {/* Order Value Card */}
+            <div className="bg-white dark:bg-gray-800 rounded-lg shadow-lg border border-gray-200 dark:border-gray-700 p-6 transform transition-all hover:scale-105">
+              <h3 className="text-lg font-semibold text-gray-900 dark:text-gray-100 mb-4">
+                Order Value
+              </h3>
+              <p className="text-3xl font-bold text-gray-900 dark:text-gray-100">
+                {formatCurrency(orderTotalPrice)}
+              </p>
+            </div>
+
+            {/* Progress Card */}
+            <div className="bg-white dark:bg-gray-800 rounded-lg shadow-lg border border-gray-200 dark:border-gray-700 p-6 transform transition-all hover:scale-105">
+              <h3 className="text-lg font-semibold text-gray-900 dark:text-gray-100 mb-4">
+                Progress
+              </h3>
+              <div className="relative w-full h-8 bg-gray-200 dark:bg-gray-700 rounded-full overflow-hidden">
+                <div
+                  className="absolute top-0 left-0 h-full bg-green-500 dark:bg-green-600 rounded-full transition-all duration-500"
+                  style={{ width: `${progress}%` }}
+                />
+                <span className="absolute inset-0 flex items-center justify-center text-sm font-bold text-white">
+                  {progress}%
+                </span>
+              </div>
+            </div>
+          </div>
+
+          {/* Information Sections */}
+          <div className="grid grid-cols-1 lg:grid-cols-2 gap-6">
+            {/* Order Information */}
+            <div className="bg-white dark:bg-gray-800 rounded-lg shadow-md border border-gray-200 dark:border-gray-700">
+              <div className="bg-gray-100 dark:bg-gray-700 px-6 py-4 border-b border-gray-200 dark:border-gray-600 flex justify-between items-center">
+                <h3 className="text-xl font-bold text-gray-900 dark:text-gray-100">
+                  Order Information
+                </h3>
+                <button
+                  onClick={handleEditOrder}
+                  className="inline-flex items-center gap-2 px-3 py-1.5 text-sm font-medium text-blue-600 hover:text-blue-700 dark:text-blue-400 dark:hover:text-blue-300 bg-blue-50 hover:bg-blue-100 dark:bg-blue-900/30 dark:hover:bg-blue-900/50 rounded-md transition-colors"
+                >
+                  Edit
+                  <svg
+                    xmlns="http://www.w3.org/2000/svg"
+                    width="14"
+                    height="14"
+                    fill="currentColor"
+                    viewBox="0 0 16 16"
+                  >
+                    <path
+                      fillRule="evenodd"
+                      d="M4.646 1.646a.5.5 0 0 1 .708 0l6 6a.5.5 0 0 1 0 .708l-6 6a.5.5 0 0 1-.708-.708L10.293 8 4.646 2.354a.5.5 0 0 1 0-.708z"
+                    />
+                  </svg>
+                </button>
+              </div>
+              <div className="p-6">
+                <div className="grid grid-cols-1 sm:grid-cols-2 gap-6">
+                  <div>
+                    <p className="text-sm font-semibold text-gray-700 dark:text-gray-300">
+                      Order Number
+                    </p>
+                    <p className="text-lg text-gray-900 dark:text-gray-100">
+                      {order.orderNumber}
+                    </p>
+                  </div>
+                  <div>
+                    <p className="text-sm font-semibold text-gray-700 dark:text-gray-300">
+                      Order Date
+                    </p>
+                    <p className="text-lg text-gray-900 dark:text-gray-100">
+                      {formatDate(order.createdAt)}
+                    </p>
+                  </div>
+                  <div>
+                    <p className="text-sm font-semibold text-gray-700 dark:text-gray-300">
+                      Ship Date
+                    </p>
+                    <p className="text-lg text-gray-900 dark:text-gray-100">
+                      {formatDate(order.shipDate)}
+                    </p>
+                  </div>
+                  <div>
+                    <p className="text-sm font-semibold text-gray-700 dark:text-gray-300">
+                      Lead Time
+                    </p>
+                    <p className="text-lg text-gray-900 dark:text-gray-100">
+                      {order.leadTime ? `${order.leadTime} Days` : "--"}
+                    </p>
+                  </div>
+                  <div>
+                    <p className="text-sm font-semibold text-gray-700 dark:text-gray-300">
+                      Vendor Pay
+                    </p>
+                    <p className="text-lg text-gray-900 dark:text-gray-100">
+                      {formatCurrency(vendorPayAmount.toString())} (
+                      {vendorPayPercentage.toFixed(1)}%)
+                    </p>
+                  </div>
+                  <div>
+                    <p className="text-sm font-semibold text-gray-700 dark:text-gray-300">
+                      Profit Margin
+                    </p>
+                    <p className="text-lg text-gray-900 dark:text-gray-100">
+                      {formatCurrency(
+                        (
+                          parseFloat(orderTotalPrice) - vendorPayAmount
+                        ).toString()
+                      )}{" "}
+                      ({(100 - vendorPayPercentage).toFixed(1)}%)
+                    </p>
+                  </div>
+                </div>
+              </div>
+            </div>
+
+            {/* Customer Information */}
+            <div className="bg-white dark:bg-gray-800 rounded-lg shadow-md border border-gray-200 dark:border-gray-700">
+              <div className="bg-gray-100 dark:bg-gray-700 px-6 py-4 border-b border-gray-200 dark:border-gray-600 flex justify-between items-center">
+                <h3 className="text-xl font-bold text-gray-900 dark:text-gray-100">
+                  Customer Information
+                </h3>
+                {customer && (
+                  <a
+                    href={`/customers/${customer.id}`}
+                    className="inline-flex items-center gap-2 px-3 py-1.5 text-sm font-medium text-blue-600 hover:text-blue-700 dark:text-blue-400 dark:hover:text-blue-300 bg-blue-50 hover:bg-blue-100 dark:bg-blue-900/30 dark:hover:bg-blue-900/50 rounded-md transition-colors"
+                  >
+                    View Customer
+                    <svg
+                      xmlns="http://www.w3.org/2000/svg"
+                      width="14"
+                      height="14"
+                      fill="currentColor"
+                      viewBox="0 0 16 16"
+                    >
+                      <path
+                        fillRule="evenodd"
+                        d="M4.646 1.646a.5.5 0 0 1 .708 0l6 6a.5.5 0 0 1 0 .708l-6 6a.5.5 0 0 1-.708-.708L10.293 8 4.646 2.354a.5.5 0 0 1 0-.708z"
+                      />
+                    </svg>
+                  </a>
+                )}
+              </div>
+              <div className="p-6">
+                {customer ? (
+                  <div className="space-y-4">
+                    <div>
+                      <p className="text-sm font-semibold text-gray-700 dark:text-gray-300">
+                        Company
+                      </p>
+                      <p className="text-lg text-gray-900 dark:text-gray-100">
+                        {customer.displayName}
+                      </p>
+                    </div>
+                    <div>
+                      <p className="text-sm font-semibold text-gray-700 dark:text-gray-300">
+                        Customer ID
+                      </p>
+                      <p className="text-lg text-gray-900 dark:text-gray-100">
+                        CUST-{customer.id.toString().padStart(5, "0")}
+                      </p>
+                    </div>
+                    {customer.email && (
+                      <div className="bg-blue-50 dark:bg-blue-900/30 rounded-lg p-4">
+                        <p className="text-sm font-semibold text-gray-700 dark:text-gray-300 mb-2">
+                          Primary Contact
+                        </p>
+                        <p className="text-gray-900 dark:text-gray-100">
+                          {customer.email}
+                        </p>
+                        {customer.phone && (
+                          <p className="text-gray-900 dark:text-gray-100">
+                            {customer.phone}
+                          </p>
+                        )}
+                      </div>
+                    )}
+                  </div>
+                ) : (
+                  <p className="text-gray-500 dark:text-gray-400">
+                    No customer information available
+                  </p>
+                )}
+              </div>
+            </div>
+          </div>
+
+          {/* Line Items Section */}
+          <div className="bg-white dark:bg-gray-800 rounded-lg shadow-md border border-gray-200 dark:border-gray-700">
+            <div className="bg-gray-100 dark:bg-gray-700 px-6 py-4 border-b border-gray-200 dark:border-gray-600 flex justify-between items-center">
+              <h3 className="text-xl font-bold text-gray-900 dark:text-gray-100">
+                Line Items
+              </h3>
+              <div className="flex items-center gap-3">
+                <style>{`
+                  .specs-icon path {
+                    transition: transform 0.3s ease-in-out;
+                  }
+
+                  .specs-icon.open .layer-top {
+                    transform: translateY(-2px);
+                  }
+
+                  .specs-icon.open .layer-middle {
+                    transform: translateY(0px);
+                  }
+
+                  .specs-icon.open .layer-bottom {
+                    transform: translateY(2px);
+                  }
+
+                  .specs-icon.closed .layer-top {
+                    transform: translateY(0);
+                  }
+
+                  .specs-icon.closed .layer-middle {
+                    transform: translateY(0);
+                  }
+
+                  .specs-icon.closed .layer-bottom {
+                    transform: translateY(0);
+                  }
+                `}</style>
+                <button
+                  onClick={() => setShowPartAttributes(!showPartAttributes)}
+                  className={`flex items-center gap-2 px-3 py-1.5 rounded-md text-sm font-medium transition-colors ${
+                    showPartAttributes
+                      ? "bg-blue-600 text-white hover:bg-blue-700 dark:bg-blue-500 dark:hover:bg-blue-600"
+                      : "bg-white dark:bg-gray-600 text-gray-700 dark:text-gray-200 border border-gray-300 dark:border-gray-500 hover:bg-gray-50 dark:hover:bg-gray-500"
+                  }`}
+                  title={
+                    showPartAttributes
+                      ? "Hide part specifications"
+                      : "Show part specifications"
+                  }
+                >
+                  <svg
+                    xmlns="http://www.w3.org/2000/svg"
+                    width="16"
+                    height="16"
+                    fill="currentColor"
+                    viewBox="0 0 16 16"
+                    className={`specs-icon ${
+                      showPartAttributes ? "open" : "closed"
+                    }`}
+                  >
+                    {/* Top layer */}
+                    <path
+                      className="layer-top"
+                      d="M8.235 1.559a.5.5 0 0 0-.47 0l-7.5 4a.5.5 0 0 0 0 .882l7.5 4a.5.5 0 0 0 .47 0l7.5-4a.5.5 0 0 0 0-.882l-7.5-4zM8 9.433 1.562 6 8 2.567 14.438 6 8 9.433z"
+                    />
+                    {/* Middle layer */}
+                    <path
+                      className="layer-middle"
+                      d="M3.188 8 .264 9.559a.5.5 0 0 0 0 .882l7.5 4a.5.5 0 0 0 .47 0l7.5-4a.5.5 0 0 0 0-.882L12.813 8l-4.578 2.441a.5.5 0 0 1-.47 0L3.188 8z"
+                      style={{ opacity: 0.7 }}
+                    />
+                    {/* Bottom layer */}
+                    <path
+                      className="layer-bottom"
+                      d="M11.75 8.567l3.688 1.966L8 13.433l-6.438-2.9L4.25 8.567l3.515 1.874a.5.5 0 0 0 .47 0l3.515-1.874z"
+                      style={{ opacity: 0.5 }}
+                    />
+                  </svg>
+                  Specs
+                </button>
+                <Button size="sm" onClick={handleAddLineItem}>
+                  Add Line Item
+                </Button>
+              </div>
+            </div>
+            <div className="p-6">
+              {lineItems && lineItems.length > 0 ? (
+                <div className="overflow-x-auto">
+                  <table className="min-w-full divide-y divide-gray-200 dark:divide-gray-700 table-fixed">
+                    <thead className="bg-gray-50 dark:bg-gray-700">
+                      <tr>
+                        <th className="px-6 py-3 text-left text-xs font-medium text-gray-500 dark:text-gray-300 uppercase tracking-wider w-[25%]">
+                          Item
+                        </th>
+                        <th className="px-6 py-3 text-left text-xs font-medium text-gray-500 dark:text-gray-300 uppercase tracking-wider w-[20%]">
+                          Description
+                        </th>
+                        <th className="px-6 py-3 text-left text-xs font-medium text-gray-500 dark:text-gray-300 uppercase tracking-wider w-[25%]">
+                          Notes
+                        </th>
+                        <th className="px-6 py-3 text-left text-xs font-medium text-gray-500 dark:text-gray-300 uppercase tracking-wider w-[8%]">
+                          Quantity
+                        </th>
+                        <th className="px-6 py-3 text-left text-xs font-medium text-gray-500 dark:text-gray-300 uppercase tracking-wider w-[10%]">
+                          Unit Price
+                        </th>
+                        <th className="px-6 py-3 text-left text-xs font-medium text-gray-500 dark:text-gray-300 uppercase tracking-wider w-[10%]">
+                          Total
+                        </th>
+                        <th className="px-6 py-3 w-[7%]"></th>
+                      </tr>
+                    </thead>
+                    <tbody className="bg-white dark:bg-gray-800 divide-y divide-gray-200 dark:divide-gray-700">
+                      {lineItems.map((item: LineItemWithPart) => {
+                        const lineItem = item.lineItem;
+                        const part = item.part;
+                        const total =
+                          (lineItem?.quantity || 0) *
+                          parseFloat(lineItem?.unitPrice || "0");
+                        const isEditingNote = editingNoteId === lineItem?.id;
+                        return (
+                          <React.Fragment key={lineItem?.id}>
+                            {/* Main row */}
+                            <tr>
+                              <td
+                                className="px-6 py-4"
+                                rowSpan={showPartAttributes && part ? 2 : 1}
+                                style={
+                                  showPartAttributes && part
+                                    ? { height: "120px" }
+                                    : undefined
+                                }
+                              >
+                                <div className="flex items-start gap-3 h-full">
+                                  {part ? (
+                                    part.thumbnailUrl ? (
+                                      <button
+                                        onClick={() => handleView3DModel(part)}
+                                        className={`${
+                                          showPartAttributes
+                                            ? "h-20 w-20"
+                                            : "h-10 w-10"
+                                        } p-0 border-2 border-gray-300 dark:border-blue-500 bg-white dark:bg-gray-800 rounded-lg cursor-pointer hover:border-blue-500 dark:hover:border-blue-400 hover:shadow-md transition-all flex-shrink-0`}
+                                        title="Click to view 3D model"
+                                        type="button"
+                                      >
+                                        <img
+                                          src={part.thumbnailUrl}
+                                          alt={`${
+                                            part.partName ||
+                                            lineItem?.name ||
+                                            ""
+                                          } thumbnail`}
+                                          className="h-full w-full object-cover rounded-lg hover:opacity-90 transition-opacity"
+                                        />
+                                      </button>
+                                    ) : (
+                                      <button
+                                        onClick={() => handleView3DModel(part)}
+                                        className={`${
+                                          showPartAttributes
+                                            ? "h-20 w-20"
+                                            : "h-10 w-10"
+                                        } bg-gray-200 dark:bg-gray-600 rounded-lg flex items-center justify-center flex-shrink-0 cursor-pointer hover:bg-gray-300 dark:hover:bg-gray-500 transition-colors border-0 p-0`}
+                                        title="Click to view 3D model"
+                                        type="button"
+                                      >
+                                        <svg
+                                          className={`${
+                                            showPartAttributes
+                                              ? "h-6 w-6"
+                                              : "h-5 w-5"
+                                          } text-gray-400 dark:text-gray-500`}
+                                          fill="none"
+                                          stroke="currentColor"
+                                          viewBox="0 0 24 24"
+                                        >
+                                          <path
+                                            strokeLinecap="round"
+                                            strokeLinejoin="round"
+                                            strokeWidth={2}
+                                            d="M4 16l4.586-4.586a2 2 0 012.828 0L16 16m-2-2l1.586-1.586a2 2 0 012.828 0L20 14m-6-6h.01M6 20h12a2 2 0 002-2V6a2 2 0 00-2-2H6a2 2 0 00-2 2v12a2 2 0 002 2z"
+                                          />
+                                        </svg>
+                                      </button>
+                                    )
+                                  ) : null}
+                                  <div className="flex flex-col">
+                                    <span className="text-sm font-medium text-gray-900 dark:text-gray-100">
+                                      {lineItem?.name || "--"}
+                                    </span>
+                                    {part && (
+                                      <span className="text-xs text-gray-500 dark:text-gray-400">
+                                        Part: {part.partName}
+                                      </span>
+                                    )}
+                                  </div>
+                                </div>
+                              </td>
+                              <td className="px-6 py-4 text-sm text-gray-500 dark:text-gray-400">
+                                {lineItem?.description || "--"}
+                              </td>
+                              <td className="px-6 py-4 text-sm text-gray-900 dark:text-gray-100 w-[25%] max-w-[25%]">
+                                {isEditingNote ? (
+                                  <div className="flex items-center space-x-2">
+                                    <textarea
+                                      value={editingNoteValue}
+                                      onChange={(e) =>
+                                        setEditingNoteValue(e.target.value)
+                                      }
+                                      onKeyDown={(e) => {
+                                        if (e.key === "Enter" && !e.shiftKey) {
+                                          e.preventDefault();
+                                          handleSaveNote(lineItem?.id || 0);
+                                        } else if (e.key === "Escape") {
+                                          handleCancelEditNote();
+                                        }
+                                      }}
+                                      className="flex-1 px-2 py-1 text-sm border border-gray-300 dark:border-gray-600 rounded bg-white dark:bg-gray-700 text-gray-900 dark:text-gray-100 focus:outline-none focus:ring-2 focus:ring-blue-500 resize-none"
+                                      placeholder="Add note... (Shift+Enter for new line)"
+                                      rows={2}
+                                    />
+                                    <button
+                                      onClick={() =>
+                                        handleSaveNote(lineItem?.id || 0)
+                                      }
+                                      className="p-1 text-green-600 hover:text-green-700 dark:text-green-400 dark:hover:text-green-300"
+                                      title="Save (Enter)"
+                                    >
+                                      <svg
+                                        xmlns="http://www.w3.org/2000/svg"
+                                        width="16"
+                                        height="16"
+                                        fill="currentColor"
+                                        viewBox="0 0 16 16"
+                                      >
+                                        <path d="M10.97 4.97a.75.75 0 0 1 1.07 1.05l-3.99 4.99a.75.75 0 0 1-1.08.02L4.324 8.384a.75.75 0 1 1 1.06-1.06l2.094 2.093 3.473-4.425a.267.267 0 0 1 .02-.022z" />
+                                      </svg>
+                                    </button>
+                                    <button
+                                      onClick={handleCancelEditNote}
+                                      className="p-1 text-red-600 hover:text-red-700 dark:text-red-400 dark:hover:text-red-300"
+                                      title="Cancel (Esc)"
+                                    >
+                                      <svg
+                                        xmlns="http://www.w3.org/2000/svg"
+                                        width="16"
+                                        height="16"
+                                        fill="currentColor"
+                                        viewBox="0 0 16 16"
+                                      >
+                                        <path d="M4.646 4.646a.5.5 0 0 1 .708 0L8 7.293l2.646-2.647a.5.5 0 0 1 .708.708L8.707 8l2.647 2.646a.5.5 0 0 1-.708.708L8 8.707l-2.646 2.647a.5.5 0 0 1-.708-.708L7.293 8 4.646 5.354a.5.5 0 0 1 0-.708z" />
+                                      </svg>
+                                    </button>
+                                  </div>
+                                ) : (
+                                  <button
+                                    onClick={() =>
+                                      handleStartEditNote(
+                                        lineItem?.id || 0,
+                                        lineItem?.notes || ""
+                                      )
+                                    }
+                                    onKeyDown={(e) => {
+                                      if (e.key === "Enter" || e.key === " ") {
+                                        e.preventDefault();
+                                        handleStartEditNote(
+                                          lineItem?.id || 0,
+                                          lineItem?.notes || ""
+                                        );
+                                      }
+                                    }}
+                                    className="cursor-pointer min-h-[28px] px-2 py-1 rounded hover:bg-gray-100 dark:hover:bg-gray-700 transition-colors text-left w-full"
+                                    title="Click to edit note"
+                                  >
+                                    {lineItem?.notes ? (
+                                      <span className="text-sm break-words whitespace-pre-wrap">
+                                        {lineItem?.notes}
+                                      </span>
+                                    ) : (
+                                      <span className="text-sm text-gray-400 dark:text-gray-500 italic">
+                                        Click to add note
+                                      </span>
+                                    )}
+                                  </button>
+                                )}
+                              </td>
+                              <td className="px-6 py-4 whitespace-nowrap text-sm text-gray-900 dark:text-gray-100">
+                                {lineItem?.quantity || 0}
+                              </td>
+                              <td className="px-6 py-4 whitespace-nowrap text-sm text-gray-900 dark:text-gray-100">
+                                {formatCurrency(lineItem?.unitPrice || "0")}
+                              </td>
+                              <td className="px-6 py-4 whitespace-nowrap text-sm font-medium text-gray-900 dark:text-gray-100">
+                                {formatCurrency(total.toString())}
+                              </td>
+                              <td className="px-6 py-4 whitespace-nowrap text-right">
+                                <div className="flex items-center justify-end space-x-2">
+                                  <button
+                                    onClick={() => handleEditLineItem(item)}
+                                    className="p-1.5 text-white bg-blue-600 rounded hover:bg-blue-700 dark:bg-blue-500 dark:hover:bg-blue-600 transition-colors duration-150"
+                                    title="Edit Line Item"
+                                  >
+                                    <svg
+                                      xmlns="http://www.w3.org/2000/svg"
+                                      width="16"
+                                      height="16"
+                                      fill="currentColor"
+                                      viewBox="0 0 16 16"
+                                    >
+                                      <path d="M12.146.146a.5.5 0 0 1 .708 0l3 3a.5.5 0 0 1 0 .708l-10 10a.5.5 0 0 1-.168.11l-5 2a.5.5 0 0 1-.65-.65l2-5a.5.5 0 0 1 .11-.168l10-10zM11.207 2.5 13.5 4.793 14.793 3.5 12.5 1.207 11.207 2.5zm1.586 3L10.5 3.207 4 9.707V10h.5a.5.5 0 0 1 .5.5v.5h.5a.5.5 0 0 1 .5.5v.5h.293l6.5-6.5zm-9.761 5.175-.106.106-1.528 3.821 3.821-1.528.106-.106A.5.5 0 0 1 5 12.5V12h-.5a.5.5 0 0 1-.5-.5V11h-.5a.5.5 0 0 1-.468-.325z" />
+                                    </svg>
+                                  </button>
+                                  <button
+                                    onClick={() =>
+                                      handleDeleteLineItem(lineItem?.id || 0)
+                                    }
+                                    className="p-1.5 text-white bg-red-600 rounded hover:bg-red-700 dark:bg-red-500 dark:hover:bg-red-600 transition-colors duration-150"
+                                    title="Delete"
+                                  >
+                                    <svg
+                                      xmlns="http://www.w3.org/2000/svg"
+                                      width="16"
+                                      height="16"
+                                      fill="currentColor"
+                                      viewBox="0 0 16 16"
+                                    >
+                                      <path d="M12.643 15C13.979 15 15 13.845 15 12.5V5H1v7.5C1 13.845 2.021 15 3.357 15h9.286zM5.5 7h5a.5.5 0 0 1 0 1h-5a.5.5 0 0 1 0-1zM.8 1a.8.8 0 0 0-.8.8V3a.8.8 0 0 0 .8.8h14.4A.8.8 0 0 0 16 3V1.8a.8.8 0 0 0-.8-.8H.8z" />
+                                    </svg>
+                                  </button>
+                                </div>
+                              </td>
+                            </tr>
+
+                            {/* Attributes row - only shown when toggle is on */}
+                            {showPartAttributes && part && (
+                              <tr className="bg-white dark:bg-gray-800">
+                                <td
+                                  colSpan={7}
+                                  className="px-6 py-3 border-t border-gray-200 dark:border-gray-700"
+                                >
+                                  <div className="grid grid-cols-3 gap-6">
+                                    {/* Material */}
+                                    <div className="flex flex-col">
+                                      <span className="text-xs font-semibold text-gray-600 dark:text-gray-400 mb-1 uppercase tracking-wide">
+                                        Material
+                                      </span>
+                                      {editingAttributeField?.partId ===
+                                        part.id &&
+                                      editingAttributeField?.field ===
+                                        "material" ? (
+                                        <div className="flex items-center gap-2">
+                                          <input
+                                            type="text"
+                                            value={editingAttributeValue}
+                                            onChange={(e) =>
+                                              setEditingAttributeValue(
+                                                e.target.value
+                                              )
+                                            }
+                                            onKeyDown={(e) => {
+                                              if (e.key === "Enter") {
+                                                e.preventDefault();
+                                                handleSaveAttribute(
+                                                  part.id,
+                                                  "material"
+                                                );
+                                              } else if (e.key === "Escape") {
+                                                handleCancelEditAttribute();
+                                              }
+                                            }}
+                                            className="flex-1 px-2 py-1 text-sm border border-gray-300 dark:border-gray-600 rounded bg-white dark:bg-gray-700 text-gray-900 dark:text-gray-100 focus:outline-none focus:ring-2 focus:ring-blue-500"
+                                            placeholder="Material"
+                                          />
+                                          <button
+                                            onClick={() =>
+                                              handleSaveAttribute(
+                                                part.id,
+                                                "material"
+                                              )
+                                            }
+                                            className="p-1 text-green-600 hover:text-green-700 dark:text-green-400"
+                                            title="Save"
+                                          >
+                                            <svg
+                                              xmlns="http://www.w3.org/2000/svg"
+                                              width="14"
+                                              height="14"
+                                              fill="currentColor"
+                                              viewBox="0 0 16 16"
+                                            >
+                                              <path d="M10.97 4.97a.75.75 0 0 1 1.07 1.05l-3.99 4.99a.75.75 0 0 1-1.08.02L4.324 8.384a.75.75 0 1 1 1.06-1.06l2.094 2.093 3.473-4.425a.267.267 0 0 1 .02-.022z" />
+                                            </svg>
+                                          </button>
+                                          <button
+                                            onClick={handleCancelEditAttribute}
+                                            className="p-1 text-red-600 hover:text-red-700 dark:text-red-400"
+                                            title="Cancel"
+                                          >
+                                            <svg
+                                              xmlns="http://www.w3.org/2000/svg"
+                                              width="14"
+                                              height="14"
+                                              fill="currentColor"
+                                              viewBox="0 0 16 16"
+                                            >
+                                              <path d="M4.646 4.646a.5.5 0 0 1 .708 0L8 7.293l2.646-2.647a.5.5 0 0 1 .708.708L8.707 8l2.647 2.646a.5.5 0 0 1-.708.708L8 8.707l-2.646 2.647a.5.5 0 0 1-.708-.708L7.293 8 4.646 5.354a.5.5 0 0 1 0-.708z" />
+                                            </svg>
+                                          </button>
+                                        </div>
+                                      ) : (
+                                        <button
+                                          onClick={() =>
+                                            handleStartEditAttribute(
+                                              part.id,
+                                              "material",
+                                              part.material
+                                            )
+                                          }
+                                          className="text-left px-2 py-1 rounded hover:bg-gray-100 dark:hover:bg-gray-700 transition-colors"
+                                          title="Click to edit"
+                                        >
+                                          <span className="text-sm text-gray-900 dark:text-gray-100">
+                                            {part.material || (
+                                              <span className="text-gray-400 dark:text-gray-500 italic">
+                                                Click to add
+                                              </span>
+                                            )}
+                                          </span>
+                                        </button>
+                                      )}
+                                    </div>
+
+                                    {/* Tolerance */}
+                                    <div className="flex flex-col">
+                                      <span className="text-xs font-semibold text-gray-600 dark:text-gray-400 mb-1 uppercase tracking-wide">
+                                        Tolerance
+                                      </span>
+                                      {editingAttributeField?.partId ===
+                                        part.id &&
+                                      editingAttributeField?.field ===
+                                        "tolerance" ? (
+                                        <div className="flex items-center gap-2">
+                                          <input
+                                            type="text"
+                                            value={editingAttributeValue}
+                                            onChange={(e) =>
+                                              handleToleranceChange(
+                                                e.target.value
+                                              )
+                                            }
+                                            onKeyDown={(e) => {
+                                              if (e.key === "Enter") {
+                                                e.preventDefault();
+                                                handleSaveAttribute(
+                                                  part.id,
+                                                  "tolerance"
+                                                );
+                                              } else if (e.key === "Escape") {
+                                                handleCancelEditAttribute();
+                                              }
+                                            }}
+                                            className="flex-1 px-2 py-1 text-sm border border-gray-300 dark:border-gray-600 rounded bg-white dark:bg-gray-700 text-gray-900 dark:text-gray-100 focus:outline-none focus:ring-2 focus:ring-blue-500"
+                                            placeholder="Tolerance"
+                                          />
+                                          <button
+                                            onClick={() =>
+                                              handleSaveAttribute(
+                                                part.id,
+                                                "tolerance"
+                                              )
+                                            }
+                                            className="p-1 text-green-600 hover:text-green-700 dark:text-green-400"
+                                            title="Save"
+                                          >
+                                            <svg
+                                              xmlns="http://www.w3.org/2000/svg"
+                                              width="14"
+                                              height="14"
+                                              fill="currentColor"
+                                              viewBox="0 0 16 16"
+                                            >
+                                              <path d="M10.97 4.97a.75.75 0 0 1 1.07 1.05l-3.99 4.99a.75.75 0 0 1-1.08.02L4.324 8.384a.75.75 0 1 1 1.06-1.06l2.094 2.093 3.473-4.425a.267.267 0 0 1 .02-.022z" />
+                                            </svg>
+                                          </button>
+                                          <button
+                                            onClick={handleCancelEditAttribute}
+                                            className="p-1 text-red-600 hover:text-red-700 dark:text-red-400"
+                                            title="Cancel"
+                                          >
+                                            <svg
+                                              xmlns="http://www.w3.org/2000/svg"
+                                              width="14"
+                                              height="14"
+                                              fill="currentColor"
+                                              viewBox="0 0 16 16"
+                                            >
+                                              <path d="M4.646 4.646a.5.5 0 0 1 .708 0L8 7.293l2.646-2.647a.5.5 0 0 1 .708.708L8.707 8l2.647 2.646a.5.5 0 0 1-.708.708L8 8.707l-2.646 2.647a.5.5 0 0 1-.708-.708L7.293 8 4.646 5.354a.5.5 0 0 1 0-.708z" />
+                                            </svg>
+                                          </button>
+                                        </div>
+                                      ) : (
+                                        <button
+                                          onClick={() =>
+                                            handleStartEditAttribute(
+                                              part.id,
+                                              "tolerance",
+                                              part.tolerance
+                                            )
+                                          }
+                                          className="text-left px-2 py-1 rounded hover:bg-gray-100 dark:hover:bg-gray-700 transition-colors"
+                                          title="Click to edit"
+                                        >
+                                          <span className="text-sm text-gray-900 dark:text-gray-100">
+                                            {part.tolerance || (
+                                              <span className="text-gray-400 dark:text-gray-500 italic">
+                                                Click to add
+                                              </span>
+                                            )}
+                                          </span>
+                                        </button>
+                                      )}
+                                    </div>
+
+                                    {/* Finishing */}
+                                    <div className="flex flex-col">
+                                      <span className="text-xs font-semibold text-gray-600 dark:text-gray-400 mb-1 uppercase tracking-wide">
+                                        Finishing
+                                      </span>
+                                      {editingAttributeField?.partId ===
+                                        part.id &&
+                                      editingAttributeField?.field ===
+                                        "finishing" ? (
+                                        <div className="flex items-center gap-2">
+                                          <input
+                                            type="text"
+                                            value={editingAttributeValue}
+                                            onChange={(e) =>
+                                              setEditingAttributeValue(
+                                                e.target.value
+                                              )
+                                            }
+                                            onKeyDown={(e) => {
+                                              if (e.key === "Enter") {
+                                                e.preventDefault();
+                                                handleSaveAttribute(
+                                                  part.id,
+                                                  "finishing"
+                                                );
+                                              } else if (e.key === "Escape") {
+                                                handleCancelEditAttribute();
+                                              }
+                                            }}
+                                            className="flex-1 px-2 py-1 text-sm border border-gray-300 dark:border-gray-600 rounded bg-white dark:bg-gray-700 text-gray-900 dark:text-gray-100 focus:outline-none focus:ring-2 focus:ring-blue-500"
+                                            placeholder="Finishing"
+                                          />
+                                          <button
+                                            onClick={() =>
+                                              handleSaveAttribute(
+                                                part.id,
+                                                "finishing"
+                                              )
+                                            }
+                                            className="p-1 text-green-600 hover:text-green-700 dark:text-green-400"
+                                            title="Save"
+                                          >
+                                            <svg
+                                              xmlns="http://www.w3.org/2000/svg"
+                                              width="14"
+                                              height="14"
+                                              fill="currentColor"
+                                              viewBox="0 0 16 16"
+                                            >
+                                              <path d="M10.97 4.97a.75.75 0 0 1 1.07 1.05l-3.99 4.99a.75.75 0 0 1-1.08.02L4.324 8.384a.75.75 0 1 1 1.06-1.06l2.094 2.093 3.473-4.425a.267.267 0 0 1 .02-.022z" />
+                                            </svg>
+                                          </button>
+                                          <button
+                                            onClick={handleCancelEditAttribute}
+                                            className="p-1 text-red-600 hover:text-red-700 dark:text-red-400"
+                                            title="Cancel"
+                                          >
+                                            <svg
+                                              xmlns="http://www.w3.org/2000/svg"
+                                              width="14"
+                                              height="14"
+                                              fill="currentColor"
+                                              viewBox="0 0 16 16"
+                                            >
+                                              <path d="M4.646 4.646a.5.5 0 0 1 .708 0L8 7.293l2.646-2.647a.5.5 0 0 1 .708.708L8.707 8l2.647 2.646a.5.5 0 0 1-.708.708L8 8.707l-2.646 2.647a.5.5 0 0 1-.708-.708L7.293 8 4.646 5.354a.5.5 0 0 1 0-.708z" />
+                                            </svg>
+                                          </button>
+                                        </div>
+                                      ) : (
+                                        <button
+                                          onClick={() =>
+                                            handleStartEditAttribute(
+                                              part.id,
+                                              "finishing",
+                                              part.finishing
+                                            )
+                                          }
+                                          className="text-left px-2 py-1 rounded hover:bg-gray-100 dark:hover:bg-gray-700 transition-colors"
+                                          title="Click to edit"
+                                        >
+                                          <span className="text-sm text-gray-900 dark:text-gray-100">
+                                            {part.finishing || (
+                                              <span className="text-gray-400 dark:text-gray-500 italic">
+                                                Click to add
+                                              </span>
+                                            )}
+                                          </span>
+                                        </button>
+                                      )}
+                                    </div>
+                                  </div>
+                                </td>
+                              </tr>
+                            )}
+                          </React.Fragment>
+                        );
+                      })}
+                    </tbody>
+                    <tfoot className="bg-gray-50 dark:bg-gray-700">
+                      <tr>
+                        <td
+                          colSpan={5}
+                          className="px-6 py-3 text-right text-sm font-medium text-gray-900 dark:text-gray-100"
+                        >
+                          Subtotal:
+                        </td>
+                        <td className="px-6 py-3 whitespace-nowrap text-sm font-bold text-gray-900 dark:text-gray-100">
+                          {formatCurrency(orderTotalPrice)}
+                        </td>
+                        <td></td>
+                      </tr>
+                    </tfoot>
+                  </table>
+                </div>
+              ) : (
+                <p className="text-gray-500 dark:text-gray-400 text-center py-8">
+                  No line items added yet.
+                </p>
+              )}
+            </div>
+          </div>
+
+          {/* Notes and Event Log Section - Side by Side */}
+          <div className="grid grid-cols-1 lg:grid-cols-2 gap-6">
+            {/* Notes */}
+            <div className="bg-white dark:bg-gray-800 rounded-lg shadow-md border border-gray-200 dark:border-gray-700">
+              <div className="bg-gray-100 dark:bg-gray-700 px-6 py-4 border-b border-gray-200 dark:border-gray-600 flex justify-between items-center">
+                <h3 className="text-xl font-bold text-gray-900 dark:text-gray-100">
+                  Order Notes
+                </h3>
+                {!isAddingNote && (
+                  <Button size="sm" onClick={() => setIsAddingNote(true)}>
+                    Add Note
+                  </Button>
+                )}
+              </div>
+              <div className="p-6">
+                <Notes
+                  entityType="order"
+                  entityId={order.id.toString()}
+                  initialNotes={notes}
+                  currentUserId={user.id || user.email}
+                  currentUserName={userDetails?.name || user.email}
+                  showHeader={false}
+                  onAddNoteClick={() => setIsAddingNote(false)}
+                  isAddingNote={isAddingNote}
+                  externalControl={true}
+                />
+              </div>
+            </div>
+
+            {/* Event Log */}
+            <EventTimeline
+              entityType="order"
+              entityId={order.id.toString()}
+              entityName={order.orderNumber}
+              initialEvents={events}
+            />
+          </div>
+
+          {/* Vendor Information */}
+          {vendor && (
+            <div className="bg-white dark:bg-gray-800 rounded-lg shadow-md border border-gray-200 dark:border-gray-700">
+              <div className="bg-gray-100 dark:bg-gray-700 px-6 py-4 border-b border-gray-200 dark:border-gray-600 flex justify-between items-center">
+                <h3 className="text-xl font-bold text-gray-900 dark:text-gray-100">
+                  Vendor Information
+                </h3>
+                <a
+                  href={`/vendors/${vendor.id}`}
+                  className="inline-flex items-center gap-2 px-3 py-1.5 text-sm font-medium text-blue-600 hover:text-blue-700 dark:text-blue-400 dark:hover:text-blue-300 bg-blue-50 hover:bg-blue-100 dark:bg-blue-900/30 dark:hover:bg-blue-900/50 rounded-md transition-colors"
+                >
+                  View Vendor
+                  <svg
+                    xmlns="http://www.w3.org/2000/svg"
+                    width="14"
+                    height="14"
+                    fill="currentColor"
+                    viewBox="0 0 16 16"
+                  >
+                    <path
+                      fillRule="evenodd"
+                      d="M4.646 1.646a.5.5 0 0 1 .708 0l6 6a.5.5 0 0 1 0 .708l-6 6a.5.5 0 0 1-.708-.708L10.293 8 4.646 2.354a.5.5 0 0 1 0-.708z"
+                    />
+                  </svg>
+                </a>
+              </div>
+              <div className="p-6">
+                <div className="grid grid-cols-1 sm:grid-cols-2 gap-6">
+                  <div>
+                    <p className="text-sm font-semibold text-gray-700 dark:text-gray-300">
+                      Vendor
+                    </p>
+                    <p className="text-lg text-gray-900 dark:text-gray-100">
+                      {vendor.displayName}
+                    </p>
+                  </div>
+                  <div>
+                    <p className="text-sm font-semibold text-gray-700 dark:text-gray-300">
+                      Company
+                    </p>
+                    <p className="text-lg text-gray-900 dark:text-gray-100">
+                      {vendor.companyName || "--"}
+                    </p>
+                  </div>
+                  {vendor.contactName && (
+                    <div>
+                      <p className="text-sm font-semibold text-gray-700 dark:text-gray-300">
+                        Contact
+                      </p>
+                      <p className="text-lg text-gray-900 dark:text-gray-100">
+                        {vendor.contactName}
+                      </p>
+                    </div>
+                  )}
+                  {vendor.email && (
+                    <div>
+                      <p className="text-sm font-semibold text-gray-700 dark:text-gray-300">
+                        Email
+                      </p>
+                      <p className="text-lg text-gray-900 dark:text-gray-100">
+                        {vendor.email}
+                      </p>
+                    </div>
+                  )}
+                </div>
+              </div>
+            </div>
+          )}
+
+          {/* Attachments Card */}
+          <div className="bg-white dark:bg-gray-800 rounded-lg shadow-md border border-gray-200 dark:border-gray-700">
+            <div className="bg-gray-100 dark:bg-gray-700 px-6 py-4 border-b border-gray-200 dark:border-gray-600 flex justify-between items-center">
+              <h3 className="text-xl font-bold text-gray-900 dark:text-gray-100">
+                Attachments
+              </h3>
+              <Button size="sm" onClick={handleFileUpload}>
+                Upload File
+              </Button>
+              <input
+                ref={fileInputRef}
+                type="file"
+                onChange={handleFileChange}
+                style={{ display: "none" }}
+                accept="*/*"
+              />
+            </div>
+            <div className="p-6">
+              {order.attachments && order.attachments.length > 0 ? (
+                <div className="space-y-3">
+                  {order.attachments.map((attachment: Attachment) => (
+                    <div
+                      key={attachment.id}
+                      className={`
+                        flex items-center justify-between p-4 rounded-lg
+                        transition-all duration-300 ease-out
+                        ${
+                          isViewableFile(
+                            attachment.fileName,
+                            attachment.contentType
+                          )
+                            ? "bg-gray-50 dark:bg-gray-700 hover:bg-gray-100 dark:hover:bg-gray-600 cursor-pointer hover:scale-[1.02] hover:shadow-md focus:ring-2 focus:ring-purple-500 focus:ring-offset-2 focus:outline-none"
+                            : "bg-gray-50 dark:bg-gray-700"
+                        }
+                      `}
+                      onClick={
+                        isViewableFile(
+                          attachment.fileName,
+                          attachment.contentType
+                        )
+                          ? () => handleViewFile(attachment)
+                          : undefined
+                      }
+                      onKeyDown={
+                        isViewableFile(
+                          attachment.fileName,
+                          attachment.contentType
+                        )
+                          ? (e) => {
+                              if (e.key === "Enter" || e.key === " ") {
+                                e.preventDefault();
+                                handleViewFile(attachment);
+                              }
+                            }
+                          : undefined
+                      }
+                      role={
+                        isViewableFile(
+                          attachment.fileName,
+                          attachment.contentType
+                        )
+                          ? "button"
+                          : undefined
+                      }
+                      tabIndex={
+                        isViewableFile(
+                          attachment.fileName,
+                          attachment.contentType
+                        )
+                          ? 0
+                          : undefined
+                      }
+                    >
+                      <div className="flex-1 pointer-events-none">
+                        <div className="flex items-center gap-2">
+                          <p className="text-sm font-medium text-gray-900 dark:text-gray-100">
+                            {attachment.fileName}
+                          </p>
+                          {isViewableFile(
+                            attachment.fileName,
+                            attachment.contentType
+                          ) && (
+                            <span className="text-xs bg-purple-100 dark:bg-purple-900/50 text-purple-700 dark:text-purple-300 px-2 py-0.5 rounded-full">
+                              {getFileType(
+                                attachment.fileName,
+                                attachment.contentType
+                              ).type.toUpperCase()}
+                            </span>
+                          )}
+                        </div>
+                        <p className="text-xs text-gray-500 dark:text-gray-400">
+                          {formatFileSize(attachment.fileSize || 0)} • Uploaded{" "}
+                          {formatDate(attachment.createdAt)}
+                        </p>
+                      </div>
+                      <div className="flex items-center space-x-2">
+                        <a
+                          href={`/attachments/${attachment.id}/download`}
+                          onClick={(e) => e.stopPropagation()}
+                          className="p-2 text-blue-600 hover:bg-blue-50 dark:text-blue-400 dark:hover:bg-blue-900/50 rounded transition-colors"
+                          title="Download"
+                        >
+                          <svg
+                            xmlns="http://www.w3.org/2000/svg"
+                            width="16"
+                            height="16"
+                            fill="currentColor"
+                            viewBox="0 0 16 16"
+                          >
+                            <path d="M.5 9.9a.5.5 0 0 1 .5.5v2.5a1 1 0 0 0 1 1h12a1 1 0 0 0 1-1v-2.5a.5.5 0 0 1 1 0v2.5a2 2 0 0 1-2 2H2a2 2 0 0 1-2-2v-2.5a.5.5 0 0 1 .5-.5z" />
+                            <path d="M7.646 11.854a.5.5 0 0 0 .708 0l3-3a.5.5 0 0 0-.708-.708L8.5 10.293V1.5a.5.5 0 0 0-1 0v8.793L5.354 8.146a.5.5 0 1 0-.708.708l3 3z" />
+                          </svg>
+                        </a>
+                        <button
+                          onClick={(e) => {
+                            e.stopPropagation();
+                            handleDeleteAttachment(attachment.id);
+                          }}
+                          className="p-2 text-red-600 hover:bg-red-50 dark:text-red-400 dark:hover:bg-red-900/50 rounded transition-colors"
+                          title="Delete"
+                        >
+                          <svg
+                            xmlns="http://www.w3.org/2000/svg"
+                            width="16"
+                            height="16"
+                            fill="currentColor"
+                            viewBox="0 0 16 16"
+                          >
+                            <path d="M5.5 5.5A.5.5 0 0 1 6 6v6a.5.5 0 0 1-1 0V6a.5.5 0 0 1 .5-.5zm2.5 0a.5.5 0 0 1 .5.5v6a.5.5 0 0 1-1 0V6a.5.5 0 0 1 .5-.5zm3 .5a.5.5 0 0 0-1 0v6a.5.5 0 0 0 1 0V6z" />
+                            <path
+                              fillRule="evenodd"
+                              d="M14.5 3a1 1 0 0 1-1 1H13v9a2 2 0 0 1-2 2H5a2 2 0 0 1-2-2V4h-.5a1 1 0 0 1-1-1V2a1 1 0 0 1 1-1H6a1 1 0 0 1 1-1h2a1 1 0 0 1 1 1h3.5a1 1 0 0 1 1 1v1zM4.118 4 4 4.059V13a1 1 0 0 0 1 1h6a1 1 0 0 0 1-1V4.059L11.882 4H4.118zM2.5 3V2h11v1h-11z"
+                            />
+                          </svg>
+                        </button>
+                      </div>
+                    </div>
+                  ))}
+                </div>
+              ) : (
+                <p className="text-gray-500 dark:text-gray-400 text-center py-8">
+                  No attachments uploaded yet.
+                </p>
+              )}
+            </div>
+          </div>
+        </div>
+      </div>
+
+      {/* File Viewer Modal */}
+      {selectedFile && (
+        <FileViewerModal
+          isOpen={fileModalOpen}
+          onClose={() => {
+            setFileModalOpen(false);
+            setSelectedFile(null);
+          }}
+          fileUrl={selectedFile.url}
+          fileName={selectedFile.fileName}
+          contentType={selectedFile.contentType}
+          fileSize={selectedFile.fileSize}
+        />
+      )}
+
+      {/* Line Item Modal */}
+      <LineItemModal
+        isOpen={lineItemModalOpen}
+        onClose={handleCloseLineItemModal}
+        onSubmit={handleLineItemSubmit}
+        lineItem={selectedLineItem}
+        mode={lineItemMode}
+        customerId={order.customerId}
+        parts={parts}
+      />
+
+      {/* 3D Viewer Modal */}
+      {selectedPart3D && (
+        <Part3DViewerModal
+          isOpen={part3DModalOpen}
+          onClose={() => {
+            setPart3DModalOpen(false);
+            setSelectedPart3D(null);
+          }}
+          partName={selectedPart3D.partName}
+          modelUrl={selectedPart3D.modelUrl}
+          solidModelUrl={selectedPart3D.solidModelUrl}
+          partId={selectedPart3D.partId}
+          entityType="part"
+          cadFileUrl={selectedPart3D.cadFileUrl}
+          canRevise={canRevise}
+          onThumbnailUpdate={() => {
+            revalidator.revalidate();
+          }}
+          onRevisionComplete={() => {
+            revalidator.revalidate();
+          }}
+          autoGenerateThumbnail={true}
+          existingThumbnailUrl={selectedPart3D.thumbnailUrl}
+          bananaEnabled={bananaEnabled}
+          bananaModelUrl={bananaModelUrl || undefined}
+        />
+      )}
+
+      {/* Purchase Order PDF Modal */}
+      <GeneratePurchaseOrderPdfModal
+        isOpen={isPOModalOpen}
+        onClose={() => setIsPOModalOpen(false)}
+        order={order}
+        lineItems={lineItems.map((item: LineItemWithPart) => item.lineItem)}
+        parts={lineItems.map((item: LineItemWithPart) => item.part)}
+        autoDownload={pdfAutoDownload}
+      />
+
+      {/* Invoice PDF Modal */}
+      <GenerateInvoicePdfModal
+        isOpen={isInvoiceModalOpen}
+        onClose={() => setIsInvoiceModalOpen(false)}
+        entity={order}
+        lineItems={lineItems.map((item: LineItemWithPart) => item.lineItem)}
+        parts={lineItems.map((item: LineItemWithPart) => item.part)}
+        autoDownload={pdfAutoDownload}
+      />
+
+      {/* Assign Shop Modal */}
+      {assignShopModalOpen && (
+        <div className="fixed inset-0 bg-black/60 dark:bg-black/80 backdrop-blur-sm flex items-center justify-center z-50">
+          <div className="bg-white dark:bg-gray-800 rounded-lg p-6 max-w-md w-full mx-4 shadow-xl">
+            <div className="flex justify-between items-center mb-4">
+              <h2 className="text-xl font-semibold text-gray-900 dark:text-white">
+                Assign Shop to Order
+              </h2>
+              <button
+                onClick={() => setAssignShopModalOpen(false)}
+                className="text-gray-500 dark:text-gray-400 hover:text-gray-700 dark:hover:text-gray-200 text-2xl leading-none"
+              >
+                ×
+              </button>
+            </div>
+
+            <div className="space-y-4">
+              <div>
+                <label
+                  htmlFor="vendor-select"
+                  className="block text-sm font-medium text-gray-700 dark:text-gray-300 mb-2"
+                >
+                  Select Vendor (Shop)
+                </label>
+                <select
+                  id="vendor-select"
+                  value={selectedVendorId || ""}
+                  onChange={(e) =>
+                    setSelectedVendorId(
+                      e.target.value ? parseInt(e.target.value) : null
+                    )
+                  }
+                  className="w-full px-3 py-2 border border-gray-300 dark:border-gray-600 rounded focus:outline-none focus:ring-2 focus:ring-blue-500 focus:border-blue-500 bg-white dark:bg-gray-700 text-gray-900 dark:text-white"
+                >
+                  <option value="">-- Select a vendor --</option>
+                  {vendors.map((v: Vendor) => (
+                    <option key={v.id} value={v.id}>
+                      {v.displayName}
+                    </option>
+                  ))}
+                </select>
+              </div>
+
+              <div className="bg-blue-50 dark:bg-blue-900/20 border border-blue-200 dark:border-blue-800 rounded-lg p-3">
+                <p className="text-sm text-blue-800 dark:text-blue-200">
+                  Assigning a shop will move the order to &quot;In
+                  Production&quot; status.
+                </p>
+              </div>
+
+              <div className="flex gap-3 justify-end mt-6">
+                <Button
+                  variant="secondary"
+                  onClick={() => setAssignShopModalOpen(false)}
+                >
+                  Cancel
+                </Button>
+                <Button
+                  variant="primary"
+                  onClick={handleAssignShopSubmit}
+                  className="bg-blue-600 hover:bg-blue-700"
+                >
+                  Assign Shop
+                </Button>
+              </div>
+            </div>
+          </div>
+        </div>
+      )}
+
+      {/* Manage Vendor Modal */}
+      {manageVendorModalOpen && (
+        <div className="fixed inset-0 bg-black/60 dark:bg-black/80 backdrop-blur-sm flex items-center justify-center z-50">
+          <div className="bg-white dark:bg-gray-800 rounded-lg p-6 max-w-md w-full mx-4 shadow-xl">
+            <div className="flex justify-between items-center mb-4">
+              <h2 className="text-xl font-semibold text-gray-900 dark:text-white">
+                Manage Vendor
+              </h2>
+              <button
+                onClick={() => setManageVendorModalOpen(false)}
+                className="text-gray-500 dark:text-gray-400 hover:text-gray-700 dark:hover:text-gray-200 text-2xl leading-none"
+              >
+                ×
+              </button>
+            </div>
+
+            <div className="space-y-4">
+              <div>
+                <label
+                  htmlFor="vendor-manage-select"
+                  className="block text-sm font-medium text-gray-700 dark:text-gray-300 mb-2"
+                >
+                  Select Vendor
+                </label>
+                <select
+                  id="vendor-manage-select"
+                  value={selectedVendorId || ""}
+                  onChange={(e) =>
+                    setSelectedVendorId(
+                      e.target.value ? parseInt(e.target.value) : null
+                    )
+                  }
+                  className="w-full px-3 py-2 border border-gray-300 dark:border-gray-600 rounded focus:outline-none focus:ring-2 focus:ring-blue-500 focus:border-blue-500 bg-white dark:bg-gray-700 text-gray-900 dark:text-white"
+                >
+                  <option value="">-- No vendor --</option>
+                  {vendors.map((v: Vendor) => (
+                    <option key={v.id} value={v.id}>
+                      {v.displayName}
+                    </option>
+                  ))}
+                </select>
+              </div>
+
+              <div className="flex gap-3 justify-between mt-6">
+                <div className="flex gap-3">
+                  {order.vendorId && (
+                    <Button
+                      variant="secondary"
+                      onClick={handleRemoveVendor}
+                      className="bg-red-50 dark:bg-red-900/20 text-red-700 dark:text-red-400 hover:bg-red-100 dark:hover:bg-red-900/30"
+                    >
+                      Remove Vendor
+                    </Button>
+                  )}
+                </div>
+                <div className="flex gap-3">
+                  <Button
+                    variant="secondary"
+                    onClick={() => setManageVendorModalOpen(false)}
+                  >
+                    Cancel
+                  </Button>
+                  <Button
+                    variant="primary"
+                    onClick={handleManageVendorSubmit}
+                    className="bg-blue-600 hover:bg-blue-700"
+                  >
+                    Update Vendor
+                  </Button>
+                </div>
+              </div>
+            </div>
+          </div>
+        </div>
+      )}
+
+      {/* Edit Order Modal */}
+      {editOrderModalOpen && (
+        <div className="fixed inset-0 bg-black/60 dark:bg-black/80 backdrop-blur-sm flex items-center justify-center z-50">
+          <div className="bg-white dark:bg-gray-800 rounded-lg p-6 max-w-md w-full mx-4 shadow-xl">
+            <div className="flex justify-between items-center mb-4">
+              <h2 className="text-xl font-semibold text-gray-900 dark:text-white">
+                Edit Order Information
+              </h2>
+              <button
+                onClick={() => setEditOrderModalOpen(false)}
+                className="text-gray-500 dark:text-gray-400 hover:text-gray-700 dark:hover:text-gray-200 text-2xl leading-none"
+              >
+                ×
+              </button>
+            </div>
+
+            <div className="space-y-4">
+              <div>
+                <label
+                  htmlFor="ship-date-input"
+                  className="block text-sm font-medium text-gray-700 dark:text-gray-300 mb-2"
+                >
+                  Due Date
+                </label>
+                <input
+                  id="ship-date-input"
+                  type="date"
+                  value={editOrderForm.shipDate}
+                  onChange={(e) => {
+                    const newShipDate = e.target.value;
+                    if (!newShipDate) {
+                      setEditOrderForm({
+                        ...editOrderForm,
+                        shipDate: "",
+                        leadTime: "",
+                      });
+                      return;
+                    }
+
+                    // Calculate lead time in calendar days from today to the new ship date
+                    const today = new Date();
+                    today.setHours(0, 0, 0, 0);
+                    const shipDate = new Date(newShipDate);
+                    const diffInMs = shipDate.getTime() - today.getTime();
+                    const diffInDays = Math.round(
+                      diffInMs / (1000 * 60 * 60 * 24)
+                    );
+
+                    setEditOrderForm({
+                      ...editOrderForm,
+                      shipDate: newShipDate,
+                      leadTime: diffInDays >= 0 ? diffInDays.toString() : "0",
+                    });
+                  }}
+                  className="w-full px-3 py-2 border border-gray-300 dark:border-gray-600 rounded focus:outline-none focus:ring-2 focus:ring-blue-500 focus:border-blue-500 bg-white dark:bg-gray-700 text-gray-900 dark:text-white"
+                />
+              </div>
+
+              <div>
+                <label
+                  htmlFor="lead-time-input"
+                  className="block text-sm font-medium text-gray-700 dark:text-gray-300 mb-2"
+                >
+                  Lead Time (Days)
+                </label>
+                <input
+                  id="lead-time-input"
+                  type="number"
+                  value={editOrderForm.leadTime}
+                  onChange={(e) => {
+                    const input = e.target.value;
+                    if (input === "") {
+                      setEditOrderForm({
+                        ...editOrderForm,
+                        leadTime: "",
+                        shipDate: "",
+                      });
+                      return;
+                    }
+
+                    const leadTimeDays = parseInt(input);
+                    if (isNaN(leadTimeDays) || leadTimeDays < 0) return;
+
+                    // Calculate ship date by adding lead time days to today
+                    const today = new Date();
+                    const shipDate = new Date(
+                      today.getTime() + leadTimeDays * 24 * 60 * 60 * 1000
+                    );
+                    const shipDateString = shipDate.toISOString().split("T")[0];
+
+                    setEditOrderForm({
+                      ...editOrderForm,
+                      leadTime: input,
+                      shipDate: shipDateString,
+                    });
+                  }}
+                  className="w-full px-3 py-2 border border-gray-300 dark:border-gray-600 rounded focus:outline-none focus:ring-2 focus:ring-blue-500 focus:border-blue-500 bg-white dark:bg-gray-700 text-gray-900 dark:text-white"
+                  placeholder="e.g., 10"
+                  min="0"
+                />
+              </div>
+
+              <div className="space-y-4">
+                <div className="block text-sm font-medium text-gray-700 dark:text-gray-300">
+                  Vendor Pay
+                </div>
+
+                {/* Dual synchronized inputs */}
+                <div className="grid grid-cols-2 gap-3">
+                  {/* Percentage Input */}
+                  <div>
+                    <label
+                      htmlFor="vendor-pay-percent"
+                      className="block text-xs font-medium text-gray-600 dark:text-gray-400 mb-1"
+                    >
+                      Percentage
+                    </label>
+                    <div className="relative">
+                      <input
+                        id="vendor-pay-percent"
+                        type="number"
+                        value={editOrderForm.vendorPayPercent}
+                        onChange={(e) => {
+                          const input = e.target.value;
+                          // Allow empty input
+                          if (input === "") {
+                            setEditOrderForm({
+                              ...editOrderForm,
+                              vendorPayPercent: "",
+                              vendorPayDollar: "",
+                            });
+                            return;
+                          }
+
+                          // Validate and clamp percentage between 0-100
+                          let percentage = parseFloat(input);
+                          if (isNaN(percentage)) return; // Don't update if invalid
+                          percentage = Math.max(0, Math.min(100, percentage));
+
+                          const total = Math.max(
+                            0,
+                            parseFloat(order.totalPrice || "0")
+                          );
+                          const dollarAmount = (
+                            (percentage / 100) *
+                            total
+                          ).toFixed(2);
+
+                          setEditOrderForm({
+                            ...editOrderForm,
+                            vendorPayPercent: input,
+                            vendorPayDollar: dollarAmount,
+                          });
+                        }}
+                        onBlur={(e) => {
+                          // Clean up display on blur
+                          const percentage = parseFloat(e.target.value);
+                          if (!isNaN(percentage)) {
+                            setEditOrderForm({
+                              ...editOrderForm,
+                              vendorPayPercent: Math.max(
+                                0,
+                                Math.min(100, percentage)
+                              ).toFixed(1),
+                            });
+                          }
+                        }}
+                        className="w-full pl-3 pr-8 py-2 border border-gray-300 dark:border-gray-600 rounded-md focus:outline-none focus:ring-2 focus:ring-blue-500 focus:border-blue-500 bg-white dark:bg-gray-700 text-gray-900 dark:text-white"
+                        placeholder="70"
+                        min="0"
+                        max="100"
+                        step="0.1"
+                      />
+                      <span className="absolute right-3 top-1/2 transform -translate-y-1/2 text-gray-500 dark:text-gray-400 pointer-events-none">
+                        %
+                      </span>
+                    </div>
+                  </div>
+
+                  {/* Dollar Input */}
+                  <div>
+                    <label
+                      htmlFor="vendor-pay-dollar"
+                      className="block text-xs font-medium text-gray-600 dark:text-gray-400 mb-1"
+                    >
+                      Dollar Amount
+                    </label>
+                    <div className="relative">
+                      <span className="absolute left-3 top-1/2 transform -translate-y-1/2 text-gray-500 dark:text-gray-400 pointer-events-none">
+                        $
+                      </span>
+                      <input
+                        id="vendor-pay-dollar"
+                        type="number"
+                        value={editOrderForm.vendorPayDollar}
+                        onChange={(e) => {
+                          const input = e.target.value;
+                          // Allow empty input
+                          if (input === "") {
+                            setEditOrderForm({
+                              ...editOrderForm,
+                              vendorPayDollar: "",
+                              vendorPayPercent: "",
+                            });
+                            return;
+                          }
+
+                          // Validate input
+                          let dollarAmount = parseFloat(input);
+                          if (isNaN(dollarAmount)) return; // Don't update if invalid
+                          dollarAmount = Math.max(0, dollarAmount);
+
+                          const total = Math.max(
+                            0,
+                            parseFloat(order.totalPrice || "0")
+                          );
+                          const percentage =
+                            total > 0
+                              ? Math.min(
+                                  100,
+                                  (dollarAmount / total) * 100
+                                ).toFixed(1)
+                              : "0";
+
+                          setEditOrderForm({
+                            ...editOrderForm,
+                            vendorPayDollar: input,
+                            vendorPayPercent: percentage,
+                          });
+                        }}
+                        onBlur={(e) => {
+                          // Clean up display on blur
+                          const dollarAmount = parseFloat(e.target.value);
+                          if (!isNaN(dollarAmount)) {
+                            setEditOrderForm({
+                              ...editOrderForm,
+                              vendorPayDollar: Math.max(
+                                0,
+                                dollarAmount
+                              ).toFixed(2),
+                            });
+                          }
+                        }}
+                        className="w-full pl-8 pr-3 py-2 border border-gray-300 dark:border-gray-600 rounded-md focus:outline-none focus:ring-2 focus:ring-blue-500 focus:border-blue-500 bg-white dark:bg-gray-700 text-gray-900 dark:text-white"
+                        placeholder="500.00"
+                        min="0"
+                        step="0.01"
+                      />
+                    </div>
+                  </div>
+                </div>
+
+                {/* Summary info */}
+                <div className="bg-gray-50 dark:bg-gray-800 p-3 rounded-md text-sm space-y-2">
+                  <div className="flex justify-between items-center">
+                    <span className="text-gray-600 dark:text-gray-400">
+                      Order Total:
+                    </span>
+                    <span className="font-medium text-gray-900 dark:text-gray-100">
+                      ${parseFloat(order.totalPrice || "0").toFixed(2)}
+                    </span>
+                  </div>
+                  <div className="flex justify-between items-center">
+                    <span className="text-gray-600 dark:text-gray-400">
+                      Vendor Pay:
+                    </span>
+                    <span className="font-medium text-gray-900 dark:text-gray-100">
+                      {(() => {
+                        const dollarVal = parseFloat(
+                          editOrderForm.vendorPayDollar || "0"
+                        );
+                        const percentVal = parseFloat(
+                          editOrderForm.vendorPayPercent || "0"
+                        );
+                        return `$${dollarVal.toFixed(2)} (${percentVal.toFixed(
+                          1
+                        )}%)`;
+                      })()}
+                    </span>
+                  </div>
+                  <div className="flex justify-between items-center pt-2 border-t border-gray-200 dark:border-gray-700">
+                    <span className="text-gray-600 dark:text-gray-400">
+                      Profit Margin:
+                    </span>
+                    <span className="font-semibold text-green-600 dark:text-green-400">
+                      {(() => {
+                        const orderTotal = parseFloat(order.totalPrice || "0");
+                        const vendorPay = parseFloat(
+                          editOrderForm.vendorPayDollar || "0"
+                        );
+                        const profit = Math.max(0, orderTotal - vendorPay);
+                        const profitPercent =
+                          orderTotal > 0 ? (profit / orderTotal) * 100 : 0;
+                        return `$${profit.toFixed(2)} (${profitPercent.toFixed(
+                          1
+                        )}%)`;
+                      })()}
+                    </span>
+                  </div>
+                </div>
+              </div>
+
+              <div className="flex gap-3 justify-end mt-6">
+                <Button
+                  variant="secondary"
+                  onClick={() => setEditOrderModalOpen(false)}
+                >
+                  Cancel
+                </Button>
+                <Button
+                  variant="primary"
+                  onClick={handleEditOrderSubmit}
+                  className="bg-blue-600 hover:bg-blue-700"
+                >
+                  Save Changes
+                </Button>
+              </div>
+            </div>
+          </div>
+        </div>
+      )}
+    </div>
+  );
+}